/****************************************************************************
 * sched/semaphore/sem_trywait.c
 *
 * Licensed to the Apache Software Foundation (ASF) under one or more
 * contributor license agreements.  See the NOTICE file distributed with
 * this work for additional information regarding copyright ownership.  The
 * ASF licenses this file to you under the Apache License, Version 2.0 (the
 * "License"); you may not use this file except in compliance with the
 * License.  You may obtain a copy of the License at
 *
 *   http://www.apache.org/licenses/LICENSE-2.0
 *
 * Unless required by applicable law or agreed to in writing, software
 * distributed under the License is distributed on an "AS IS" BASIS, WITHOUT
 * WARRANTIES OR CONDITIONS OF ANY KIND, either express or implied.  See the
 * License for the specific language governing permissions and limitations
 * under the License.
 *
 ****************************************************************************/

/****************************************************************************
 * Included Files
 ****************************************************************************/

#include <nuttx/config.h>

#include <stdbool.h>
#include <sched.h>
#include <assert.h>
#include <errno.h>

#include <nuttx/irq.h>
#include <nuttx/arch.h>

#include "sched/sched.h"
#include "semaphore/semaphore.h"

/****************************************************************************
 * Public Functions
 ****************************************************************************/

/****************************************************************************
 * Name: nxsem_trywait
 *
 * Description:
 *   This function locks the specified semaphore only if the semaphore is
 *   currently not locked.  In either case, the call returns without
 *   blocking.
 *
 * Input Parameters:
 *   sem - the semaphore descriptor
 *
 * Returned Value:
 *   This is an internal OS interface and should not be used by applications.
 *   It follows the NuttX internal error return policy:  Zero (OK) is
 *   returned on success.  A negated errno value is returned on failure.
 *   Possible returned errors:
 *
 *     EINVAL - Invalid attempt to get the semaphore
 *     EAGAIN - The semaphore is not available.
 *
 * Assumptions:
 *
 ****************************************************************************/

int nxsem_trywait(FAR sem_t *sem)
{
  FAR struct tcb_s *rtcb = this_task();
  irqstate_t flags;
  int ret;

<<<<<<< HEAD
=======
#ifndef CONFIG_DEBUG_MM
  /* This API should not be called from interrupt handlers */

  DEBUGASSERT(sem != NULL && up_interrupt_context() == false);
#endif

>>>>>>> 0342272e
  if (sem != NULL)
    {
      /* The following operations must be performed with interrupts disabled
       * because sem_post() may be called from an interrupt handler.
       */

      flags = enter_critical_section();

      /* If the semaphore is available, give it to the requesting task */

      if (sem->semcount > 0)
        {
          /* It is, let the task take the semaphore */

          sem->semcount--;
          nxsem_add_holder(sem);
          rtcb->waitsem = NULL;
          ret = OK;
        }
      else
        {
          /* Semaphore is not available */

          ret = -EAGAIN;
        }

      /* Interrupts may now be enabled. */

      leave_critical_section(flags);
    }
  else
    {
      ret = -EINVAL;
    }

  return ret;
}

/****************************************************************************
 * Name: sem_trywait
 *
 * Description:
 *   This function locks the specified semaphore only if the semaphore is
 *   currently not locked.  In either case, the call returns without
 *   blocking.
 *
 * Input Parameters:
 *   sem - the semaphore descriptor
 *
 * Returned Value:
 *   Zero (OK) on success or -1 (ERROR) if unsuccessful. If this function
 *   returns -1(ERROR), then the cause of the failure will be reported in
 *   errno variable as:
 *
 *     EINVAL - Invalid attempt to get the semaphore
 *     EAGAIN - The semaphore is not available.
 *
 ****************************************************************************/

int sem_trywait(FAR sem_t *sem)
{
  int ret;

  /* Let nxsem_trywait do the real work */

  ret = nxsem_trywait(sem);
  if (ret < 0)
    {
      set_errno(-ret);
      ret = ERROR;
    }

  return ret;
}<|MERGE_RESOLUTION|>--- conflicted
+++ resolved
@@ -69,15 +69,12 @@
   irqstate_t flags;
   int ret;
 
-<<<<<<< HEAD
-=======
 #ifndef CONFIG_DEBUG_MM
   /* This API should not be called from interrupt handlers */
 
   DEBUGASSERT(sem != NULL && up_interrupt_context() == false);
 #endif
 
->>>>>>> 0342272e
   if (sem != NULL)
     {
       /* The following operations must be performed with interrupts disabled
