--- conflicted
+++ resolved
@@ -572,15 +572,10 @@
     }
 #endif
 
-<<<<<<< HEAD
-#ifdef CONFIG_ARCH_USE_TEXT_HEAP
-  up_textheap_init();
-=======
 #ifdef CONFIG_ARCH_HAVE_EXTRA_HEAPS
   /* Initialize any extra heap. */
 
   up_extraheaps_init();
->>>>>>> bb4e6bc1
 #endif
 
 #ifdef CONFIG_MM_IOB
