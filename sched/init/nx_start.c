/****************************************************************************
 * sched/init/nx_start.c
 *
 * Licensed to the Apache Software Foundation (ASF) under one or more
 * contributor license agreements.  See the NOTICE file distributed with
 * this work for additional information regarding copyright ownership.  The
 * ASF licenses this file to you under the Apache License, Version 2.0 (the
 * "License"); you may not use this file except in compliance with the
 * License.  You may obtain a copy of the License at
 *
 *   http://www.apache.org/licenses/LICENSE-2.0
 *
 * Unless required by applicable law or agreed to in writing, software
 * distributed under the License is distributed on an "AS IS" BASIS, WITHOUT
 * WARRANTIES OR CONDITIONS OF ANY KIND, either express or implied.  See the
 * License for the specific language governing permissions and limitations
 * under the License.
 *
 ****************************************************************************/

/****************************************************************************
 * Included Files
 ****************************************************************************/

#include <sys/types.h>
#include <stdbool.h>
#include <stdio.h>
#include <string.h>
#include <assert.h>
#include <debug.h>

#include <nuttx/arch.h>
#include <nuttx/board.h>
#include <nuttx/compiler.h>
#include <nuttx/sched.h>
#include <nuttx/fs/fs.h>
#include <nuttx/net/net.h>
#include <nuttx/mm/iob.h>
#include <nuttx/mm/mm.h>
#include <nuttx/kmalloc.h>
#include <nuttx/pgalloc.h>
#include <nuttx/sched_note.h>
#include <nuttx/binfmt/binfmt.h>
#include <nuttx/drivers/drivers.h>
#include <nuttx/init.h>

#include "sched/sched.h"
#include "signal/signal.h"
#include "semaphore/semaphore.h"
#include "mqueue/mqueue.h"
#include "mqueue/msg.h"
#include "clock/clock.h"
#include "timer/timer.h"
#include "irq/irq.h"
#include "group/group.h"
#include "init/init.h"
#include "tls/tls.h"

/****************************************************************************
 * Pre-processor Definitions
 ****************************************************************************/

/* This set of all CPUs */

#define SCHED_ALL_CPUS           ((1 << CONFIG_SMP_NCPUS) - 1)

/****************************************************************************
 * Public Data
 ****************************************************************************/

/* Task Lists ***************************************************************/

/* The state of a task is indicated both by the task_state field of the TCB
 * and by a series of task lists.  All of these tasks lists are declared
 * below. Although it is not always necessary, most of these lists are
 * prioritized so that common list handling logic can be used (only the
 * g_readytorun, the g_pendingtasks, and the g_waitingforsemaphore lists
 * need to be prioritized).
 */

/* This is the list of all tasks that are ready to run.  This is a
 * prioritized list with head of the list holding the highest priority
 * (unassigned) task.  In the non-SMP case, the head of this list is the
 * currently active task and the tail of this list, the lowest priority
 * task, is always the IDLE task.
 */

dq_queue_t g_readytorun;

/* In order to support SMP, the function of the g_readytorun list changes,
 * The g_readytorun is still used but in the SMP case it will contain only:
 *
 *  - Only tasks/threads that are eligible to run, but not currently running,
 *    and
 *  - Tasks/threads that have not been assigned to a CPU.
 *
 * Otherwise, the TCB will be retained in an assigned task list,
 * g_assignedtasks.  As its name suggests, on 'g_assignedtasks queue for CPU
 * 'n' would contain only tasks/threads that are assigned to CPU 'n'.  Tasks/
 * threads would be assigned a particular CPU by one of two mechanisms:
 *
 *  - (Semi-)permanently through an RTOS interfaces such as
 *    pthread_attr_setaffinity(), or
 *  - Temporarily through scheduling logic when a previously unassigned task
 *    is made to run.
 *
 * Tasks/threads that are assigned to a CPU via an interface like
 * pthread_attr_setaffinity() would never go into the g_readytorun list, but
 * would only go into the g_assignedtasks[n] list for the CPU 'n' to which
 * the thread has been assigned.  Hence, the g_readytorun list would hold
 * only unassigned tasks/threads.
 *
 * Like the g_readytorun list in in non-SMP case, each g_assignedtask[] list
 * is prioritized:  The head of the list is the currently active task on this
 * CPU.  Tasks after the active task are ready-to-run and assigned to this
 * CPU. The tail of this assigned task list, the lowest priority task, is
 * always the CPU's IDLE task.
 */

#ifdef CONFIG_SMP
dq_queue_t g_assignedtasks[CONFIG_SMP_NCPUS];
#endif

/* g_running_tasks[] holds a references to the running task for each cpu.
 * It is valid only when up_interrupt_context() returns true.
 */

FAR struct tcb_s *g_running_tasks[CONFIG_SMP_NCPUS];

/* This is the list of all tasks that are ready-to-run, but cannot be placed
 * in the g_readytorun list because:  (1) They are higher priority than the
 * currently active task at the head of the g_readytorun list, and (2) the
 * currently active task has disabled pre-emption.
 */

dq_queue_t g_pendingtasks;

/* This is the list of all tasks that are blocked waiting for a signal */

dq_queue_t g_waitingforsignal;

#ifdef CONFIG_PAGING
/* This is the list of all tasks that are blocking waiting for a page fill */

dq_queue_t g_waitingforfill;
#endif

#ifdef CONFIG_SIG_SIGSTOP_ACTION
/* This is the list of all tasks that have been stopped
 * via SIGSTOP or SIGTSTP
 */

dq_queue_t g_stoppedtasks;
#endif

/* This the list of all tasks that have been initialized, but not yet
 * activated. NOTE:  This is the only list that is not prioritized.
 */

dq_queue_t g_inactivetasks;

/* This is the value of the last process ID assigned to a task */

volatile pid_t g_lastpid;

/* The following hash table is used for two things:
 *
 * 1. This hash table greatly speeds the determination of a new unique
 *    process ID for a task, and
 * 2. Is used to quickly map a process ID into a TCB.
 */

FAR struct tcb_s **g_pidhash;
volatile int g_npidhash;

/* This is a table of task lists.  This table is indexed by the task stat
 * enumeration type (tstate_t) and provides a pointer to the associated
 * static task list (if there is one) as well as a a set of attribute flags
 * indicating properties of the list, for example, if the list is an
 * ordered list or not.
 */

const struct tasklist_s g_tasklisttable[NUM_TASK_STATES] =
{
  {                                              /* TSTATE_TASK_INVALID */
    NULL,
    0
  },
  {                                              /* TSTATE_TASK_PENDING */
    &g_pendingtasks,
    TLIST_ATTR_PRIORITIZED
  },
#ifdef CONFIG_SMP
  {                                              /* TSTATE_TASK_READYTORUN */
    &g_readytorun,
    TLIST_ATTR_PRIORITIZED
  },
  {                                              /* TSTATE_TASK_ASSIGNED */
    g_assignedtasks,
    TLIST_ATTR_PRIORITIZED | TLIST_ATTR_INDEXED | TLIST_ATTR_RUNNABLE
  },
  {                                              /* TSTATE_TASK_RUNNING */
    g_assignedtasks,
    TLIST_ATTR_PRIORITIZED | TLIST_ATTR_INDEXED | TLIST_ATTR_RUNNABLE
  },
#else
  {                                              /* TSTATE_TASK_READYTORUN */
    &g_readytorun,
    TLIST_ATTR_PRIORITIZED | TLIST_ATTR_RUNNABLE
  },
  {                                              /* TSTATE_TASK_RUNNING */
    &g_readytorun,
    TLIST_ATTR_PRIORITIZED | TLIST_ATTR_RUNNABLE
  },
#endif
  {                                              /* TSTATE_TASK_INACTIVE */
    &g_inactivetasks,
    0
  },
  {                                              /* TSTATE_WAIT_SEM */
    (FAR void *)offsetof(sem_t, waitlist),
    TLIST_ATTR_PRIORITIZED | TLIST_ATTR_OFFSET
  },
  {                                              /* TSTATE_WAIT_SIG */
    &g_waitingforsignal,
    0
  }
#ifndef CONFIG_DISABLE_MQUEUE
  ,
  {                                              /* TSTATE_WAIT_MQNOTEMPTY */
    (FAR void *)offsetof(struct mqueue_inode_s, cmn.waitfornotempty),
    TLIST_ATTR_PRIORITIZED | TLIST_ATTR_OFFSET
  },
  {                                              /* TSTATE_WAIT_MQNOTFULL */
    (FAR void *)offsetof(struct mqueue_inode_s, cmn.waitfornotfull),
    TLIST_ATTR_PRIORITIZED | TLIST_ATTR_OFFSET
  }
#endif
#ifdef CONFIG_PAGING
  ,
  {                                              /* TSTATE_WAIT_PAGEFILL */
    &g_waitingforfill,
    TLIST_ATTR_PRIORITIZED
  }
#endif
#ifdef CONFIG_SIG_SIGSTOP_ACTION
  ,
  {                                              /* TSTATE_TASK_STOPPED */
    &g_stoppedtasks,
    0                                            /* See tcb->prev_state */
  },
#endif
};

/* This is the current initialization state.  The level of initialization
 * is only important early in the start-up sequence when certain OS or
 * hardware resources may not yet be available to the kernel logic.
 */

uint8_t g_nx_initstate;  /* See enum nx_initstate_e */

/****************************************************************************
 * Private Data
 ****************************************************************************/

/* This is an array of task control block (TCB) for the IDLE thread of each
 * CPU.  For the non-SMP case, this is a a single TCB; For the SMP case,
 * there is one TCB per CPU.  NOTE: The system boots on CPU0 into the IDLE
 * task.  The IDLE task later starts the other CPUs and spawns the user
 * initialization task.  That user initialization task is responsible for
 * bringing up the rest of the system.
 */

static struct task_tcb_s g_idletcb[CONFIG_SMP_NCPUS];

/* This is the name of the idle task */

#if CONFIG_TASK_NAME_SIZE <= 0 || !defined(CONFIG_SMP)
#ifdef CONFIG_SMP
static const char g_idlename[] = "CPU Idle";
#else
static const char g_idlename[] = "Idle Task";
#endif
#endif

/* This the IDLE idle threads argument list.  NOTE: Normally the argument
 * list is created on the stack prior to starting the task.  We have to
 * do things s little differently here for the IDLE tasks.
 */

static FAR char *g_idleargv[CONFIG_SMP_NCPUS][2];

/****************************************************************************
 * Public Functions
 ****************************************************************************/

/****************************************************************************
 * Name: nx_start
 *
 * Description:
 *   This function is called to initialize the operating system and to spawn
 *   the user initialization thread of execution.  This is the initial entry
 *   point into NuttX
 *
 * Input Parameters:
 *   None
 *
 * Returned Value:
 *   Does not return.
 *
 ****************************************************************************/

void nx_start(void)
{
  int i;

  sinfo("Entry\n");

  /* Boot up is complete */

  g_nx_initstate = OSINIT_BOOT;

  /* Initialize RTOS Data ***************************************************/

  /* Initialize the IDLE task TCB *******************************************/

  for (i = 0; i < CONFIG_SMP_NCPUS; i++)
    {
      FAR dq_queue_t *tasklist;

      /* Initialize a TCB for this thread of execution.  NOTE:  The default
       * value for most components of the g_idletcb are zero.  The entire
       * structure is set to zero.  Then only the (potentially) non-zero
       * elements are initialized. NOTE:  The idle task is the only task in
       * that has pid == 0 and sched_priority == 0.
       */

      memset((void *)&g_idletcb[i], 0, sizeof(struct task_tcb_s));
      g_idletcb[i].cmn.pid        = i;
      g_idletcb[i].cmn.task_state = TSTATE_TASK_RUNNING;

      /* Set the entry point.  This is only for debug purposes.  NOTE: that
       * the start_t entry point is not saved.  That is acceptable, however,
       * because it can be used only for restarting a task: The IDLE task
       * cannot be restarted.
       */

#ifdef CONFIG_SMP
      if (i > 0)
        {
          g_idletcb[i].cmn.start      = nx_idle_trampoline;
          g_idletcb[i].cmn.entry.main = (main_t)nx_idle_trampoline;
        }
      else
#endif
        {
          g_idletcb[i].cmn.start      = nx_start;
          g_idletcb[i].cmn.entry.main = (main_t)nx_start;
        }

      /* Set the task flags to indicate that this is a kernel thread and, if
       * configured for SMP, that this task is locked to this CPU.
       */

#ifdef CONFIG_SMP
      g_idletcb[i].cmn.flags = (TCB_FLAG_TTYPE_KERNEL |
                                TCB_FLAG_NONCANCELABLE |
                                TCB_FLAG_CPU_LOCKED);
      g_idletcb[i].cmn.cpu   = i;

      /* Set the affinity mask to allow the thread to run on all CPUs.  No,
       * this IDLE thread can only run on its assigned CPU.  That is
       * enforced by the TCB_FLAG_CPU_LOCKED which overrides the affinity
       * mask.  This is essential because all tasks inherit the affinity
       * mask from their parent and, ultimately, the parent of all tasks is
       * the IDLE task.
       */

      g_idletcb[i].cmn.affinity = SCHED_ALL_CPUS;
#else
      g_idletcb[i].cmn.flags = (TCB_FLAG_TTYPE_KERNEL |
                                TCB_FLAG_NONCANCELABLE);
#endif

#if CONFIG_TASK_NAME_SIZE > 0
      /* Set the IDLE task name */

#  ifdef CONFIG_SMP
      snprintf(g_idletcb[i].cmn.name, CONFIG_TASK_NAME_SIZE, "CPU%d IDLE",
               i);
#  else
      strlcpy(g_idletcb[i].cmn.name, g_idlename, CONFIG_TASK_NAME_SIZE);
#  endif

      /* Configure the task name in the argument list.  The IDLE task does
       * not really have an argument list, but this name is still useful
       * for things like the NSH PS command.
       *
       * In the kernel mode build, the arguments are saved on the task's
       * stack and there is no support that yet.
       */

      g_idleargv[i][0] = g_idletcb[i].cmn.name;
#else
      g_idleargv[i][0] = (FAR char *)g_idlename;
#endif /* CONFIG_TASK_NAME_SIZE */

      /* Then add the idle task's TCB to the head of the current ready to
       * run list.
       */

#ifdef CONFIG_SMP
      tasklist = TLIST_HEAD(&g_idletcb[i].cmn, i);
#else
      tasklist = TLIST_HEAD(&g_idletcb[i].cmn);
#endif
      dq_addfirst((FAR dq_entry_t *)&g_idletcb[i], tasklist);

      /* Mark the idle task as the running task */

      g_running_tasks[i] = &g_idletcb[i].cmn;
    }

  /* Task lists are initialized */

  g_nx_initstate = OSINIT_TASKLISTS;

  /* Initialize RTOS facilities *********************************************/

  /* Initialize the semaphore facility.  This has to be done very early
   * because many subsystems depend upon fully functional semaphores.
   */

  nxsem_initialize();

#if defined(MM_KERNEL_USRHEAP_INIT) || defined(CONFIG_MM_KERNEL_HEAP) || \
    defined(CONFIG_MM_PGALLOC)
  /* Initialize the memory manager */

    {
      FAR void *heap_start;
      size_t heap_size;

#ifdef MM_KERNEL_USRHEAP_INIT
      /* Get the user-mode heap from the platform specific code and configure
       * the user-mode memory allocator.
       */

      up_allocate_heap(&heap_start, &heap_size);
      kumm_initialize(heap_start, heap_size);
#endif

#ifdef CONFIG_MM_KERNEL_HEAP
      /* Get the kernel-mode heap from the platform specific code and
       * configure the kernel-mode memory allocator.
       */

      up_allocate_kheap(&heap_start, &heap_size);
      kmm_initialize(heap_start, heap_size);
#endif

#ifdef CONFIG_MM_PGALLOC
      /* If there is a page allocator in the configuration, then get the page
       * heap information from the platform-specific code and configure the
       * page allocator.
       */

      up_allocate_pgheap(&heap_start, &heap_size);
      mm_pginitialize(heap_start, heap_size);
#endif
    }
#endif

#ifdef CONFIG_ARCH_HAVE_EXTRA_HEAPS
  /* Initialize any extra heap. */

  up_extraheaps_init();
#endif

#ifdef CONFIG_MM_IOB
  /* Initialize IO buffering */

  iob_initialize();
#endif

  /* Initialize the logic that determine unique process IDs. */

  g_npidhash = 4;
  while (g_npidhash <= CONFIG_SMP_NCPUS)
    {
      g_npidhash <<= 1;
    }

  g_pidhash = kmm_zalloc(sizeof(*g_pidhash) * g_npidhash);
  DEBUGASSERT(g_pidhash);

  /* IDLE Group Initialization **********************************************/

  for (i = 0; i < CONFIG_SMP_NCPUS; i++)
    {
      int hashndx;

      /* Assign the process ID(s) of ZERO to the idle task(s) */

      hashndx            = PIDHASH(i);
      g_pidhash[hashndx] = &g_idletcb[i].cmn;

      /* Allocate the IDLE group */

      DEBUGVERIFY(group_allocate(&g_idletcb[i], g_idletcb[i].cmn.flags));
      g_idletcb[i].cmn.group->tg_info->argv = &g_idleargv[i][0];

#ifdef CONFIG_SMP
      /* Create a stack for all CPU IDLE threads (except CPU0 which already
       * has a stack).
       */

      if (i > 0)
        {
          DEBUGVERIFY(up_cpu_idlestack(i, &g_idletcb[i].cmn,
                                       CONFIG_IDLETHREAD_STACKSIZE));
        }
#endif

      /* Initialize the processor-specific portion of the TCB */

      up_initial_state(&g_idletcb[i].cmn);

      /* Initialize the thread local storage */

      tls_init_info(&g_idletcb[i].cmn);

      /* Complete initialization of the IDLE group.  Suppress retention
       * of child status in the IDLE group.
       */

      group_initialize(&g_idletcb[i]);
      g_idletcb[i].cmn.group->tg_flags = GROUP_FLAG_NOCLDWAIT |
                                         GROUP_FLAG_PRIVILEGED;
    }

  g_lastpid = CONFIG_SMP_NCPUS - 1;

  /* The memory manager is available */

  g_nx_initstate = OSINIT_MEMORY;

  /* Initialize tasking data structures */

  task_initialize();

  /* Disables context switching because we need take the memory manager
   * semaphore on this CPU so that it will not be available on the other
   * CPUs until we have finished initialization.
   */

  sched_lock();

  /* Initialize the file system (needed to support device drivers) */

  fs_initialize();

  /* Initialize the interrupt handling subsystem (if included) */

  irq_initialize();

  /* Initialize the POSIX timer facility (if included in the link) */

  clock_initialize();

#ifndef CONFIG_DISABLE_POSIX_TIMERS
  timer_initialize();
#endif

  /* Initialize the signal facility (if in link) */

  nxsig_initialize();

<<<<<<< HEAD
#if !defined(CONFIG_DISABLE_MQUEUE) && !defined(CONFIG_DISABLE_MQUEUE_SYSV)
=======
#if !defined(CONFIG_DISABLE_MQUEUE) || !defined(CONFIG_DISABLE_MQUEUE_SYSV)
>>>>>>> 1c84fc9c
  /* Initialize the named message queue facility (if in link) */

  nxmq_initialize();
#endif

#ifndef CONFIG_DISABLE_MQUEUE_SYSV
  /* Initialize the System V message queue facility (if in link) */

  nxmsg_initialize();
#endif

#ifdef CONFIG_NET
  /* Initialize the networking system */

  net_initialize();
#endif

#ifndef CONFIG_BINFMT_DISABLE
  /* Initialize the binfmt system */

  binfmt_initialize();
#endif

  /* Initialize Hardware Facilities *****************************************/

  /* The processor specific details of running the operating system
   * will be handled here.  Such things as setting up interrupt
   * service routines and starting the clock are some of the things
   * that are different for each  processor and hardware platform.
   */

  up_initialize();

  /* Initialize common drivers */

  drivers_initialize();

#ifdef CONFIG_BOARD_EARLY_INITIALIZE
  /* Call the board-specific up_initialize() extension to support
   * early initialization of board-specific drivers and resources
   * that cannot wait until board_late_initialize.
   */

  board_early_initialize();
#endif

  /* Hardware resources are now available */

  g_nx_initstate = OSINIT_HARDWARE;

  /* Setup for Multi-Tasking ************************************************/

  /* Announce that the CPU0 IDLE task has started */

  sched_note_start(&g_idletcb[0].cmn);

  /* Initialize stdio for the IDLE task of each CPU */

  for (i = 0; i < CONFIG_SMP_NCPUS; i++)
    {
      if (i > 0)
        {
          /* Clone stdout, stderr, stdin from the CPU0 IDLE task. */

          DEBUGVERIFY(group_setuptaskfiles(&g_idletcb[i]));
        }
      else
        {
          /* Create stdout, stderr, stdin on the CPU0 IDLE task.  These
           * will be inherited by all of the threads created by the CPU0
           * IDLE task.
           */

          DEBUGVERIFY(group_setupidlefiles(&g_idletcb[i]));
        }
    }

#ifdef CONFIG_SMP
  /* Start all CPUs *********************************************************/

  /* A few basic sanity checks */

  DEBUGASSERT(this_cpu() == 0);

  /* Then start the other CPUs */

  DEBUGVERIFY(nx_smp_start());

#endif /* CONFIG_SMP */

  /* Bring Up the System ****************************************************/

  /* The OS is fully initialized and we are beginning multi-tasking */

  g_nx_initstate = OSINIT_OSREADY;

  /* Create initial tasks and bring-up the system */

  DEBUGVERIFY(nx_bringup());

  /* Enter to idleloop */

  g_nx_initstate = OSINIT_IDLELOOP;

  /* Let other threads have access to the memory manager */

  sched_unlock();

  /* The IDLE Loop **********************************************************/

  /* When control is return to this point, the system is idle. */

  sinfo("CPU0: Beginning Idle Loop\n");
  for (; ; )
    {
      /* Perform any processor-specific idle state operations */

      up_idle();
    }
}<|MERGE_RESOLUTION|>--- conflicted
+++ resolved
@@ -576,11 +576,7 @@
 
   nxsig_initialize();
 
-<<<<<<< HEAD
-#if !defined(CONFIG_DISABLE_MQUEUE) && !defined(CONFIG_DISABLE_MQUEUE_SYSV)
-=======
 #if !defined(CONFIG_DISABLE_MQUEUE) || !defined(CONFIG_DISABLE_MQUEUE_SYSV)
->>>>>>> 1c84fc9c
   /* Initialize the named message queue facility (if in link) */
 
   nxmq_initialize();
