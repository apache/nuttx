/****************************************************************************
 * sched/init/nx_bringup.c
 *
 * Licensed to the Apache Software Foundation (ASF) under one or more
 * contributor license agreements.  See the NOTICE file distributed with
 * this work for additional information regarding copyright ownership.  The
 * ASF licenses this file to you under the Apache License, Version 2.0 (the
 * "License"); you may not use this file except in compliance with the
 * License.  You may obtain a copy of the License at
 *
 *   http://www.apache.org/licenses/LICENSE-2.0
 *
 * Unless required by applicable law or agreed to in writing, software
 * distributed under the License is distributed on an "AS IS" BASIS, WITHOUT
 * WARRANTIES OR CONDITIONS OF ANY KIND, either express or implied.  See the
 * License for the specific language governing permissions and limitations
 * under the License.
 *
 ****************************************************************************/

/****************************************************************************
 * Included Files
 ****************************************************************************/

#include <nuttx/config.h>

#include <sched.h>
#include <stdlib.h>
#include <string.h>
#include <assert.h>
#include <debug.h>

#include <nuttx/arch.h>
#include <nuttx/board.h>
#include <nuttx/fs/fs.h>
#include <nuttx/init.h>
#include <nuttx/symtab.h>
#include <nuttx/wqueue.h>
#include <nuttx/kthread.h>
#include <nuttx/userspace.h>
#include <nuttx/binfmt/binfmt.h>

#ifdef CONFIG_PAGING
# include "paging/paging.h"
#endif
# include "wqueue/wqueue.h"
# include "init/init.h"

/****************************************************************************
 * Pre-processor Definitions
 ****************************************************************************/

/* Configuration */

#if defined(CONFIG_INIT_NONE)
  /* Kconfig logic will set CONFIG_INIT_NONE if dependencies are not met */

#  error No initialization mechanism selected (CONFIG_INIT_NONE)

#else
#  if !defined(CONFIG_INIT_ENTRY) && !defined(CONFIG_INIT_FILE)
  /* For backward compatibility with older defconfig files when this was
   * the way things were done.
   */

#    define CONFIG_INIT_ENTRY 1
#  endif

#  if defined(CONFIG_INIT_ENTRY)
  /* Initialize by starting a task at an entry point */

#    ifndef CONFIG_INIT_ENTRYPOINT
  /* Entry point name must have been provided */

#      error CONFIG_INIT_ENTRYPOINT must be defined
#    endif

#  elif defined(CONFIG_INIT_FILE)
  /* Initialize by running an initialization program in the file system.
   * Presumably the user has configured a board initialization function
   * that will mount the file system containing the initialization
   * program.
   */

#    ifndef CONFIG_INIT_FILEPATH
  /* Path to the initialization program must have been provided */

#      error CONFIG_INT_FILEPATH must be defined
#    endif

#    if !defined(CONFIG_INIT_SYMTAB) || !defined(CONFIG_INIT_NEXPORTS)
  /* No symbol information... assume no symbol table is available */

#      undef CONFIG_INIT_SYMTAB
#      undef CONFIG_INIT_NEXPORTS
#      define CONFIG_INIT_SYMTAB NULL
#      define CONFIG_INIT_NEXPORTS 0
#    else
extern const struct symtab_s CONFIG_INIT_SYMTAB[];
extern const int             CONFIG_INIT_NEXPORTS;
#    endif
#  endif
#endif

/* In the protected build (only) we also need to start the user work queue */

#if !defined(CONFIG_BUILD_PROTECTED)
#  undef CONFIG_LIBC_USRWORK
#endif

#if !defined(CONFIG_INIT_PRIORITY)
#  define CONFIG_INIT_PRIORITY SCHED_PRIORITY_DEFAULT
#endif

/****************************************************************************
 * Private Functions
 ****************************************************************************/

/****************************************************************************
 * Name: nx_pgworker
 *
 * Description:
 *   Start the page fill worker kernel thread that will resolve page faults.
 *   This should always be the first thread started because it may have to
 *   resolve page faults in other threads
 *
 * Input Parameters:
 *   None
 *
 * Returned Value:
 *   None
 *
 ****************************************************************************/

#ifdef CONFIG_PAGING
static inline void nx_pgworker(void)
{
  /* Start the page fill worker kernel thread that will resolve page faults.
   * This should always be the first thread started because it may have to
   * resolve page faults in other threads
   */

  sinfo("Starting paging thread\n");

  g_pgworker = kthread_create("pgfill", CONFIG_PAGING_DEFPRIO,
                              CONFIG_PAGING_STACKSIZE,
                              (main_t)pg_worker, (FAR char * const *)NULL);
  DEBUGASSERT(g_pgworker > 0);
}

#else /* CONFIG_PAGING */
#  define nx_pgworker()

#endif /* CONFIG_PAGING */

/****************************************************************************
 * Name: nx_workqueues
 *
 * Description:
 *   Start the worker threads that service the work queues.
 *
 * Input Parameters:
 *   None
 *
 * Returned Value:
 *   None
 *
 ****************************************************************************/

#ifdef CONFIG_SCHED_WORKQUEUE
static inline void nx_workqueues(void)
{
#ifdef CONFIG_LIBC_USRWORK
  pid_t pid;
#endif

#ifdef CONFIG_SCHED_HPWORK
  /* Start the high-priority worker thread to support device driver lower
   * halves.
   */

  work_start_highpri();

#endif /* CONFIG_SCHED_HPWORK */

#ifdef CONFIG_SCHED_LPWORK
  /* Start the low-priority worker thread for other, non-critical
   * continuation tasks
   */

  work_start_lowpri();

#endif /* CONFIG_SCHED_LPWORK */

#ifdef CONFIG_LIBC_USRWORK
  /* Start the user-space work queue */

  DEBUGASSERT(USERSPACE->work_usrstart != NULL);
  pid = USERSPACE->work_usrstart();
  DEBUGASSERT(pid > 0);
  UNUSED(pid);
#endif
}

#else /* CONFIG_SCHED_WORKQUEUE */
#  define nx_workqueues()

#endif /* CONFIG_SCHED_WORKQUEUE */

/****************************************************************************
 * Name: nx_start_application
 *
 * Description:
 *   Execute the board initialization function (if so configured) and start
 *   the application initialization thread.
 *
 * Input Parameters:
 *   None
 *
 * Returned Value:
 *   None
 *
 ****************************************************************************/

static inline void nx_start_application(void)
{
#ifdef CONFIG_INIT_ARGS
  FAR char *const argv[] =
  {
    CONFIG_INIT_ARGS,
    NULL,
  };
#else
  FAR char *const *argv = NULL;
#endif
  int ret;
#ifdef CONFIG_INIT_FILE
  posix_spawnattr_t attr;
#endif

#ifdef CONFIG_BOARD_LATE_INITIALIZE
  /* Perform any last-minute, board-specific initialization, if so
   * configured.
   */

  board_late_initialize();
#endif

#if defined(CONFIG_INIT_ENTRY)

  /* Start the application initialization task.  In a flat build, this is
   * entrypoint is given by the definitions, CONFIG_INIT_ENTRYPOINT.  In
   * the protected build, however, we must get the address of the
   * entrypoint from the header at the beginning of the user-space blob.
   */

  sinfo("Starting init thread\n");

#ifdef CONFIG_BUILD_PROTECTED
  DEBUGASSERT(USERSPACE->us_entrypoint != NULL);
  ret = nxtask_create(CONFIG_INIT_ENTRYNAME, CONFIG_INIT_PRIORITY,
                      CONFIG_INIT_STACKSIZE,
                      USERSPACE->us_entrypoint, argv);
#else
  ret = nxtask_create(CONFIG_INIT_ENTRYNAME, CONFIG_INIT_PRIORITY,
                      CONFIG_INIT_STACKSIZE,
                      (main_t)CONFIG_INIT_ENTRYPOINT, argv);
#endif
  DEBUGASSERT(ret > 0);

#elif defined(CONFIG_INIT_FILE)

#ifdef CONFIG_INIT_MOUNT
  /* Mount the file system containing the init program. */

  ret = nx_mount(CONFIG_INIT_MOUNT_SOURCE, CONFIG_INIT_MOUNT_TARGET,
                 CONFIG_INIT_MOUNT_FSTYPE, CONFIG_INIT_MOUNT_FLAGS,
                 CONFIG_INIT_MOUNT_DATA);
  DEBUGASSERT(ret >= 0);
#endif

  /* Start the application initialization program from a program in a
   * mounted file system.  Presumably the file system was mounted as part
   * of the board_late_initialize() operation.
   */

  sinfo("Starting init task: %s\n", CONFIG_INIT_FILEPATH);

  posix_spawnattr_init(&attr);

  attr.priority  = CONFIG_INIT_PRIORITY;
<<<<<<< HEAD
  attr.stacksize = CONFIG_INIT_STACKSIZE;
  ret = exec_spawn(CONFIG_INIT_FILEPATH, CONFIG_INIT_SYMTAB,
                   CONFIG_INIT_NEXPORTS, 0, &attr);
=======
#ifndef CONFIG_ARCH_ADDRENV
  attr.stacksize = CONFIG_INIT_STACKSIZE;
#endif
  ret = exec_spawn(CONFIG_INIT_FILEPATH, argv,
                   CONFIG_INIT_SYMTAB, CONFIG_INIT_NEXPORTS, &attr);
>>>>>>> 0342272e
  DEBUGASSERT(ret >= 0);
#endif

  UNUSED(ret);
}

/****************************************************************************
 * Name: nx_start_task
 *
 * Description:
 *   This is the framework for a short duration worker thread.  It off-loads
 *   the board initialization and application start-up from the limited
 *   start-up, initialization thread to a more robust kernel thread.
 *
 * Input Parameters:
 *   None
 *
 * Returned Value:
 *   None
 *
 ****************************************************************************/

#ifdef CONFIG_BOARD_LATE_INITIALIZE
static int nx_start_task(int argc, FAR char **argv)
{
  /* Do the board/application initialization and exit */

  nx_start_application();
  return OK;
}
#endif

/****************************************************************************
 * Name: nx_create_initthread
 *
 * Description:
 *   Execute the board initialization function (if so configured) and start
 *   the application initialization thread.  This will be done either on the
 *   thread of execution of the caller or on a separate thread of execution
 *   if so configured.
 *
 * Input Parameters:
 *   None
 *
 * Returned Value:
 *   None
 *
 ****************************************************************************/

static inline void nx_create_initthread(void)
{
#ifdef CONFIG_BOARD_LATE_INITIALIZE
  int pid;

  /* Do the board/application initialization on a separate thread of
   * execution.
   */

  pid = kthread_create("AppBringUp", CONFIG_BOARD_INITTHREAD_PRIORITY,
                      CONFIG_BOARD_INITTHREAD_STACKSIZE,
                      (main_t)nx_start_task, (FAR char * const *)NULL);
  DEBUGASSERT(pid > 0);
  UNUSED(pid);
#else
  /* Do the board/application initialization on this thread of execution. */

  nx_start_application();
#endif
}

/****************************************************************************
 * Public Functions
 ****************************************************************************/

/****************************************************************************
 * Name: nx_bringup
 *
 * Description:
 *   Start all initial system tasks.  This does the "system bring-up" after
 *   the conclusion of basic OS initialization.  These initial system tasks
 *   may include:
 *
 *   - pg_worker:   The page-fault worker thread (only if CONFIG_PAGING is
 *                  defined.
 *   - work_thread: The work thread.  This general thread can be used to
 *                  perform most any kind of queued work.  Its primary
 *                  function is to serve as the "bottom half" of device
 *                  drivers.
 *
 *   And the main application entry point:
 *   symbols, either:
 *
 *   - CONFIG_INIT_ENTRYPOINT: This is the default user application entry
 *                 point, or
 *   - CONFIG_INIT_FILEPATH: The full path to the location in a mounted
 *                 file system where we can expect to find the
 *                 initialization program.  Presumably, this file system
 *                 was mounted by board-specific logic when
 *                 board_late_initialize() was called.
 *
 * Input Parameters:
 *   None
 *
 * Returned Value:
 *   None
 *
 ****************************************************************************/

int nx_bringup(void)
{
#ifndef CONFIG_DISABLE_ENVIRON
  /* Setup up the initial environment for the idle task.  At present, this
   * may consist of only the initial PATH variable and/or and init library
   * path variable.  These path variables are not used by the IDLE task.
   * However, the environment containing the PATH variable will be inherited
   * by all of the threads created by the IDLE task.
   */

#ifdef CONFIG_LIBC_HOMEDIR
  setenv("PWD", CONFIG_LIBC_HOMEDIR, 1);
#endif

#ifdef CONFIG_PATH_INITIAL
  setenv("PATH", CONFIG_PATH_INITIAL, 1);
#endif

#ifdef CONFIG_LDPATH_INITIAL
  setenv("LD_LIBRARY_PATH", CONFIG_LDPATH_INITIAL, 1);
#endif
#endif

  /* Start the page fill worker kernel thread that will resolve page faults.
   * This should always be the first thread started because it may have to
   * resolve page faults in other threads
   */

  nx_pgworker();

  /* Start the worker thread that will serve as the device driver "bottom-
   * half" and will perform misc garbage clean-up.
   */

  nx_workqueues();

  /* Once the operating system has been initialized, the system must be
   * started by spawning the user initialization thread of execution.  This
   * will be the first user-mode thread.
   */

  nx_create_initthread();

#if !defined(CONFIG_DISABLE_ENVIRON) && (defined(CONFIG_PATH_INITIAL) || \
     defined(CONFIG_LDPATH_INITIAL))
  /* We an save a few bytes by discarding the IDLE thread's environment. */

  clearenv();
#endif

  return OK;
}<|MERGE_RESOLUTION|>--- conflicted
+++ resolved
@@ -289,17 +289,11 @@
   posix_spawnattr_init(&attr);
 
   attr.priority  = CONFIG_INIT_PRIORITY;
-<<<<<<< HEAD
-  attr.stacksize = CONFIG_INIT_STACKSIZE;
-  ret = exec_spawn(CONFIG_INIT_FILEPATH, CONFIG_INIT_SYMTAB,
-                   CONFIG_INIT_NEXPORTS, 0, &attr);
-=======
 #ifndef CONFIG_ARCH_ADDRENV
   attr.stacksize = CONFIG_INIT_STACKSIZE;
 #endif
   ret = exec_spawn(CONFIG_INIT_FILEPATH, argv,
                    CONFIG_INIT_SYMTAB, CONFIG_INIT_NEXPORTS, &attr);
->>>>>>> 0342272e
   DEBUGASSERT(ret >= 0);
 #endif
 
