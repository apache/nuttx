--- conflicted
+++ resolved
@@ -130,10 +130,7 @@
 {
 #ifdef CONFIG_ARCH_ADDRENV
   save_addrenv_t oldenv;
-<<<<<<< HEAD
-=======
   int i;
->>>>>>> 9be737c8
 #endif
 
 #if CONFIG_TLS_TASK_NELEM > 0
@@ -251,9 +248,6 @@
 
   /* Mark no address environment */
 
-<<<<<<< HEAD
-  g_pid_current = INVALID_PROCESS_ID;
-=======
   for (i = 0; i < CONFIG_SMP_NCPUS; i++)
     {
       if (group == g_group_current[i])
@@ -261,7 +255,6 @@
           g_group_current[i] = NULL;
         }
     }
->>>>>>> 9be737c8
 
   /* Restore the previous addrenv */
 
