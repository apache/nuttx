/****************************************************************************
 * sched/group/group_setupidlefiles.c
 *
 * Licensed to the Apache Software Foundation (ASF) under one or more
 * contributor license agreements.  See the NOTICE file distributed with
 * this work for additional information regarding copyright ownership.  The
 * ASF licenses this file to you under the Apache License, Version 2.0 (the
 * "License"); you may not use this file except in compliance with the
 * License.  You may obtain a copy of the License at
 *
 *   http://www.apache.org/licenses/LICENSE-2.0
 *
 * Unless required by applicable law or agreed to in writing, software
 * distributed under the License is distributed on an "AS IS" BASIS, WITHOUT
 * WARRANTIES OR CONDITIONS OF ANY KIND, either express or implied.  See the
 * License for the specific language governing permissions and limitations
 * under the License.
 *
 ****************************************************************************/

/****************************************************************************
 * Included Files
 ****************************************************************************/

#include <nuttx/config.h>

#include <stdio.h>
#include <unistd.h>
#include <fcntl.h>
#include <sched.h>
#include <assert.h>
#include <errno.h>
#include <debug.h>

#include <nuttx/fs/fs.h>
#include <nuttx/net/net.h>

#include "group/group.h"

/****************************************************************************
 * Public Functions
 ****************************************************************************/

/****************************************************************************
 * Name: group_setupidlefiles
 *
 * Description:
 *   Configure the idle thread's TCB.
 *
 * Input Parameters:
 *   tcb - tcb of the idle task.
 *
 * Returned Value:
 *   0 is returned on success; a negated errno value is returned on a
 *   failure.
 *
 ****************************************************************************/

int group_setupidlefiles(FAR struct task_tcb_s *tcb)
{
<<<<<<< HEAD
#ifdef CONFIG_DEV_CONSOLE
=======
#if defined(CONFIG_DEV_CONSOLE) || defined(CONFIG_DEV_NULL)
>>>>>>> 1c84fc9c
  int fd;
#endif

  DEBUGASSERT(tcb->cmn.group != NULL);

  /* Open stdin, dup to get stdout and stderr. This should always
   * be the first file opened and, hence, should always get file
   * descriptor 0.
   */

#if defined(CONFIG_DEV_CONSOLE) || defined(CONFIG_DEV_NULL)
#ifdef CONFIG_DEV_CONSOLE
  fd = nx_open("/dev/console", O_RDWR);
#else
  fd = nx_open("/dev/null", O_RDWR);
#endif
  if (fd == 0)
    {
      /* Successfully opened stdin (fd == 0) */

      nx_dup2(0, 1);
      nx_dup2(0, 2);
    }
  else
    {
      /* We failed to open stdin OR for some reason, we opened
       * it and got some file descriptor other than 0.
       */

      if (fd > 0)
        {
          sinfo("Open stdin fd: %d\n", fd);
          nx_close(fd);
        }
      else
        {
          serr("ERROR: Failed to open stdin: %d\n", fd);
        }

      return -ENFILE;
    }
#else
  /* This configuration can confuse user programs and libraries.
   * Eg. a program which opens a file and then prints something to
   * STDERR_FILENO (2) can end up with something undesirable if the
   * file descriptor for the file happens to be 2.
   * It's a common practice to keep 0-2 always open even if they are
   * /dev/null to avoid that kind of problems. Thus the following warning.
   */
#warning file descriptors 0-2 are not opened
#endif /* defined(CONFIG_DEV_CONSOLE) || defined(CONFIG_DEV_NULL) */

  /* Allocate file/socket streams for the TCB */

#ifdef CONFIG_FILE_STREAM
  return group_setupstreams(tcb);
#else
  return OK;
#endif
}<|MERGE_RESOLUTION|>--- conflicted
+++ resolved
@@ -58,11 +58,7 @@
 
 int group_setupidlefiles(FAR struct task_tcb_s *tcb)
 {
-<<<<<<< HEAD
-#ifdef CONFIG_DEV_CONSOLE
-=======
 #if defined(CONFIG_DEV_CONSOLE) || defined(CONFIG_DEV_NULL)
->>>>>>> 1c84fc9c
   int fd;
 #endif
 
