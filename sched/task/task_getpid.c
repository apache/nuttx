/****************************************************************************
 * sched/task/task_getpid.c
 *
 * Licensed to the Apache Software Foundation (ASF) under one or more
 * contributor license agreements.  See the NOTICE file distributed with
 * this work for additional information regarding copyright ownership.  The
 * ASF licenses this file to you under the Apache License, Version 2.0 (the
 * "License"); you may not use this file except in compliance with the
 * License.  You may obtain a copy of the License at
 *
 *   http://www.apache.org/licenses/LICENSE-2.0
 *
 * Unless required by applicable law or agreed to in writing, software
 * distributed under the License is distributed on an "AS IS" BASIS, WITHOUT
 * WARRANTIES OR CONDITIONS OF ANY KIND, either express or implied.  See the
 * License for the specific language governing permissions and limitations
 * under the License.
 *
 ****************************************************************************/

/****************************************************************************
 * Included Files
 ****************************************************************************/

#include <sys/types.h>
#include <unistd.h>
#include <sched.h>
#include <errno.h>

#include "sched/sched.h"
#include "task/task.h"

/****************************************************************************
 * Public Functions
 ****************************************************************************/

/****************************************************************************
 * Name: getpid
 *
 * Description:
 *   Get the Process ID of the currently executing task.
 *
 * Input parameters:
 *   None
 *
 * Returned Value:
 *   Normally when called from user applications, getpid() will return the
 *   Process ID of the currently executing task. that is, the main task
 *   for the task groups. There is no specification for any errors
 *   returned from getpid().
 *
 ****************************************************************************/

pid_t getpid(void)
{
  FAR struct tcb_s *rtcb;

  /* Get the TCB at the head of the ready-to-run task list.  That
   * will usually be the currently executing task.  There is are two
   * exceptions to this:
   *
   * Early in the start-up sequence, the ready-to-run list may be
   * empty!  In this case, of course, the CPU0 start-up/IDLE thread with
   * pid == 0 must be running, and
   */

  rtcb = this_task();
  if (rtcb != NULL)
    {
<<<<<<< HEAD
      /* Yes.. Return the Process ID
      */
=======
      /* Yes.. Return the Process ID */
>>>>>>> 1c84fc9c

      return rtcb->group->tg_pid;
    }

  /* We must have been called earlier in the start up sequence from the
   * start-up/IDLE thread before the ready-to-run list has been initialized.
   */

  return IDLE_PROCESS_ID;
}<|MERGE_RESOLUTION|>--- conflicted
+++ resolved
@@ -67,12 +67,7 @@
   rtcb = this_task();
   if (rtcb != NULL)
     {
-<<<<<<< HEAD
-      /* Yes.. Return the Process ID
-      */
-=======
       /* Yes.. Return the Process ID */
->>>>>>> 1c84fc9c
 
       return rtcb->group->tg_pid;
     }
