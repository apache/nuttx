--- conflicted
+++ resolved
@@ -78,11 +78,7 @@
 
   nxsem_recover(tcb);
 
-<<<<<<< HEAD
-#if !defined(CONFIG_DISABLE_MQUEUE) && !defined(CONFIG_DISABLE_MQUEUE_SYSV)
-=======
 #if !defined(CONFIG_DISABLE_MQUEUE) || !defined(CONFIG_DISABLE_MQUEUE_SYSV)
->>>>>>> 1c84fc9c
   /* Handle cases where the thread was waiting for a message queue event */
 
   nxmq_recover(tcb);
