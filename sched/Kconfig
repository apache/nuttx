#
# For a description of the syntax of this configuration file,
# see the file kconfig-language.txt in the NuttX tools repository.
#

menuconfig DISABLE_OS_API
	bool "Disable NuttX interfaces"
	default y
	---help---
		The following can be used to disable categories of
		APIs supported by the OS.  If the compiler supports
		weak functions, then it should not be necessary to
		disable functions unless you want to restrict usage
		of those APIs.

		There are certain dependency relationships in these
		features.

		1) mq_notify logic depends on signals to awaken tasks
		waiting for queues to become full or empty.
		2) pthread_condtimedwait() depends on signals to wake
		up waiting tasks.

if DISABLE_OS_API

config DISABLE_POSIX_TIMERS
	bool "Disable POSIX timers"
	default y if DEFAULT_SMALL
	default n if !DEFAULT_SMALL
	---help---
		Disable support for the the entire POSIX timer family
		including timer_create(), timer_gettime(), timer_settime(),
		etc.

		NOTE:  This option will also disable getitimer() and
		setitimer() which are not, strictly speaking, POSIX timers.

config DISABLE_PTHREAD
	bool "Disable pthread support"
	default n

config DISABLE_MQUEUE
	bool "Disable POSIX message queue support"
	default n

config DISABLE_ENVIRON
	bool "Disable environment variable support"
	default y if DEFAULT_SMALL
	default n if !DEFAULT_SMALL

endif # DISABLE_OS_API

menu "Clocks and Timers"

config ARCH_HAVE_TICKLESS
	bool

config SCHED_TICKLESS
	bool "Support tick-less OS"
	default n
	depends on ARCH_HAVE_TICKLESS
	---help---
		By default, system time is driven by a periodic timer interrupt.  An
		alternative configurations is a tick-less configuration in which
		there is no periodic timer interrupt.  Instead and interval timer is
		used to schedule the next OS time event.  This option selects that
		tick-less OS option.  If the tick-less OS is selected, then there are
		additional platform specific interfaces that must be provided as
		defined include/nuttx/arch.h

if SCHED_TICKLESS

config SCHED_TICKLESS_ALARM
	bool "Tickless alarm"
	default n
	---help---
		The tickless option can be supported either via a simple interval
		timer (plus elapsed time) or via an alarm.  The interval timer allows
		programming events to occur after an interval.  With the alarm,
		you can set a time in the future and get an event when that alarm
		goes off.  This option selects the use of an alarm.

		The advantage of an alarm is that it avoids some small timing
		errors; the advantage of the use of the interval timer is that
		the hardware requirement may be less.

config SCHED_TICKLESS_LIMIT_MAX_SLEEP
	bool "Max sleep period (in microseconds)"
	default n
	---help---
		Enables use of the g_oneshot_maxticks variable. This variable is
		initialized by platform-specific logic at runtime to the maximum
		delay that the timer can wait (in configured clock ticks).  The
		RTOS tickless logic will then limit all requested delays to this
		value.

endif

config USEC_PER_TICK
	int "System timer tick period (microseconds)"
	default 10000 if !SCHED_TICKLESS
	default 100 if SCHED_TICKLESS
	---help---
		In the "normal" configuration where system time is provided by a
		periodic timer interrupt, the default system timer is expected to
		run at 100Hz or USEC_PER_TICK=10000.  This setting must be defined
		to inform of NuttX the interval that the processor hardware is
		providing system timer interrupts to the OS.

		If SCHED_TICKLESS is selected, then there are no system timer
		interrupts.  In this case, USEC_PER_TICK does not control any timer
		rates.  Rather, it only determines the resolution of time reported
		by clock_systime_ticks() and the resolution of times that can be set for
		certain delays including watchdog timers and delayed work.  In this
		case there is a trade-off:  It is better to have the USEC_PER_TICK as
		low as possible for higher timing resolution.  However, the time
		is currently held in 'unsigned int' on some systems, this may be
		16-bits but on most contemporary systems it will be 32-bits.  In
		either case, smaller values of USEC_PER_TICK will reduce the range
		of values that delays that can be represented.  So the trade-off is
		between range and resolution (you could also modify the code to use
		a 64-bit value if you really want both).

		The default, 100 microseconds, will provide for a range of delays
		up to 120 hours.

		This value should never be less than the underlying resolution of
		the timer.  Error may ensue.

if !SCHED_TICKLESS

config SYSTEMTICK_EXTCLK
	bool "Use external clock"
	default n
	depends on ARCH_HAVE_EXTCLK
	---help---
		Use external clock for system tick. When enabled, the platform-specific
		logic must start its own timer interrupt to make periodic calls to the
		nxsched_process_timer() or the functions called within. The purpose is
		to move the scheduling off the processor clock to allow entering low
		power states that would disable that clock.

config SYSTEMTICK_HOOK
	bool "System timer hook"
	default n
	---help---
		Enable a call to a user-provided, board-level function on each timer
		tick.  This permits custom actions that may be performed on each
		timer tick.  The form of the user-provided function is:

			void board_timerhook(void);

		(prototyped in include/nuttx/board.h).

endif # !SCHED_TICKLESS

config SYSTEM_TIME64
	bool "64-bit system clock"
	default n
	---help---
		The system timer is incremented at the rate determined by
		USEC_PER_TICK, typically at 100Hz. The count at any given time is
		then the "uptime" in units of system timer ticks.  By default, the
		system time is 32-bits wide.  Those defaults provide a range of about
		497 days which is probably a sufficient range for "uptime".

		However, if the system timer rate is significantly higher than 100Hz
		and/or if a very long "uptime" is required, then this option can be
		selected to support a 64-bit wide timer.

config CLOCK_MONOTONIC
	bool "Support CLOCK_MONOTONIC"
	default n
	---help---
		CLOCK_MONOTONIC is an optional standard POSIX clock.  Unlike
		CLOCK_REALTIME which can move forward and backward when the
		time-of-day changes, CLOCK_MONOTONIC is the elapsed time since some
		arbitrary point in the post (the system start-up time for NuttX)
		and, hence, is always monotonically increasing.  CLOCK_MONOTONIC
		is, hence, the more appropriate clock for determining time
		differences.

		The value of the CLOCK_MONOTONIC clock cannot be set via clock_settime().

config ARCH_HAVE_TIMEKEEPING
	bool
	default n

config CLOCK_TIMEKEEPING
	bool "Support timekeeping algorithms"
	default n
	depends on EXPERIMENTAL && ARCH_HAVE_TIMEKEEPING
	---help---
		CLOCK_TIMEKEEPING enables experimental time management algorithms.

config JULIAN_TIME
	bool "Enables Julian time conversions"
	default n
	---help---
		Enables Julian time conversions

config START_YEAR
	int "Start year"
	default 2018
	range 1970 2106
	---help---
		NuttX uses an unsigned 32-bit integer for time_t which provides a
		range from 1970 to 2106.

config START_MONTH
	int "Start month"
	default 1
	range 1 12

config START_DAY
	int "Start day"
	default 1
	range 1 31

config PREALLOC_TIMERS
	int "Number of pre-allocated POSIX timers"
	default 8
	---help---
		The number of pre-allocated POSIX timer structures.  The system manages a
		pool of preallocated timer structures to minimize dynamic allocations.  Set to
		zero for all dynamic allocations.

endmenu # Clocks and Timers

menu "Tasks and Scheduling"

config SPINLOCK
	bool "Support Spinlocks"
	default n
	---help---
		Enables support for spinlocks.  Spinlocks are used primarily for
		synchronization in SMP configurations but are available for general
		synchronization between CPUs.  Use in a single CPU configuration would
		most likely be fatal.  Note, however, that this does not depend on
		CONFIG_ARCH_HAVE_MULTICPU.  This permits the use of spinlocks in
		other novel architectures.

config IRQCHAIN
	bool "Enable multi handler sharing a IRQ"
	default n
	---help---
		Enable support for IRQCHAIN.

if IRQCHAIN

config PREALLOC_IRQCHAIN
	int "Number of pre-allocated irq chains"
	default 8
	---help---
		The number of pre-allocated irq chain structures.  The system manages
		a pool of preallocated irq chain structures to minimize dynamic
		allocations.  You will, however, get better performance and memory
		usage if this value is tuned to minimize such allocations.

endif # IRQCHAIN

config IRQCOUNT
	bool
	default n

config SMP
	bool "Symmetric Multi-Processing (SMP)"
	default n
	depends on ARCH_HAVE_MULTICPU
	depends on ARCH_HAVE_TESTSET
	depends on ARCH_INTERRUPTSTACK != 0
	select SPINLOCK
	select SCHED_RESUMESCHEDULER
	select IRQCOUNT
	---help---
		Enables support for Symmetric Multi-Processing (SMP) on a multi-CPU
		platform.

<<<<<<< HEAD
		SMP mode must work with ARCH_INTERRUPTSTACK, here is the fail case:
=======
		N.B. SMP mode requires the use of ARCH_INTERRUPTSTACK:
>>>>>>> 2e43815c

		CPU0 thread0  ->  IRQ enter -> add thread0 to block_list -> IRQ leave(crash)
		                                                        ||
		                                                        /\
		                                                       /  \
		CPU1 thread1  ->  block_task -> take thread0 from block_list -> run thread0

		CPU0 IRQ handler use thread0's stack, but thread0 may switch to CPU1, that
<<<<<<< HEAD
		will caused IRQ handler stack curroption.
=======
		will caused IRQ handler stack corruption.
>>>>>>> 2e43815c

if SMP

config SMP_NCPUS
	int "Number of CPUs"
	default 4
	range 1 32 if DEBUG_FEATURES
	range 2 32 if !DEBUG_FEATURES
	---help---
		This value identifies the number of CPUs supported by the processor
		that will be used for SMP.

		If CONFIG_DEBUG_FEATURES is enabled, then the value one is permitted
		for CONFIG_SMP_NCPUS.  This is not normally a valid setting for an
		SMP configuration.  However, running the SMP logic in a single CPU
		configuration is useful during certain testing.

endif # SMP

choice
	prompt "Initialization Task"
	default INIT_ENTRYPOINT if !BUILD_KERNEL
	default INIT_FILEPATH if !BINFMT_DISABLE
	default INIT_NONE if BINFMT_DISABLE

config INIT_NONE
	bool "None"

config INIT_ENTRYPOINT
	bool "Via application entry point"
	depends on !BUILD_KERNEL

config INIT_FILEPATH
	bool "Via executable file"
	depends on !BINFMT_DISABLE

endchoice # Initialization task

config INIT_ARGS
	string "Application argument list"
	depends on !INIT_NONE
	---help---
		The argument list for user applications. e.g.:
		  "\"arg1\",\"arg2\",\"arg3\""

if INIT_ENTRYPOINT
config USER_ENTRYPOINT
	string "Application entry point"
	default "main"
	---help---
		The name of the entry point for user applications.  For the example
		applications this is of the form 'app_main' where 'app' is the application
		name. If not defined, USER_ENTRYPOINT defaults to "main".

config USERMAIN_STACKSIZE
	int "Main thread stack size"
	default DEFAULT_TASK_STACKSIZE
	---help---
		The size of the stack to allocate for the user initialization thread
		that is started as soon as the OS completes its initialization.

config USERMAIN_PRIORITY
	int "init thread priority"
	default 100
	---help---
		The priority of the user initialization thread.

endif # INIT_ENTRYPOINT

if INIT_FILEPATH

config USER_INITPATH
	string "Application initialization path"
	default "/bin/init"
	---help---
		The name of the entry point for user applications.  For the example
		applications this is of the form 'app_main' where 'app' is the application
		name. If not defined, USER_ENTRYPOINT defaults to "main".

config INIT_SYMTAB
	string "Symbol table"
	default "NULL" if !EXECFUNCS_HAVE_SYMTAB
	default EXECFUNCS_SYMTAB_ARRAY if EXECFUNCS_HAVE_SYMTAB
	depends on BUILD_FLAT
	---help---
		The name of other global array that holds the exported symbol table.
		The special string "NULL" may be provided if there is no symbol
		table.  Quotation marks will be stripped when config.h is generated.

		NOTE: This setting cannot be used in protected or kernel builds.
		Any kernel mode symbols tables would not be usable for resolving
		symbols in user mode executables.

config INIT_NEXPORTS
	string "Symbol table size"
	default "0" if !EXECFUNCS_HAVE_SYMTAB
	default EXECFUNCS_NSYMBOLS_VAR if EXECFUNCS_HAVE_SYMTAB
	depends on BUILD_FLAT
	---help---
		The size of the symbol table.  NOTE that is is logically a numeric
		value but is represent by a string.  That allows you to put
		sizeof(something) or a macro or a global variable name for the
		symbol table size.  Quotation marks will be stripped when config.h
		is generated.

		NOTE: This setting cannot be used in protected or kernel builds.
		Any kernel mode symbols tables would not be usable for resolving
		symbols in user mode executables.

menuconfig INIT_MOUNT
	bool "Auto-mount init file system"
	default n
	depends on !DISABLE_MOUNTPOINT
	---help---
		In order to use the the initial startup program when CONFIG_INIT_FILEPATH
		is provided, it is necessary to mount the initial file system that
		provides init program.  Normally this mount is done in the board-specific
		initialization logic.  However, if the mount is very simple, it can be
		performed by the OS bring-up logic itself by selecting this option.

if INIT_MOUNT

config INIT_MOUNT_SOURCE
	string "The block device to mount"
	default "/dev/ram0"

config INIT_MOUNT_TARGET
	string "Path to the mounted file system"
	default "/bin"

config INIT_MOUNT_FSTYPE
	string "The file system type to mount"
	default "romfs"

config INIT_MOUNT_FLAGS
	hex "Flags passed to mount"
	default 0

config INIT_MOUNT_DATA
	string "Additional data passed to mount"
	default ""

endif # INIT_MOUNT
endif # INIT_FILEPATH

config RR_INTERVAL
	int "Round robin timeslice (MSEC)"
	default 0
	---help---
		The round robin timeslice will be set this number of milliseconds;
		Round robin scheduling (SCHED_RR) is enabled by setting this
		interval to a positive, non-zero value.

config SCHED_SPORADIC
	bool "Support sporadic scheduling"
	default n
	select SCHED_SUSPENDSCHEDULER
	select SCHED_RESUMESCHEDULER
	---help---
		Build in additional logic to support sporadic scheduling
		(SCHED_SPORADIC).

if SCHED_SPORADIC

config SCHED_SPORADIC_MAXREPL
	int "Maximum number of replenishments"
	default 3
	range 1 255
	---help---
		Controls the size of allocated replenishment structures and, hence,
		also limits the maximum number of replenishments.

config SPORADIC_INSTRUMENTATION
	bool "Sporadic scheduler monitor hooks"
	default n
	---help---
		Enables instrumentation in the sporadic scheduler to monitor
		scheduler behavior. If enabled, then the board-specific logic must
		provide the following functions:

			void arch_sporadic_start(FAR struct tcb_s *tcb);
			void arch_sporadic_lowpriority(FAR struct tcb_s *tcb);
			void arch_sporadic_suspend(FAR struct tcb_s *tcb);
			void arch_sporadic_resume(FAR struct tcb_s *tcb);

endif # SCHED_SPORADIC

config TASK_NAME_SIZE
	int "Maximum task name size"
	default 31
	---help---
		Specifies the maximum size of a task name to save in the TCB.
		Useful if scheduler instrumentation is selected.  Set to zero to
		disable.  Excludes the NUL terminator; the actual allocated size
		will be TASK_NAME_SIZE + 1.  The default of 31 then results in
		a align-able 32-byte allocation.

config SCHED_HAVE_PARENT
	bool "Support parent/child task relationships"
	default n
	---help---
		Remember the ID of the parent task when a new child task is
		created.  This support enables some additional features (such as
		SIGCHLD) and modifies the behavior of other interfaces.  For
		example, it makes waitpid() more standards complete by restricting
		the waited-for tasks to the children of the caller. Default:
		disabled.

config SCHED_CHILD_STATUS
	bool "Retain child exit status"
	default n
	depends on SCHED_HAVE_PARENT
	---help---
		If this option is selected, then the exit status of the child task
		will be retained after the child task exits.  This option should be
		selected if you require knowledge of a child process's exit status.
		Without this setting, wait(), waitpid() or waitid() may fail.  For
		example, if you do:

		1) Start child task
		2) Wait for exit status (using wait(), waitpid(), or waitid()).

		This can fail because the child task may run to completion before
		the wait begins.  There is a non-standard work-around in this case:
		The above sequence will work if you disable pre-emption using
		sched_lock() prior to starting the child task, then re-enable pre-
		emption with sched_unlock() after the wait completes.  This works
		because the child task is not permitted to run until the wait is in
		place.

		The standard solution would be to enable SCHED_CHILD_STATUS.  In
		this case the exit status of the child task is retained after the
		child exits and the wait will successful obtain the child task's
		exit status whether it is called before the child task exits or not.

		Warning:  If you enable this feature, then your application must
		either (1) take responsibility for reaping the child status with wait(),
		waitpid(), or waitid(), or (2) suppress retention of child status.
		If you do not reap the child status, then you have a memory leak and
		your system will eventually fail.

		Retention of child status can be suppressed on the parent using logic like:

			struct sigaction sa;

			sa.sa_handler = SIG_IGN;
			sa.sa_flags = SA_NOCLDWAIT;
			int ret = sigaction(SIGCHLD, &sa, NULL);

if SCHED_CHILD_STATUS

config PREALLOC_CHILDSTATUS
	int "Number of pre-allocated child status"
	default 0
	---help---
		To prevent runaway child status allocations and to improve
		allocation performance, child task exit status structures are pre-
		allocated when the system boots.  This setting determines the number
		of child status structures that will be pre-allocated.

		However, the number of child status structures may need to be
		significantly larger because this number includes the maximum number
		of tasks that are running PLUS the number of tasks that have exit'ed
		without having their exit status reaped (via wait(), waitid(), or
		waitpid()).

		Obviously, if tasks spawn children indefinitely and never have the
		exit status reaped, then you may have a memory leak!  If you enable
		the SCHED_CHILD_STATUS feature, then your application must take
		responsibility for either (1) reaping the child status with wait(),
		waitpid(), or waitid() or it must (2) suppress retention of child
		status.  Otherwise, your system will eventually fail.

		Retention of child status can be suppressed on the parent using logic like:

			struct sigaction sa;

			sa.sa_handler = SIG_IGN;
			sa.sa_flags = SA_NOCLDWAIT;
			int ret = sigaction(SIGCHLD, &sa, NULL);

config DEBUG_CHILDSTATUS
	bool "Enable Child Status Debug Output"
	default n
	depends on SCHED_CHILD_STATUS && DEBUG_FEATURES
	---help---
		Very detailed... I am sure that you do not want this.

endif # SCHED_CHILD_STATUS

config SCHED_WAITPID
	bool "Enable waitpid() API"
	default n
	---help---
		Enables the waitpid() interface in a default, non-standard mode
		(non-standard in the sense that the waited for PID need not be child
		of the caller).  If SCHED_HAVE_PARENT is also defined, then this
		setting will modify the behavior or waitpid() (making more spec
		compliant) and will enable the waitid() and wait() interfaces as
		well.

config SCHED_USER_IDENTITY
	bool "Support per-task User Identity"
	default n
	---help---
		This selection enables functionality of getuid(), setuid(), getgid(),
		setgid().  If this option is not selected, then stub, root-only
		versions of these interfaces are available.  When selected, these
		interfaces will associate a UID and/or GID with each task group.
		Those can then be managed using the interfaces.  Child tasks will
		inherit the UID and GID of its parent.

endmenu # Tasks and Scheduling

menu "Pthread Options"
	depends on !DISABLE_PTHREAD

config PTHREAD_MUTEX_TYPES
	bool "Enable mutex types"
	default n
	---help---
		Set to enable support for recursive and errorcheck mutexes. Enables
		pthread_mutexattr_settype().

choice
	prompt "pthread mutex robustness"
	default PTHREAD_MUTEX_ROBUST if !DEFAULT_SMALL
	default PTHREAD_MUTEX_UNSAFE if DEFAULT_SMALL

config PTHREAD_MUTEX_ROBUST
	bool "Robust mutexes"
	---help---
		Support only the robust form of the NORMAL mutex.

config PTHREAD_MUTEX_UNSAFE
	bool "Traditional unsafe mutexes"
	---help---
		Support only the traditional non-robust form of the NORMAL mutex.
		You should select this option only for backward compatibility with
		software you may be porting or, perhaps, if you are trying to minimize
		footprint.

config PTHREAD_MUTEX_BOTH
	bool "Both robust and unsafe mutexes"
	---help---
		Support both forms of NORMAL mutexes.

endchoice # pthread mutex robustness

choice
	prompt "Default NORMAL mutex robustness"
	default PTHREAD_MUTEX_DEFAULT_ROBUST
	depends on PTHREAD_MUTEX_BOTH

config PTHREAD_MUTEX_DEFAULT_ROBUST
	bool "Robust default"
	---help---
		The default is robust NORMAL mutexes (non-standard)

config PTHREAD_MUTEX_DEFAULT_UNSAFE
	bool "Unsafe default"
	---help---
		The default is traditional unsafe NORMAL mutexes (standard)

endchoice # Default NORMAL mutex robustness

config PTHREAD_CLEANUP
	bool "pthread cleanup stack"
	default n
	---help---
		Select to enable support for pthread exit cleanup stacks.  This
		enables the interfaces pthread_cleanup_push() and
		pthread_cleanup_pop().

config PTHREAD_CLEANUP_STACKSIZE
	int "pthread cleanup stack size"
	default 1
	range 1 32
	depends on PTHREAD_CLEANUP
	---help---
		The maximum number of cleanup actions that may be pushed by
		pthread_clean_push().  This setting will increase the size of EVERY
		pthread task control block by about n * CONFIG_PTHREAD_CLEANUP_STACKSIZE
		where n is the size of a pointer, 2* sizeof(uintptr_t), this would be
		8 for a CPU with 32-bit addressing and 4 for a CPU with 16-bit
		addressing.

config CANCELLATION_POINTS
	bool "Cancellation points"
	default n
	---help---
		Enable POSIX cancellation points for pthread_cancel().  If selected,
		cancellation points will also used with the () task_delete() API even if
		pthreads are not enabled.

endmenu # Pthread Options

menu "Performance Monitoring"

config SCHED_SUSPENDSCHEDULER
	bool
	default n

config SCHED_RESUMESCHEDULER
	bool
	default n

config SCHED_IRQMONITOR
	bool "Enable IRQ monitoring"
	default n
	depends on FS_PROCFS
	---help---
		Enabling counting of interrupts from all interrupt sources.  These
		counts will be available in the mounted procfs file systems at the
		top-level file, "irqs".

config SCHED_CRITMONITOR
	bool "Enable Critical Section monitoring"
	default n
	depends on FS_PROCFS
	select SCHED_SUSPENDSCHEDULER
	select SCHED_RESUMESCHEDULER
	select IRQCOUNT
	---help---
		Enables logic that monitors the duration of time that a thread keeps
		interrupts or pre-emption disabled.  These global locks can have
		negative consequences to real time performance:  Disabling interrupts
		adds jitter in the time when an interrupt request is asserted until
		the hardware can respond with the interrupt.  Disabling pre-emption
		adds jitter in the time from when the event is posted in the
		interrupt handler until the task that responds to the event can run.

		If this option is selected, then the following interfaces must be
		provided by platform-specific logic:

			uint32_t up_critmon_gettime(void);
			void up_critmon_convert(uint32_t elapsed, FAR struct timespec *ts);

		The first interface simply provides the current time value in unknown
		units.  NOTE:  This function may be called early before the timer has
		been initialized.  In that event, the function should just return a
		start time of zero.

		Nothing is assumed about the units of this time value.  The following
		are assumed, however: (1) The time is an unsigned integer value, (2)
		the time is monotonically increasing, and (3) the elapsed time (also
		in unknown units) can be obtained by subtracting a start time from
		the current time.

		The second interface simply converts an elapsed time into well known
		units for presentation by the ProcFS file system.

if SCHED_CRITMONITOR

config SCHED_CRITMONITOR_MAXTIME_THREAD
	int "THREAD max execution time"
	default 0
	---help---
		Thread execution time should be smaller than
		SCHED_CRITMONITOR_MAXTIME_THREAD, or system will give a warnning.
		For debugging system lantency, 0 means disabled.

config SCHED_CRITMONITOR_MAXTIME_WQUEUE
	int "WORK queue max execution time"
	default SCHED_CRITMONITOR_MAXTIME_THREAD
	---help---
		Worker execution time should be smaller than
		SCHED_CRITMONITOR_MAXTIME_WQUEUE, or system will give a warnning.
		For debugging system lantency, 0 means disabled.

config SCHED_CRITMONITOR_MAXTIME_PREEMPTION
	int "Pre-emption (sched_lock) max holding time"
	default SCHED_CRITMONITOR_MAXTIME_WQUEUE
	---help---
		Pre-emption holding time should be smaller than
		SCHED_CRITMONITOR_MAXTIME_PREEMPTION, or system will give a warnning.
		For debugging system lantency, 0 means disabled.

config SCHED_CRITMONITOR_MAXTIME_CSECTION
	int "Csection (enter_critical_section) max holding time"
	default SCHED_CRITMONITOR_MAXTIME_PREEMPTION
	---help---
		Csection holding time should be smaller than
		SCHED_CRITMONITOR_MAXTIME_CSECTION, or system will give a warnning.
		For debugging system lantency, 0 means disabled.

config SCHED_CRITMONITOR_MAXTIME_IRQ
	int "IRQ max execution time"
	default SCHED_CRITMONITOR_MAXTIME_CSECTION
	---help---
		IRQ handler execution time should be smaller than
		SCHED_CRITMONITOR_MAXTIME_IRQ, or system will give a warnning.
		For debugging system lantency, 0 means disabled.

config SCHED_CRITMONITOR_MAXTIME_WDOG
	int "WDOG callback max execution time"
	default SCHED_CRITMONITOR_MAXTIME_IRQ
	---help---
		Wdog callback execution time should be smaller than
		SCHED_CRITMONITOR_MAXTIME_WDOG, or system will give a warnning.
		For debugging system lantency, 0 means disabled.

endif # SCHED_CRITMONITOR

config SCHED_CPULOAD
	bool "Enable CPU load monitoring"
	default n
	select SCHED_CPULOAD_EXTCLK if SCHED_TICKLESS
	---help---
		If this option is selected, the timer interrupt handler will monitor
		if the system is IDLE or busy at the time of that the timer interrupt
		occurs.  This is a very coarse measurement, but over a period of time,
		it can very accurately determine the percentage of the time that the
		CPU is IDLE.

		The statistics collected in this could be used, for example, in the
		PROCFS file system to provide CPU load measurements when read.

		Note that in tickless mode of operation (SCHED_TICKLESS) there is
		no system timer interrupt and CPU load measurements will not be
		possible unless you provide an alternative clock to drive the
		sampling and select SCHED_CPULOAD_EXTCLK.

if SCHED_CPULOAD

config SCHED_CPULOAD_EXTCLK
	bool "Use external clock"
	default n
	---help---
		The CPU load measurements are determined by sampling the active
		tasks periodically at the occurrence to a timer expiration.  By
		default, the system clock is used to do that sampling.

		There is a serious issue for the accuracy of measurements if the
		system clock is used, however.  NuttX threads are often started at
		the time of the system timer expiration.  Others may be stopped at
		the time of the system timer expiration (if round-robin time-slicing
		is enabled).  Such thread behavior occurs synchronously with the
		system timer and, hence, is not randomly sampled.  As a consequence,
		the CPU load attributed to these threads that run synchronously with
		they system timer may be grossly in error.

		The solution is to use some other clock that runs at a different
		rate and has timer expirations that are asynchronous with the
		system timer.  Then truly accurate load measurements can be
		achieved.  This option enables use of such an "external" clock.  The
		implementation of the clock must be provided by platform-specific
		logic; that platform-specific logic must call the system function
		nxsched_process_cpuload() at each timer expiration with interrupts
		disabled.

if SCHED_CPULOAD_EXTCLK

config SCHED_CPULOAD_TICKSPERSEC
	int "External clock rate"
	default 100
	---help---
		If an external clock is used to drive the sampling for the CPU load
		calculations, then this value must be provided.  This value provides
		the rate of the external clock interrupts in units of ticks per
		second.  The default value of 100 corresponds to a 100Hz clock.  NOTE:
		that 100Hz is the default frequency of the system time and, hence,
		the worst possible choice in most cases.

choice
	prompt "Select CPU load timer"
	default CPULOAD_ONESHOT

config CPULOAD_ONESHOT
	bool "Use Oneshot timer"
	---help---
		Use an MCU-specific oneshot timer as the external clock.  The
		oneshot timer must be configured by board specific logic which must
		then call:

			void nxsched_oneshot_extclk(FAR struct oneshot_lowerhalf_s *lower);

		To start the CPU load measurement. See include/nuttx/clock.h

		NOTE that in this configuration, CONFIG_SCHED_CPULOAD_TICKSPERSEC is
		the sample rate that will be accomplished by programming the oneshot
		time repeatedly.  If CPULOAD_ONESHOT_ENTROPY is also selected, then
		the underly frequency driving the oneshot timer must be
		significantly faster than CONFIG_SCHED_CPULOAD_TICKSPERSE to permit
		precise modulation the sample periods.

config CPULOAD_PERIOD
	bool "Use Period timer"
	---help---
		Use an MCU-specific period timer as the external clock.  The
		period timer must be configured by board specific logic which must
		then call:

			void nxsched_period_extclk(FAR struct timer_lowerhalf_s *lower);

		To start the CPU load measurement. See include/nuttx/clock.h

		NOTE that in this configuration, CONFIG_SCHED_CPULOAD_TICKSPERSEC is
		the sample rate that will be accomplished by programming the period
		time.

endchoice

config CPULOAD_ENTROPY
	int "Bits of entropy"
	default 6
	range 0 30
	depends on CPULOAD_ONESHOT
	---help---
		This is the number of bits of entropy that will be applied. The
		oneshot will be set to this interval:

			CPULOAD_ONESHOT_NOMINAL - (CPULOAD_ONESHOT_ENTROPY / 2) +
			error + nrand(CPULOAD_ONESHOT_ENTROPY)

		Where

			CPULOAD_ONESHOT_NOMINAL is the nominal sample interval implied
			by CONFIG_SCHED_CPULOAD_TICKSPERSEC in units of microseconds.
			CPULOAD_ONESHOT_ENTROPY is (1 << CONFIG_CPULOAD_ENTROPY),
			and 'error' is an error value that is retained from interval to
			interval so that although individual intervals are randomized,
			the average will still be CONFIG_SCHED_CPULOAD_TICKSPERSEC.

		This special value of zero disables entropy.

endif # SCHED_CPULOAD_EXTCLK

config SCHED_CPULOAD_TIMECONSTANT
	int "CPU load time constant"
	default 2
	---help---
		The accumulated CPU count is divided by two when the accumulated
		tick count exceeds this time constant.  This time constant is in
		units of seconds.

endif # SCHED_CPULOAD

config SCHED_INSTRUMENTATION
	bool "System performance monitor hooks"
	default n
	select SCHED_SUSPENDSCHEDULER
	select SCHED_RESUMESCHEDULER
	---help---
		Enables instrumentation in scheduler to monitor system performance.
		If enabled, then the board-specific logic must provide the following
		functions (see include/sched.h):

			void sched_note_start(FAR struct tcb_s *tcb);
			void sched_note_stop(FAR struct tcb_s *tcb);
			void sched_note_suspend(FAR struct tcb_s *tcb);
			void sched_note_resume(FAR struct tcb_s *tcb);

		If CONFIG_SMP is enabled, then these additional interfaces are
		expected:

			void sched_note_cpu_pause(FAR struct tcb_s *tcb, int cpu);
			void sched_note_cpu_paused(FAR struct tcb_s *tcb);
			void sched_note_cpu_resume(FAR struct tcb_s *tcb, int cpu);
			void sched_note_cpu_resumed(FAR struct tcb_s *tcb);

		NOTE: These are internal OS interfaces and are called at at very
		critical locations in the OS. There is very little that can be
		done in these interfaces.  For example, normal devices may not be
		used; syslog output cannot be performed.

if SCHED_INSTRUMENTATION

config SCHED_INSTRUMENTATION_EXTERNAL
	bool "System performance monitor endpoints are external"
	default n
	---help---
		When this option is enabled, the board specific logic must implement all
		callbacks listed in SCHED_INSTRUMENTATION, SCHED_INSTRUMENTATION_CSECTION,
		SCHED_INSTRUMENTATION_SPINLOCKS, SCHED_INSTRUMENTATION_SYSCALL and
		SCHED_INSTRUMENTATION_IRQHANDLER. Otherwise the common code will implement
		these callbacks and packet the arguments into note_ struct. Then the board
		-specific logic just need to implement one callback:

		  void sched_note_add(FAR const void *note, size_t notelen);

		and send the data to the suitable transport hardware.

config SCHED_INSTRUMENTATION_CPUSET
	hex "CPU bit set"
	default 0xffff
	depends on SMP && SCHED_INSTRUMENTATION_FILTER
	---help---
		Monitor only CPUs in the bitset.  Bit 0=CPU0, Bit1=CPU1, etc.

config SCHED_INSTRUMENTATION_PREEMPTION
	bool "Preemption monitor hooks"
	default n
	---help---
		Enables additional hooks for changes to pre-emption state.  Board-
		specific logic must provide this additional logic.

			void sched_note_premption(FAR struct tcb_s *tcb, bool state);

config SCHED_INSTRUMENTATION_CSECTION
	bool "Critical section monitor hooks"
	default n
	select IRQCOUNT
	---help---
		Enables additional hooks for entry and exit from critical sections.
		Interrupts are disabled while within a critical section.  Board-
		specific logic must provide this additional logic.

			void sched_note_csection(FAR struct tcb_s *tcb, bool state);

config SCHED_INSTRUMENTATION_SPINLOCKS
	bool "Spinlock monitor hooks"
	default n
	---help---
		Enables additional hooks for spinlock state.  Board-specific logic
		must provide this additional logic.

			void sched_note_spinlock(FAR struct tcb_s *tcb, bool state);
			void sched_note_spinlocked(FAR struct tcb_s *tcb, bool state);
			void sched_note_spinunlock(FAR struct tcb_s *tcb, bool state);
			void sched_note_spinabort(FAR struct tcb_s *tcb, bool state);

config SCHED_INSTRUMENTATION_SYSCALL
	bool "System call monitor hooks"
	default n
	depends on ARCH_HAVE_SYSCALL_HOOKS
	---help---
		Enables additional hooks for entry and exit from system call.
		Board-specific logic must provide this additional logic.

			void sched_note_syscall_enter(int nr, int argc, ...);
			void sched_note_syscall_leave(int nr, uintptr_t result);

config SCHED_INSTRUMENTATION_IRQHANDLER
	bool "Interrupt handler monitor hooks"
	default n
	---help---
		Enables additional hooks for interrupt handler. Board-specific logic
		must provide this additional logic.

			void sched_note_irqhandler(int irq, FAR void *handler, bool enter);

config SCHED_INSTRUMENTATION_HIRES
	bool "Use Hi-Res RTC for instrumentation"
	default n
	---help---
		Use higher resolution system timer for instrumentation.

config SCHED_INSTRUMENTATION_FILTER
	bool "Instrumenation filter"
	default n
	---help---
		Enables the filter logic for the instrumentation. If this option
		is enabled, the instrumentation data passed to sched_note_add()
		can be filtered by syscall and IRQ number.
		The filter logic can be configured by sched_note_filter APIs defined in
		include/nuttx/sched_note.h.

config SCHED_INSTRUMENTATION_FILTER_DEFAULT_MODE
	hex "Default instrumentation filter mode"
	depends on SCHED_INSTRUMENTATION_FILTER
	default 0xf
	---help---
		Default mode of the instrumentation filter logic.
			Bit 0 = Enable instrumentation
			Bit 1 = Enable syscall instrumentation
			Bit 2 = Enable IRQ instrumentation
			Bit 3 = Enable collecting syscall arguments

endif # SCHED_INSTRUMENTATION
endmenu # Performance Monitoring

menu "Files and I/O"

config DEV_CONSOLE
	bool "Enable /dev/console"
	default y
	---help---
		Set if architecture-specific logic provides /dev/console at boot-up
		time.  Enables stdout, stderr, stdin in the start-up application.

		You need this setting if your console device is ready at boot time.
		For example, if you are using a serial console, then /dev/console
		(aka, /dev/ttyS0) will be available when the application first starts.

		You must not select DEV_CONSOLE if you console device comes up later
		and is not ready until after the application starts.  At this time,
		the only console device that behaves this way is a USB serial console.
		When the application first starts, the USB is (probably) not yet
		connected and /dev/console will not be created until later when the
		host connects to the USB console.

config FDCLONE_DISABLE
	bool "Disable cloning of file descriptors"
	default n
	---help---
		Disable cloning of all file descriptors by task_create() when a new
		ask is started.  If set, all files/drivers will appear to be closed
		in the new task.

config FDCLONE_STDIO
	bool "Disable clone file descriptors without stdio"
	default n
	---help---
		Disable cloning of all but the first three file descriptors (stdin,
		stdout, stderr) by task_create() when a new task is started. If set,
		all files/drivers will appear to be closed in the new task except
		for stdin, stdout, and stderr.

config SDCLONE_DISABLE
	bool "Disable cloning of socket descriptors"
	default n
	---help---
	Disable cloning of all socket
	descriptors by task_create() when a new task is started. If
	set, all sockets will appear to be closed in the new task.

config NFILE_DESCRIPTORS_PER_BLOCK
	int "The number of file descriptors per block"
	default 8
	range 3 99999
	---help---
		The number of file descriptors per block(one for each open)

config FILE_STREAM
	bool "Enable FILE stream"
	default y
	---help---
		Enable the standard buffered input/output support

config NAME_MAX
	int "Maximum size of a file name"
	default 32
	---help---
		The maximum size of a file name.

config PATH_MAX
	int "Maximum size of path name"
	default 256
	---help---
		The maximum size of path name.

endmenu # Files and I/O

menuconfig PRIORITY_INHERITANCE
	bool "Enable priority inheritance "
	default n
	---help---
		Set to enable support for priority inheritance on mutexes and semaphores.
		When this option is enabled, the initial configuration of all seamphores
		and mutexes will be with priority inheritance enabled.  That configuration
		may not be appropriate in all cases (such as when the semaphore or mutex
		is used for signaling).  In such cases, priority inheritance can be
		disabled for individual semaphores by calling:

			int ret = sem_setprotocol(&sem, SEM_PRIO_NONE);

		From applications, the functionally equivalent OS internal interface,
		nxsem_set_protocol(), should be used within the OS

		And for individual pthread mutexes by setting the protocol attribute
		before initializing the mutex:

			int ret = pthread_mutexattr_setprotocol(&attr, PTHREAD_PRIO_NONE);

if PRIORITY_INHERITANCE

config SEM_PREALLOCHOLDERS
	int "Number of pre-allocated holders"
	default 16
	---help---
		This setting is only used if priority inheritance is enabled.
		It defines the maximum number of different threads (minus one) that
		can take counts on a semaphore with priority inheritance support.
		This may be set to zero if priority inheritance is disabled OR if you
		are only using semaphores as mutexes (only one holder) OR if no more
		than two threads participate using a counting semaphore.

config SEM_NNESTPRIO
	int "Maximum number of higher priority threads"
	default 16
	---help---
		If priority inheritance is enabled, then this setting is the
		maximum number of higher priority threads (minus 1) than can be
		waiting for another thread to release a count on a semaphore.
		This value may be set to zero if no more than one thread is
		expected to wait for a semaphore.

endif # PRIORITY_INHERITANCE

menu "RTOS hooks"

config BOARD_EARLY_INITIALIZE
	bool "Custom board early initialization"
	default n
	---help---
		There are three points in time where you can insert custom,
		board-specific initialization logic:

		1) <arch>_board_initialize():  This function is used only for
		initialization of very low-level things like configuration of
		GPIO pins, power setting.  The OS has not been initialized
		at this point, so you cannot allocate memory or initialize
		device drivers at this phase.

		2) The next level of initialization is performed by a call to
		up_initialize() (in arch/<arch>/src/common/up_initialize.c).
		The OS has been initialized at this point and it is okay to
		initialize drivers in this phase.

		At this same point in time, the OS will also call a board-
		specific initialization function named board_early_initialize()
		if CONFIG_BOARD_EARLY_INITIALIZE is selected.  The context in
		which board_early_initialize() executes is suitable for early
		initialization of most, simple device drivers and is a logical,
		board-specific extension of up_initialize().

		board_early_initialize() runs on the startup, initialization thread.
		Some initialization operations cannot be performed on the start-up,
		initialization thread.  That is because the initialization thread
		cannot wait for event.  Waiting may be required, for example, to
		mount a file system or or initialize a device such as an SD card.
		For this reason, such driver initialize must be deferred to
		board_late_initialize().

		3) And, finally, just before the user application code starts.

		If CONFIG_BOARD_LATE_INITIALIZE is selected, then an additional
		initialization call will be performed in the boot-up sequence to a
		function called board_late_initialize().  board_late_initialize()
		will be called after up_initialize() is called and just before the
		main application is started.  This additional initialization
		phase may be used, for example, to initialize more complex,
		board-specific device drivers.

		Waiting for events, use of I2C, SPI, etc are permissible in the
		context of board_late_initialize().  That is because
		board_late_initialize() will run on a temporary, internal kernel
		thread.

config BOARD_LATE_INITIALIZE
	bool "Custom board late initialization"
	default n
	---help---
		There are three points in time where you can insert custom,
		board-specific initialization logic:

		1) <arch>_board_initialize():  This function is used only for
		initialization of very low-level things like configuration of
		GPIO pins, power setting.  The OS has not been initialized
		at this point, so you cannot allocate memory or initialize
		device drivers at this phase.

		2) The next level of initialization is performed by a call to
		up_initialize() (in arch/<arch>/src/common/up_initialize.c).
		The OS has been initialized at this point and it is okay to
		initialize drivers in this phase.

		At this same point in time, the OS will also call a board-
		specific initialization function named board_early_initialize()
		if CONFIG_BOARD_EARLY_INITIALIZE is selected.  The context in
		which board_early_initialize() executes is suitable for early
		initialization of most, simple device drivers and is a logical,
		board-specific extension of up_initialize().

		board_early_initialize() runs on the startup, initialization thread.
		Some initialization operations cannot be performed on the start-up,
		initialization thread.  That is because the initialization thread
		cannot wait for event.  Waiting may be required, for example, to
		mount a file system or or initialize a device such as an SD card.
		For this reason, such driver initialize must be deferred to
		board_late_initialize().

		3) And, finally, just before the user application code starts.

		If CONFIG_BOARD_LATE_INITIALIZE is selected, then an additional
		initialization call will be performed in the boot-up sequence to a
		function called board_late_initialize().  board_late_initialize()
		will be called after up_initialize() is called and just before the
		main application is started.  This additional initialization
		phase may be used, for example, to initialize more complex,
		board-specific device drivers.

		Waiting for events, use of I2C, SPI, etc are permissible in the
		context of board_late_initialize().  That is because
		board_late_initialize() will run on a temporary, internal kernel
		thread.

if BOARD_LATE_INITIALIZE

config BOARD_INITTHREAD_STACKSIZE
	int "Board initialization thread stack size"
	default DEFAULT_TASK_STACKSIZE
	---help---
		The size of the stack to allocate when starting the board
		initialization thread.

config BOARD_INITTHREAD_PRIORITY
	int "Board initialization thread priority"
	default 240
	---help---
		The priority of the board initialization thread.  This priority is
		not a critical setting.  No other application threads will be
		started until the board initialization is completed.  Hence, there
		is very little competition for the CPU.

endif # BOARD_LATE_INITIALIZE

config SCHED_STARTHOOK
	bool "Enable startup hook"
	default n
	---help---
		Enable a non-standard, internal OS API call nxtask_starthook().
		nxtask_starthook() registers a function that will be called on task
		startup before that actual task entry point is called.  The
		starthook is useful, for example, for setting up automatic
		configuration of C++ constructors.

config SCHED_ATEXIT
	bool "Enable atexit() API"
	default n
	---help---
		Enables the atexit() API

config SCHED_ATEXIT_MAX
	int "Max number of atexit() functions"
	default 1
	depends on SCHED_ATEXIT && !SCHED_ONEXIT
	---help---
		By default if SCHED_ATEXIT is selected, only a single atexit() function
		is supported. That number can be increased by defined this setting to
		the number that you require.

		If both SCHED_ONEXIT and SCHED_ATEXIT are selected, then atexit() is built
		on top of the on_exit() implementation.  In that case, SCHED_ONEXIT_MAX
		determines the size of the combined number of atexit(0) and on_exit calls
		and SCHED_ATEXIT_MAX is not used.

config SCHED_ONEXIT
	bool "Enable on_exit() API"
	default n
	---help---
		Enables the on_exit() API

config SCHED_ONEXIT_MAX
	int "Max number of on_exit() functions"
	default 1
	depends on SCHED_ONEXIT
	---help---
		By default if SCHED_ONEXIT is selected, only a single on_exit() function
		is supported. That number can be increased by defined this setting to the
		number that you require.

		If both SCHED_ONEXIT and SCHED_ATEXIT are selected, then atexit() is built
		on top of the on_exit() implementation.  In that case, SCHED_ONEXIT_MAX
		determines the size of the combined number of atexit(0) and on_exit calls.

endmenu # RTOS hooks

menu "Signal Configuration"

config SIG_PREALLOC_IRQ_ACTIONS
	int "Number of pre-allocated irq actions"
	default 8
	---help---
		The number of pre-allocated irq action structures.

config SIG_EVTHREAD
	bool "Support SIGEV_THHREAD"
	default n
	depends on BUILD_FLAT && SCHED_WORKQUEUE
	---help---
		Built in support for the SIGEV_THREAD signal deliver method.

		NOTE: The current implementation uses a work queue to notify the
		client.  This, however, would only work in the FLAT build.  A
		different mechanism would need to be development to support this
		feature on the PROTECTED or KERNEL build.

config SIG_EVTHREAD_HPWORK
	bool "SIGEV_EVTHREAD use HPWORK"
	default n
	depends on SIG_EVTHREAD && CONFIG_SCHED_HPWORK
	---help---
		if selected, SIGEV_THHREAD will use the high priority work queue.
		If not, it will use the low priority work queue (if available).

		REVISIT:  This solution is non-optimal.  Some notifications should
		be high priority and others should be lower priority.  Ideally, you
		should be able to determine which work queue is used on a
		notification-by-notification basis.

menuconfig SIG_DEFAULT
	bool "Default signal actions"
	default n
	---help---
		Enable to support default signal actions.

if SIG_DEFAULT

comment "Per-signal Default Actions"

config SIG_SIGUSR1_ACTION
	bool "SIGUSR1"
	default n
	---help---
		Enable the default action for SIGUSR1 (terminate the task)
		Make sure that your applications are expecting this POSIX behavior.
		Backward compatible behavior would require that the application use
		sigaction() to ignore SIGUSR1.

config SIG_SIGUSR2_ACTION
	bool "SIGUSR2"
	default n
	---help---
		Enable the default action for SIGUSR2 (terminate the task)
		Make sure that your applications are expecting this POSIX behavior.
		Backward compatible behavior would require that the application use
		sigaction() to ignore SIGUSR2.

config SIG_SIGALRM_ACTION
	bool "SIGALRM"
	default n
	---help---
		Enable the default action for SIGALRM (terminate the task)
		Make sure that your applications are expecting this POSIX behavior.
		Backward compatible behavior would require that the application use
		sigaction() to ignore SIGALRM.

config SIG_SIGPOLL_ACTION
	bool "SIGPOLL"
	default n
	depends on FS_AIO
	---help---
		Enable the default action for SIGPOLL (terminate the task)
		Make sure that your applications are expecting this POSIX behavior.
		Backward compatible behavior would require that the application use
		sigaction() to ignore SIGPOLL.

config SIG_SIGSTOP_ACTION
	bool "SIGSTOP SIGTSTP, and SIGCONT"
	default y
	---help---
		Enable the default action for SIGSTOP and SIGTSTP (suspend the
		task) and SIGCONT (resume the task).

config SIG_SIGKILL_ACTION
	bool "SIGINT SIGKILL SIGQUIT and SIGTERM"
	default y
	---help---
		Enable the default action for SIGINT and SIGKILL (terminate the
		task).

config SIG_SIGPIPE_ACTION
	bool "SIGPIPE"
	default y
	---help---
		Enable the default action for SIGPIPE (terminate the task).

endif # SIG_DEFAULT

menu "Signal Numbers"

comment "Standard Signal Numbers"

config SIG_SIGUSR1
	int "SIGUSR1"
	default 1
	---help---
		Value of standard user signal 1 (SIGUSR1). Default: 1

config SIG_SIGUSR2
	int "SIGUSR2"
	default 2
	---help---
		Value of standard user signal 2 (SIGUSR2). Default: 2

config SIG_SIGALRM
	int "SIGALRM"
	default 3
	---help---
		Default the signal number used with POSIX timers (SIGALRM).
		Default: 3

config SIG_SIGCHLD
	int "SIGCHLD"
	default 4
	depends on SCHED_HAVE_PARENT
	---help---
		The SIGCHLD signal is sent to the parent of a child process when it
		exits, is interrupted (stopped), or resumes after being interrupted.
		Default: 4

config SIG_POLL
	int "SIGPOLL"
	default 5
	depends on FS_AIO
	---help---
		The SIGPOLL signal is sent to a process when an asynchronous I/O
		event occurs (meaning it has been polled).  Default: 5

if SIG_DEFAULT

config SIG_STOP
	int "SIGSTOP"
	default 6
	---help---
		Suspend/pause a task.  SIGSTOP may not be caught or ignored.

config SIG_TSTP
	int "SIGTSTP"
	default 7
	---help---
		Suspend/pause a task.  Unlike SIGSTOP, this signal can be caught or
		ignored.

config SIG_CONT
	int "SIGCONT"
	default 8
	---help---
		Resume a suspended/paused task.  SIGSTOP only has an action when
		send to a stopped task.  SIGCONT is ignored by other task.  SIGCONT
		may not be caught or ignored by a stopped task.

config SIG_KILL
	int "SIGKILL"
	default 9
	---help---
		The SIGKILL signal is sent to cause a task termination event.
		SIGKILL may not be caught or ignored.

config SIG_INT
	int "SIGINT"
	default 10
	---help---
		The SIGINT signal is sent to cause a task termination event.
		SIGINT may be ignored or caught by the receiving task.

config SIG_QUIT
	int "SIGQUIT"
	default 11
	---help---
		The SIGINT signal is sent to cause a task termination event.
		SIGQUIT may be ignored or caught by the receiving task.

config SIG_TERM
	int "SIGTERM"
	default 12
	---help---
		The SIGINT signal is sent to cause a task termination event.
		SIGTERM may be ignored or caught by the receiving task.

endif # SIG_DEFAULT

config SIG_PIPE
	int "SIGPIPE"
	default 13
	---help---
		The SIGPIPE signal is sent to a task termination event.
		This signal is generated when write on a pipe with no one to read it.
		SIGPIPE may be ignored.

comment "Non-standard Signal Numbers"

config SIG_SIGCONDTIMEDOUT
	int "SIGCONDTIMEDOUT"
	default 16
	depends on !DISABLE_PTHREAD
	---help---
		This non-standard signal number is used the implementation of
		pthread_cond_timedwait(). Default 16.

config SIG_SIGWORK
	int "SIGWORK"
	default 17
	depends on SCHED_WORKQUEUE || LIB_USRWORK
	---help---
		SIGWORK is a non-standard signal used to wake up various internal
		NuttX worker threads.  This setting specifies the signal number
		that will be used for SIGWORK.  Default: 17

endmenu # Signal Numbers
endmenu # Signal Configuration

menu "POSIX Message Queue Options"
	depends on !DISABLE_MQUEUE

config PREALLOC_MQ_MSGS
	int "Number of pre-allocated messages"
	default 4
	---help---
		The number of pre-allocated message structures.  The system manages
		a pool of preallocated message structures to minimize dynamic allocations

config PREALLOC_MQ_IRQ_MSGS
	int "Number of pre-allocated irq messages"
	default 8
	---help---
		The number of pre-allocated irq message structures.

config MQ_MAXMSGSIZE
	int "Maximum message size"
	default 32
	---help---
		Message structures are allocated with a fixed payload size given by this
		setting (does not include other message structure overhead.

endmenu # POSIX Message Queue Options

config MODULE
	bool "Enable loadable OS modules"
	default n
	select LIBC_MODLIB
	select ARCH_USE_TEXT_HEAP if ARCH_HAVE_TEXT_HEAP
	---help---
		Enable support for loadable OS modules.  Default: n

menu "Work queue support"

config SCHED_WORKQUEUE
#	bool "Enable worker thread"
	bool
	default n
	---help---
		Create dedicated "worker" threads to handle delayed or asynchronous
		processing.

config WQUEUE_NOTIFIER
	bool "Generic work notifier"
	default n
	depends on SCHED_WORKQUEUE
	---help---
		Enable building of work queue notifier logic that will execute a
		worker function an event occurs.  This is is a general purpose
		notifier, but was developed specifically to support poll() logic
		where the poll must wait for an resources to become available.

config SCHED_HPWORK
	bool "High priority (kernel) worker thread"
	default n
	select SCHED_WORKQUEUE
	---help---
		Create a dedicated high-priority "worker" thread to handle delayed
		processing from interrupt handlers.  This feature is required for
		some drivers but, if there are no complaints, can be safely
		disabled.  The high priority worker thread also performs garbage
		collection -- completing any delayed memory deallocations from
		interrupt handlers.  If the high-priority worker thread is disabled,
		then that clean up will be performed either by (1) the low-priority
		worker thread, if enabled, and if not (2) the IDLE thread instead
		(which runs at the lowest of priority and may not be appropriate if
		memory reclamation is of high priority)

		For other, less-critical asynchronous or delayed process, the
		low-priority worker thread is recommended.

if SCHED_HPWORK

config SCHED_HPNTHREADS
	int "Number of high-priority worker threads"
	default 1
	---help---
		This options selects multiple, high-priority threads.  This is
		essentially a "thread pool" that provides multi-threaded servicing
		of the high-priority work queue.  This breaks the serialization
		of the "queue" (hence, it is no longer a queue at all).

		CAUTION: Some drivers may use the work queue to serialize
		operations.  They may also use the high-priority work queue if it is
		available.  If there are multiple high-priority worker threads, then
		this can result in the loss of that serialization.  There may be
		concurrent driver operations running on different HP threads and
		this could lead to a failure.  You may need to visit the use of the
		HP work queue on your configuration is you select
		CONFIG_SCHED_HPNTHREADS > 1

config SCHED_HPWORKPRIORITY
	int "High priority worker thread priority"
	default 224
	---help---
		The execution priority of the higher priority worker thread.

		The higher priority worker thread is intended to serve as the
		"bottom" half for device drivers.  As a consequence it must run at
		a very high, fixed priority.  Typically, it should be the highest
		priority thread in your system.  Default: 224

		For lower priority, application oriented worker thread support,
		please consider enabling the lower priority work queue.  The lower
		priority work queue runs at a lower priority, of course, but has
		the added advantage that it supports "priority inheritance" (if
		PRIORITY_INHERITANCE is also selected):  The priority of the lower
		priority worker thread can then be adjusted to match the highest
		priority client.

config SCHED_HPWORKSTACKSIZE
	int "High priority worker thread stack size"
	default DEFAULT_TASK_STACKSIZE
	---help---
		The stack size allocated for the worker thread.  Default: 2K.

endif # SCHED_HPWORK

config SCHED_LPWORK
	bool "Low priority (kernel) worker thread"
	default n
	select SCHED_WORKQUEUE
	---help---
		If SCHED_LPWORK is defined then a lower-priority work queue will
		be created.  This lower priority work queue is better suited for
		more extended, application oriented processing (such as file system
		clean-up operations or asynchronous I/O)

if SCHED_LPWORK

config SCHED_LPNTHREADS
	int "Number of low-priority worker threads"
	default 1 if !FS_AIO
	default 4 if FS_AIO
	---help---
		This options selects multiple, low-priority threads.  This is
		essentially a "thread pool" that provides multi-threaded servicing
		of the low-priority work queue.  This breaks the serialization
		of the "queue" (hence, it is no longer a queue at all).

		This options is required to support, for example, I/O operations
		that stall waiting for input.  If there is only a single thread,
		then the entire low-priority queue processing stalls in such cases.
		Such behavior is necessary to support asynchronous I/O, AIO (for
		example).

		CAUTION: Some drivers may use the work queue to serialize
		operations.  They may also use the low-priority work queue if it is
		available.  If there are multiple low-priority worker threads, then
		this can result in the loss of that serialization.  There may be
		concurrent driver operations running on different LP threads and
		this could lead to a failure.  You may need to visit the use of the
		LP work queue on your configuration is you select
		CONFIG_SCHED_LPNTHREADS > 1

config SCHED_LPWORKPRIORITY
	int "Low priority worker thread priority"
	default 100
	---help---
		The minimum execution priority of the lower priority worker thread.

		The lower priority worker thread is intended support application-
		oriented functions.  The lower priority work queue runs at a lower
		priority, of course, but has the added advantage that it supports
		"priority inheritance" (if PRIORITY_INHERITANCE is also selected):
		The priority of the lower priority worker thread can then be
		adjusted to match the highest priority client.  Default: 100

		NOTE: This priority inheritance feature is not automatic.  The
		lower priority worker thread will always a fixed priority unless
		you implement logic that calls lpwork_boostpriority() to raise the
		priority of the lower priority worker thread (typically called
		before scheduling the work) and then call the matching
		lpwork_restorepriority() when the work is completed (typically
		called within the work handler at the completion of the work).
		Currently, only the NuttX asynchronous I/O logic uses this dynamic
		prioritization feature.

		The higher priority worker thread, on the other hand, is intended
		to serve as the "bottom" half for device drivers.  As a consequence
		it must run at a very high, fixed priority.  Typically, it should
		be the highest priority thread in your system.

config SCHED_LPWORKPRIOMAX
	int "Low priority worker thread maximum priority"
	default 176
	depends on PRIORITY_INHERITANCE
	---help---
		The maximum execution priority of the lower priority worker thread.

		The lower priority worker thread is intended support application-
		oriented functions.  The lower priority work queue runs at a lower
		priority, of course, but has the added advantage that it supports
		"priority inheritance" (if PRIORITY_INHERITANCE is also selected):
		The priority of the lower priority worker thread can then be
		adjusted to match the highest priority client.

		The higher priority worker thread, on the other hand, is intended
		to serve as the "bottom" half for device drivers.  As a consequence
		it must run at a very high, fixed priority.  Typically, it should
		be the highest priority thread in your system.

		This value provides an upper limit on the priority of the lower
		priority worker thread.  This would be necessary, for example, if
		the higher priority worker thread were to defer work to the lower
		priority thread.  Clearly, in such a case, you would want to limit
		the maximum priority of the lower priority work thread.  Default:
		176

config SCHED_LPWORKSTACKSIZE
	int "Low priority worker thread stack size"
	default DEFAULT_TASK_STACKSIZE
	---help---
		The stack size allocated for the lower priority worker thread.  Default: 2K.

endif # SCHED_LPWORK
endmenu # Work Queue Support

menu "Stack and heap information"

config DEFAULT_TASK_STACKSIZE
	int "The default stack size for tasks"
	default 65536 if ARCH_SIM
	default 2048
	---help---
		The default stack size for tasks.

config IDLETHREAD_STACKSIZE
	int "Idle thread stack size"
	default 1024
	---help---
		The size of the initial stack used by the IDLE thread.  The IDLE thread
		is the thread that (1) performs the initial boot of the system up to the
		point where start-up application is spawned, and (2) there after is the
		IDLE thread that executes only when there is no other thread ready to run.

config PTHREAD_STACK_MIN
	int "Minimum pthread stack size"
	default DEFAULT_TASK_STACKSIZE if ARCH_SIM
	default 256
	---help---
		Minimum pthread stack size

config PTHREAD_STACK_DEFAULT
	int "Default pthread stack size"
	default DEFAULT_TASK_STACKSIZE
	---help---
		Default pthread stack size

endmenu # Stack and heap information<|MERGE_RESOLUTION|>--- conflicted
+++ resolved
@@ -276,11 +276,7 @@
 		Enables support for Symmetric Multi-Processing (SMP) on a multi-CPU
 		platform.
 
-<<<<<<< HEAD
-		SMP mode must work with ARCH_INTERRUPTSTACK, here is the fail case:
-=======
 		N.B. SMP mode requires the use of ARCH_INTERRUPTSTACK:
->>>>>>> 2e43815c
 
 		CPU0 thread0  ->  IRQ enter -> add thread0 to block_list -> IRQ leave(crash)
 		                                                        ||
@@ -289,11 +285,7 @@
 		CPU1 thread1  ->  block_task -> take thread0 from block_list -> run thread0
 
 		CPU0 IRQ handler use thread0's stack, but thread0 may switch to CPU1, that
-<<<<<<< HEAD
-		will caused IRQ handler stack curroption.
-=======
 		will caused IRQ handler stack corruption.
->>>>>>> 2e43815c
 
 if SMP
 
