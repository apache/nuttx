/****************************************************************************
 * sched/wdog/wd_start.c
 *
 * Licensed to the Apache Software Foundation (ASF) under one or more
 * contributor license agreements.  See the NOTICE file distributed with
 * this work for additional information regarding copyright ownership.  The
 * ASF licenses this file to you under the Apache License, Version 2.0 (the
 * "License"); you may not use this file except in compliance with the
 * License.  You may obtain a copy of the License at
 *
 *   http://www.apache.org/licenses/LICENSE-2.0
 *
 * Unless required by applicable law or agreed to in writing, software
 * distributed under the License is distributed on an "AS IS" BASIS, WITHOUT
 * WARRANTIES OR CONDITIONS OF ANY KIND, either express or implied.  See the
 * License for the specific language governing permissions and limitations
 * under the License.
 *
 ****************************************************************************/

/****************************************************************************
 * Included Files
 ****************************************************************************/

#include <sys/types.h>

#include <stdint.h>
#include <stdbool.h>
#include <unistd.h>
#include <sched.h>
#include <assert.h>
#include <errno.h>

#include <nuttx/irq.h>
#include <nuttx/arch.h>
#include <nuttx/wdog.h>

#include "sched/sched.h"
#include "wdog/wdog.h"

/****************************************************************************
 * Pre-processor Definitions
 ****************************************************************************/

#ifndef MIN
#  define MIN(a,b) (((a) < (b)) ? (a) : (b))
#endif

#ifndef MAX
#  define MAX(a,b) (((a) > (b)) ? (a) : (b))
#endif

#ifndef CONFIG_SCHED_CRITMONITOR_MAXTIME_WDOG
#  define CONFIG_SCHED_CRITMONITOR_MAXTIME_WDOG 0
#endif

#if CONFIG_SCHED_CRITMONITOR_MAXTIME_WDOG > 0
#  define CALL_FUNC(func, arg) \
     do \
       { \
         uint32_t start; \
         uint32_t elapsed; \
         start = up_critmon_gettime(); \
         func(arg); \
         elapsed = up_critmon_gettime() - start; \
         if (elapsed > CONFIG_SCHED_CRITMONITOR_MAXTIME_WDOG) \
           { \
             serr("WDOG %p, %s IRQ, execute too long %"PRIu32"\n", \
                   func, up_interrupt_context() ? "IN" : "NOT", elapsed); \
           } \
       } \
     while (0)
#else
#  define CALL_FUNC(func, arg) func(arg)
#endif

/****************************************************************************
 * Private Functions
 ****************************************************************************/

/****************************************************************************
 * Name: wd_expiration
 *
 * Description:
 *   Check if the timer for the watchdog at the head of list is ready to
 *   run. If so, remove the watchdog from the list and execute it.
 *
 * Input Parameters:
 *   None
 *
 * Returned Value:
 *   None
 *
 ****************************************************************************/

static inline void wd_expiration(void)
{
  FAR struct wdog_s *wdog;
  wdentry_t func;

  /* Process the watchdog at the head of the list as well as any
   * other watchdogs that became ready to run at this time
   */

  while (g_wdactivelist.head &&
        ((FAR struct wdog_s *)g_wdactivelist.head)->lag <= 0)
    {
      /* Remove the watchdog from the head of the list */

      wdog = (FAR struct wdog_s *)sq_remfirst(&g_wdactivelist);

      /* If there is another watchdog behind this one, update its
       * its lag (this shouldn't be necessary).
       */

      if (g_wdactivelist.head)
        {
          ((FAR struct wdog_s *)g_wdactivelist.head)->lag += wdog->lag;
        }

      /* Indicate that the watchdog is no longer active. */

      func = wdog->func;
      wdog->func = NULL;

      /* Execute the watchdog function */

      up_setpicbase(wdog->picbase);
      CALL_FUNC(func, wdog->arg);
    }
}

/****************************************************************************
 * Public Functions
 ****************************************************************************/

/****************************************************************************
 * Name: wd_start
 *
 * Description:
 *   This function adds a watchdog timer to the active timer queue.  The
 *   specified watchdog function at 'wdentry' will be called from the
 *   interrupt level after the specified number of ticks has elapsed.
 *   Watchdog timers may be started from the interrupt level.
 *
 *   Watchdog timers execute in the address environment that was in effect
 *   when wd_start() is called.
 *
 *   Watchdog timers execute only once.
 *
 *   To replace either the timeout delay or the function to be executed,
 *   call wd_start again with the same wdog; only the most recent wdStart()
 *   on a given watchdog ID has any effect.
 *
 * Input Parameters:
 *   wdog     - Watchdog ID
 *   delay    - Delay count in clock ticks
 *   wdentry  - Function to call on timeout
 *   arg      - Parameter to pass to wdentry
 *
 *   NOTE:  The parameter must be of type wdparm_t.
 *
 * Returned Value:
 *   Zero (OK) is returned on success; a negated errno value is return to
 *   indicate the nature of any failure.
 *
 * Assumptions:
 *   The watchdog routine runs in the context of the timer interrupt handler
 *   and is subject to all ISR restrictions.
 *
 ****************************************************************************/

int wd_start(FAR struct wdog_s *wdog, int32_t delay,
             wdentry_t wdentry, wdparm_t arg)
{
  FAR struct wdog_s *curr;
  FAR struct wdog_s *prev;
  FAR struct wdog_s *next;
  int32_t now;
  irqstate_t flags;

  /* Verify the wdog and setup parameters */

  if (wdog == NULL || wdentry == NULL || delay < 0)
    {
      return -EINVAL;
    }

  /* Check if the watchdog has been started. If so, stop it.
   * NOTE:  There is a race condition here... the caller may receive
   * the watchdog between the time that wd_start is called and
   * the critical section is established.
   */

  flags = enter_critical_section();
  if (WDOG_ISACTIVE(wdog))
    {
      wd_cancel(wdog);
    }

  /* Save the data in the watchdog structure */

  wdog->func = wdentry;         /* Function to execute when delay expires */
  up_getpicbase(&wdog->picbase);
  wdog->arg = arg;

  /* Calculate delay+1, forcing the delay into a range that we can handle */

  if (delay <= 0)
    {
      delay = 1;
    }
  else if (++delay <= 0)
    {
      delay--;
    }

#ifdef CONFIG_SCHED_TICKLESS
  /* Cancel the interval timer that drives the timing events.  This will
   * cause wd_timer to be called which update the delay value for the first
   * time at the head of the timer list (there is a possibility that it
   * could even remove it).
   */

  nxsched_cancel_timer();
#endif

  /* Do the easy case first -- when the watchdog timer queue is empty. */

  if (g_wdactivelist.head == NULL)
    {
#ifdef CONFIG_SCHED_TICKLESS
      /* Update clock tickbase */

      g_wdtickbase = clock_systime_ticks();
#endif

      /* Add the watchdog to the head == tail of the queue. */

      sq_addlast((FAR sq_entry_t *)wdog, &g_wdactivelist);
    }

  /* There are other active watchdogs in the timer queue */

  else
    {
      now = 0;
      prev = curr = (FAR struct wdog_s *)g_wdactivelist.head;

      /* Advance to positive time */

      while ((now += curr->lag) < 0 && curr->next)
        {
          prev = curr;
          curr = curr->next;
        }

      /* Advance past shorter delays */

      while (now <= delay && curr->next)
        {
          prev = curr;
          curr = curr->next;
          now += curr->lag;
        }

      /* Check if the new wdog must be inserted before the curr. */

      if (delay < now)
        {
          /* The relative delay time is smaller or equal to the current delay
           * time, so decrement the current delay time by the new relative
           * delay time.
           */

          delay -= (now - curr->lag);
          curr->lag -= delay;

          /* Insert the new watchdog in the list */

          if (curr == (FAR struct wdog_s *)g_wdactivelist.head)
            {
              /* Insert the watchdog at the head of the list */

              sq_addfirst((FAR sq_entry_t *)wdog, &g_wdactivelist);
            }
          else
            {
              /* Insert the watchdog in mid- or end-of-queue */

              sq_addafter((FAR sq_entry_t *)prev, (FAR sq_entry_t *)wdog,
                          &g_wdactivelist);
            }
        }

      /* The new watchdog delay time is greater than the curr delay time,
       * so the new wdog must be inserted after the curr. This only occurs
       * if the wdog is to be added to the end of the list.
       */

      else
        {
          delay -= now;
          if (!curr->next)
            {
              sq_addlast((FAR sq_entry_t *)wdog, &g_wdactivelist);
            }
          else
            {
              next = curr->next;
              next->lag -= delay;
              sq_addafter((FAR sq_entry_t *)curr, (FAR sq_entry_t *)wdog,
                          &g_wdactivelist);
            }
        }
    }

  /* Put the lag into the watchdog structure and mark it as active. */

  wdog->lag = delay;

#ifdef CONFIG_SCHED_TICKLESS
  /* Resume the interval timer that will generate the next interval event.
   * If the timer at the head of the list changed, then this will pick that
   * new delay.
   */

  nxsched_resume_timer();
#endif

  leave_critical_section(flags);
  return OK;
}

/****************************************************************************
 * Name: wd_timer
 *
 * Description:
 *   This function is called from the timer interrupt handler to determine
 *   if it is time to execute a watchdog function.  If so, the watchdog
 *   function will be executed in the context of the timer interrupt
 *   handler.
 *
 * Input Parameters:
 *   ticks - If CONFIG_SCHED_TICKLESS is defined then the number of ticks
 *     in the interval that just expired is provided.  Otherwise,
 *     this function is called on each timer interrupt and a value of one
 *     is implicit.
 *   noswitches - True: Can't do context switches now.
 *
 * Returned Value:
 *   If CONFIG_SCHED_TICKLESS is defined then the number of ticks for the
 *   next delay is provided (zero if no delay).  Otherwise, this function
 *   has no returned value.
 *
 * Assumptions:
 *   Called from interrupt handler logic with interrupts disabled.
 *
 ****************************************************************************/

#ifdef CONFIG_SCHED_TICKLESS
unsigned int wd_timer(int ticks, bool noswitches)
{
  FAR struct wdog_s *wdog;
  unsigned int ret;
  int decr;

  /* Check if there are any active watchdogs to process */

  wdog = (FAR struct wdog_s *)g_wdactivelist.head;
  while (wdog != NULL && ticks > 0)
    {
#ifndef CONFIG_SCHED_TICKLESS_ALARM
      /* There is logic to handle the case where ticks is greater than
       * the watchdog lag, but if the scheduling is working properly
       * that should never happen.
       */

      DEBUGASSERT(ticks <= wdog->lag);
#endif
      /* Decrement the lag for this watchdog. */

      decr = MIN(wdog->lag, ticks);

      /* There are.  Decrement the lag counter */

      wdog->lag    -= decr;
      ticks        -= decr;
      g_wdtickbase += decr;

      wdog = wdog->next;
    }
<<<<<<< HEAD

  /* Check if the watchdog at the head of the list is ready to run */

=======

  /* Check if the watchdog at the head of the list is ready to run */

>>>>>>> 649f99ce
  if (!noswitches)
    {
      wd_expiration();
    }

  /* Update clock tickbase */

  g_wdtickbase += ticks;

  /* Return the delay for the next watchdog to expire */

  ret = g_wdactivelist.head ?
        MAX(((FAR struct wdog_s *)g_wdactivelist.head)->lag, 1) : 0;

  /* Return the delay for the next watchdog to expire */

  return ret;
}

#else
void wd_timer(void)
{
  /* Check if there are any active watchdogs to process */

  if (g_wdactivelist.head)
    {
      /* There are.  Decrement the lag counter */

      --(((FAR struct wdog_s *)g_wdactivelist.head)->lag);

      /* Check if the watchdog at the head of the list is ready to run */

      wd_expiration();
    }
}
#endif /* CONFIG_SCHED_TICKLESS */<|MERGE_RESOLUTION|>--- conflicted
+++ resolved
@@ -390,15 +390,9 @@
 
       wdog = wdog->next;
     }
-<<<<<<< HEAD
 
   /* Check if the watchdog at the head of the list is ready to run */
 
-=======
-
-  /* Check if the watchdog at the head of the list is ready to run */
-
->>>>>>> 649f99ce
   if (!noswitches)
     {
       wd_expiration();
