--- conflicted
+++ resolved
@@ -839,11 +839,8 @@
 
       case MTDIOC_ECCSTATUS:
         {
-<<<<<<< HEAD
-          uint8_t *result = (FAR uint8_t *)arg;
-=======
+
           FAR uint8_t *result = (FAR uint8_t *)arg;
->>>>>>> 25bd3be1
           *result =
               (priv->eccstatus & MX35_FEATURE_ECC_MASK) >>
                MX35_FEATURE_ECC_OFFSET;
