/****************************************************************************
 * drivers/usbdev/rndis.c
 *
 * Licensed to the Apache Software Foundation (ASF) under one or more
 * contributor license agreements.  See the NOTICE file distributed with
 * this work for additional information regarding copyright ownership.  The
 * ASF licenses this file to you under the Apache License, Version 2.0 (the
 * "License"); you may not use this file except in compliance with the
 * License.  You may obtain a copy of the License at
 *
 *   http://www.apache.org/licenses/LICENSE-2.0
 *
 * Unless required by applicable law or agreed to in writing, software
 * distributed under the License is distributed on an "AS IS" BASIS, WITHOUT
 * WARRANTIES OR CONDITIONS OF ANY KIND, either express or implied.  See the
 * License for the specific language governing permissions and limitations
 * under the License.
 *
 ****************************************************************************/

/* References:
 *   [MS-RNDIS]:
 *     Remote Network Driver Interface Specification (RNDIS) Protocol
 */

/****************************************************************************
 * Included Files
 ****************************************************************************/

#include <queue.h>
#include <assert.h>
#include <debug.h>
#include <errno.h>
#include <inttypes.h>
#include <string.h>
#include <stdlib.h>
#include <stdio.h>

#include <nuttx/net/net.h>
#include <nuttx/net/netdev.h>
#include <nuttx/net/arp.h>
#include <nuttx/kmalloc.h>
#include <nuttx/arch.h>
#include <nuttx/usb/usb.h>
#include <nuttx/usb/cdc.h>
#include <nuttx/usb/usbdev.h>
#include <nuttx/usb/usbdev_trace.h>
#include <nuttx/usb/rndis.h>
#include <nuttx/wqueue.h>

#ifdef CONFIG_RNDIS_BOARD_SERIALSTR
#include <nuttx/board.h>
#endif

#include "rndis_std.h"

/****************************************************************************
 * Pre-processor definitions
 ****************************************************************************/

#define CONFIG_RNDIS_EP0MAXPACKET 64

#ifndef CONFIG_RNDIS_NWRREQS
#  define CONFIG_RNDIS_NWRREQS  (2)
#endif

#define RNDIS_PACKET_HDR_SIZE   (sizeof(struct rndis_packet_msg))
#define CONFIG_RNDIS_BULKIN_REQLEN \
  (CONFIG_NET_ETH_PKTSIZE + CONFIG_NET_GUARDSIZE + RNDIS_PACKET_HDR_SIZE)
#define CONFIG_RNDIS_BULKOUT_REQLEN CONFIG_RNDIS_BULKIN_REQLEN

#define RNDIS_NCONFIGS          (1)
#define RNDIS_CONFIGID          (1)
#define RNDIS_CONFIGIDNONE      (0)
#define RNDIS_NINTERFACES       (2)

#define RNDIS_EPINTIN_ADDR      USB_EPIN(3)
#define RNDIS_EPBULKIN_ADDR     USB_EPIN(1)
#define RNDIS_EPBULKOUT_ADDR    USB_EPOUT(2)
#define RNDIS_NUM_EPS           (3)

#define RNDIS_MANUFACTURERSTRID (1)
#define RNDIS_PRODUCTSTRID      (2)
#define RNDIS_SERIALSTRID       (3)

#define RNDIS_STR_LANGUAGE      (0x0409) /* en-us */

#define RNDIS_MXDESCLEN         (128)
#define RNDIS_MAXSTRLEN         (RNDIS_MXDESCLEN-2)
#define RNDIS_CTRLREQ_LEN       (256)
#define RNDIS_RESP_QUEUE_WORDS  (64)

#define RNDIS_BUFFER_SIZE       CONFIG_NET_ETH_PKTSIZE
#define RNDIS_BUFFER_COUNT      4

/* Work queue to use for network operations. LPWORK should be used here */

#define ETHWORK                 LPWORK

#ifndef min
#  define min(a,b) ((a)<(b)?(a):(b))
#endif

#ifndef max
#  define max(a,b) ((a)>(b)?(a):(b))
#endif

/****************************************************************************
 * Private Types
 ****************************************************************************/

/* Container to support a list of requests */

struct rndis_req_s
{
  FAR struct rndis_req_s  *flink;  /* Implements a singly linked list */
  FAR struct usbdev_req_s *req;    /* The contained request */
};

/* This structure describes the internal state of the driver */

struct rndis_dev_s
{
  struct net_driver_s      netdev;       /* Network driver structure */
  struct usbdev_devinfo_s  devinfo;

  FAR struct usbdev_s     *usbdev;       /* usbdev driver pointer */
  FAR struct usbdev_ep_s  *epintin;      /* Interrupt IN endpoint structure */
  FAR struct usbdev_ep_s  *epbulkin;     /* Bulk IN endpoint structure */
  FAR struct usbdev_ep_s  *epbulkout;    /* Bulk OUT endpoint structure */
  FAR struct usbdev_req_s *ctrlreq;      /* Pointer to preallocated control request */
  FAR struct usbdev_req_s *epintin_req;  /* Pointer to preallocated interrupt in endpoint request */
  FAR struct usbdev_req_s *rdreq;        /* Pointer to Preallocated control endpoint read request */
  struct sq_queue_s reqlist;             /* List of free write request containers */

  /* Preallocated USB request buffers */

  struct rndis_req_s wrreqs[CONFIG_RNDIS_NWRREQS];

  struct work_s rxwork;                  /* Worker for dispatching RX packets */
  struct work_s pollwork;                /* TX poll worker */

  bool registered;                       /* Has netdev_register() been called */

  uint8_t config;                        /* USB Configuration number */
  FAR struct rndis_req_s *net_req;       /* Pointer to request whose buffer is assigned to network */
  FAR struct rndis_req_s *rx_req;        /* Pointer request container that holds RX buffer */
  size_t current_rx_received;            /* Number of bytes of current RX datagram received over USB */
  size_t current_rx_datagram_size;       /* Total number of bytes of the current RX datagram */
  size_t current_rx_datagram_offset;     /* Offset of current RX datagram */
  size_t current_rx_msglen;              /* Length of the entire message to be received */
  bool rdreq_submitted;                  /* Indicates if the read request is submitted */
  bool rx_blocked;                       /* Indicates if we can receive packets on bulk in endpoint */
  bool connected;                        /* Connection status indicator */
  uint32_t rndis_packet_filter;          /* RNDIS packet filter value */
  uint32_t rndis_host_tx_count;          /* TX packet counter */
  uint32_t rndis_host_rx_count;          /* RX packet counter */
  uint8_t host_mac_address[6];           /* Host side MAC address */

  size_t response_queue_words;           /* Count of words waiting in response_queue. */
  uint32_t response_queue[RNDIS_RESP_QUEUE_WORDS];
};

/* The internal version of the class driver */

struct rndis_driver_s
{
  struct usbdevclass_driver_s drvr;
  FAR struct rndis_dev_s      *dev;
};

/* This is what is allocated */

struct rndis_alloc_s
{
  struct rndis_dev_s    dev;
  struct rndis_driver_s drvr;
};

/* RNDIS USB configuration descriptor */

struct rndis_cfgdesc_s
{
#ifndef CONFIG_RNDIS_COMPOSITE
  struct usb_cfgdesc_s cfgdesc;        /* Configuration descriptor */
#endif
  struct usb_iaddesc_s assoc_desc;     /* Interface association descriptor */
  struct usb_ifdesc_s  comm_ifdesc;    /* Communication interface descriptor */
  struct usb_epdesc_s  epintindesc;    /* Interrupt endpoint descriptor */
  struct usb_ifdesc_s  data_ifdesc;    /* Data interface descriptor */
  struct usb_epdesc_s  epbulkindesc;   /* Bulk in interface descriptor */
  struct usb_epdesc_s  epbulkoutdesc;  /* Bulk out interface descriptor */
};

/* RNDIS object ID - value pair structure */

struct rndis_oid_value_s
{
  uint32_t objid;
  uint32_t length;
  uint32_t value;
  FAR const void *data;                /* Data pointer overrides value if non-NULL. */
};

/****************************************************************************
 * Private Function Prototypes
 ****************************************************************************/

/* Netdev driver callbacks */

static int rndis_ifup(FAR struct net_driver_s *dev);
static int rndis_ifdown(FAR struct net_driver_s *dev);
static int rndis_txavail(FAR struct net_driver_s *dev);
static int rndis_transmit(FAR struct rndis_dev_s *priv);
static int rndis_txpoll(FAR struct net_driver_s *dev);

/* usbclass callbacks */

static int  usbclass_setup(FAR struct usbdevclass_driver_s *driver,
                           FAR struct usbdev_s *dev,
                           FAR const struct usb_ctrlreq_s *ctrl,
                           FAR uint8_t *dataout, size_t outlen);
static int  usbclass_bind(FAR struct usbdevclass_driver_s *driver,
                          FAR struct usbdev_s *dev);
static void usbclass_unbind(FAR struct usbdevclass_driver_s *driver,
                            FAR struct usbdev_s *dev);
static void usbclass_disconnect(FAR struct usbdevclass_driver_s *driver,
                                FAR struct usbdev_s *dev);
static int  usbclass_setconfig(FAR struct rndis_dev_s *priv, uint8_t config);
static void usbclass_resetconfig(FAR struct rndis_dev_s *priv);

/* usbclass helpers  */

static int usbclass_copy_epdesc(int epid, FAR struct usb_epdesc_s *epdesc,
                                FAR struct usbdev_devinfo_s *devinfo,
                                bool hispeed);

/****************************************************************************
 * Private Data
 ****************************************************************************/

/* USB driver operations */

const static struct usbdevclass_driverops_s g_driverops =
{
  &usbclass_bind,
  &usbclass_unbind,
  &usbclass_setup,
  &usbclass_disconnect,
  NULL,
  NULL
};

#ifndef CONFIG_RNDIS_COMPOSITE
static const struct usb_devdesc_s g_devdesc =
{
  USB_SIZEOF_DEVDESC,                           /* len */
  USB_DESC_TYPE_DEVICE,                         /* type */
  {LSBYTE(0x0200), MSBYTE(0x0200)},             /* usb */
  0,                                            /* classid */
  0,                                            /* subclass */
  0,                                            /* protocol */
  CONFIG_RNDIS_EP0MAXPACKET,                    /* maxpacketsize */
  { LSBYTE(CONFIG_RNDIS_VENDORID),              /* vendor */
    MSBYTE(CONFIG_RNDIS_VENDORID) },
  { LSBYTE(CONFIG_RNDIS_PRODUCTID),             /* product */
    MSBYTE(CONFIG_RNDIS_PRODUCTID) },
  { LSBYTE(CONFIG_RNDIS_VERSIONNO),             /* device */
    MSBYTE(CONFIG_RNDIS_VERSIONNO) },
  RNDIS_MANUFACTURERSTRID,                      /* imfgr */
  RNDIS_PRODUCTSTRID,                           /* iproduct */
  RNDIS_SERIALSTRID,                            /* serno */
  RNDIS_NCONFIGS                                /* nconfigs */
};
#endif

const static struct rndis_cfgdesc_s g_rndis_cfgdesc =
{
#ifndef CONFIG_RNDIS_COMPOSITE
  {
    .len          = USB_SIZEOF_CFGDESC,
    .type         = USB_DESC_TYPE_CONFIG,
    .totallen     =
    {
      0, 0
    },
    .ninterfaces  = RNDIS_NINTERFACES,
    .cfgvalue     = RNDIS_CONFIGID,
    .icfg         = 0,
    .attr         = USB_CONFIG_ATTR_ONE | USB_CONFIG_ATTR_SELFPOWER,
    .mxpower      = (CONFIG_USBDEV_MAXPOWER + 1) / 2
  },
#endif
  {
    .len          = USB_SIZEOF_IADDESC,
    .type         = USB_DESC_TYPE_INTERFACEASSOCIATION,
    .firstif      = 0,
    .nifs         = RNDIS_NINTERFACES,
    .classid      = 0xef,
    .subclass     = 0x04,
    .protocol     = 0x01,
    .ifunction    = 0
  },
  {
    .len          = USB_SIZEOF_IFDESC,
    .type         = USB_DESC_TYPE_INTERFACE,
    .ifno         = 0,
    .alt          = 0,
    .neps         = 1,
    .classid      = USB_CLASS_CDC,
    .subclass     = CDC_SUBCLASS_ACM,
    .protocol     = CDC_PROTO_VENDOR,
    .iif          = 0
  },
  {
    .len          = USB_SIZEOF_EPDESC,
    .type         = USB_DESC_TYPE_ENDPOINT,
    .addr         = RNDIS_EPINTIN_ADDR,
    .attr         = USB_EP_ATTR_XFER_INT,
    .mxpacketsize =
    {
      LSBYTE(16), MSBYTE(16)
    },
    .interval = 1
  },
  {
    .len          = USB_SIZEOF_IFDESC,
    .type         = USB_DESC_TYPE_INTERFACE,
    .ifno         = 1,
    .alt          = 0,
    .neps         = 2,
    .classid      = USB_CLASS_CDC_DATA,
    .subclass     = 0,
    .protocol     = 0,
    .iif          = 0
  },
  {
    .len          = USB_SIZEOF_EPDESC,
    .type         = USB_DESC_TYPE_ENDPOINT,
    .addr         = RNDIS_EPBULKIN_ADDR,
    .attr         = USB_EP_ATTR_XFER_BULK,
#ifdef CONFIG_USBDEV_DUALSPEED
    .mxpacketsize =
    {
      LSBYTE(512), MSBYTE(512)
    },
    .interval     = 0
#else
    .mxpacketsize =
    {
      LSBYTE(64), MSBYTE(64)
    },
    .interval     = 1
#endif
  },
  {
    .len          = USB_SIZEOF_EPDESC,
    .type         = USB_DESC_TYPE_ENDPOINT,
    .addr         = RNDIS_EPBULKOUT_ADDR,
    .attr         = USB_EP_ATTR_XFER_BULK,
#ifdef CONFIG_USBDEV_DUALSPEED
    .mxpacketsize =
    {
      LSBYTE(512), MSBYTE(512)
    },
    .interval     = 0
#else
    .mxpacketsize =
    {
      LSBYTE(64), MSBYTE(64)
    },
    .interval     = 1
#endif
  }
};

/* Default MAC address given to the host side of the interface. */

static uint8_t g_rndis_default_mac_addr[6] =
{
  0x02, 0x00, 0x00, 0x11, 0x22, 0x33
};

/* These lists give dummy responses to be returned to PC. The values are
 * chosen so that Windows is happy - other operating systems don't really
 * care much.
 */

static const uint32_t g_rndis_supported_oids[] =
{
  RNDIS_OID_GEN_SUPPORTED_LIST,
  RNDIS_OID_GEN_HARDWARE_STATUS,
  RNDIS_OID_GEN_MEDIA_SUPPORTED,
  RNDIS_OID_GEN_MEDIA_IN_USE,
  RNDIS_OID_GEN_MAXIMUM_FRAME_SIZE,
  RNDIS_OID_GEN_LINK_SPEED,
  RNDIS_OID_GEN_TRANSMIT_BLOCK_SIZE,
  RNDIS_OID_GEN_RECEIVE_BLOCK_SIZE,
  RNDIS_OID_GEN_VENDOR_ID,
  RNDIS_OID_GEN_VENDOR_DESCRIPTION,
  RNDIS_OID_GEN_VENDOR_DRIVER_VERSION,
  RNDIS_OID_GEN_CURRENT_PACKET_FILTER,
  RNDIS_OID_GEN_MAXIMUM_TOTAL_SIZE,
  RNDIS_OID_GEN_MEDIA_CONNECT_STATUS,
  RNDIS_OID_GEN_PHYSICAL_MEDIUM,
  RNDIS_OID_GEN_XMIT_OK,
  RNDIS_OID_GEN_RCV_OK,
  RNDIS_OID_GEN_XMIT_ERROR,
  RNDIS_OID_GEN_RCV_ERROR,
  RNDIS_OID_GEN_RCV_NO_BUFFER,
  RNDIS_OID_802_3_PERMANENT_ADDRESS,
  RNDIS_OID_802_3_CURRENT_ADDRESS,
  RNDIS_OID_802_3_MULTICAST_LIST,
  RNDIS_OID_802_3_MAC_OPTIONS,
  RNDIS_OID_802_3_MAXIMUM_LIST_SIZE,
  RNDIS_OID_802_3_RCV_ERROR_ALIGNMENT,
  RNDIS_OID_802_3_XMIT_ONE_COLLISION,
  RNDIS_OID_802_3_XMIT_MORE_COLLISION,
};

static const struct rndis_oid_value_s g_rndis_oid_values[] =
{
  {
    RNDIS_OID_GEN_SUPPORTED_LIST,
    sizeof(g_rndis_supported_oids), 0,
    g_rndis_supported_oids
  },
  {RNDIS_OID_GEN_MAXIMUM_FRAME_SIZE,    4, CONFIG_NET_ETH_PKTSIZE,  NULL},
#ifdef CONFIG_USBDEV_DUALSPEED
  {RNDIS_OID_GEN_LINK_SPEED,            4, 100000,              NULL},
#else
  {RNDIS_OID_GEN_LINK_SPEED,            4, 2000000,             NULL},
#endif
  {RNDIS_OID_GEN_TRANSMIT_BLOCK_SIZE,   4, CONFIG_NET_ETH_PKTSIZE,  NULL},
  {RNDIS_OID_GEN_RECEIVE_BLOCK_SIZE,    4, CONFIG_NET_ETH_PKTSIZE,  NULL},
  {RNDIS_OID_GEN_VENDOR_ID,             4, 0x00ffffff,          NULL},
  {RNDIS_OID_GEN_VENDOR_DESCRIPTION,    6, 0,                   "RNDIS"},
  {RNDIS_OID_GEN_CURRENT_PACKET_FILTER, 4, 0,                   NULL},
  {RNDIS_OID_GEN_MAXIMUM_TOTAL_SIZE,    4, 2048,                NULL},
  {RNDIS_OID_GEN_XMIT_OK,               4, 0,                   NULL},
  {RNDIS_OID_GEN_RCV_OK,                4, 0,                   NULL},
  {RNDIS_OID_802_3_PERMANENT_ADDRESS,   6, 0,                   NULL},
  {RNDIS_OID_802_3_CURRENT_ADDRESS,     6, 0,                   NULL},
  {RNDIS_OID_802_3_MULTICAST_LIST,      4, 0xe0000000,          NULL},
  {RNDIS_OID_802_3_MAXIMUM_LIST_SIZE,   4, 1,                   NULL},
  {0x0,                                 4, 0,                   NULL}, /* Default fallback */
};

/****************************************************************************
 * Private Data
 ****************************************************************************/

/****************************************************************************
 * Buffering of data is implemented in the following manner:
 *
 * RNDIS driver holds a number of preallocated bulk IN endpoint write
 * requests along with buffers large enough to hold an Ethernet packet and
 * the corresponding RNDIS header.
 *
 * One of these is always reserved for packet reception - when data arrives
 * on the bulk OUT endpoint, it is copied to the reserved request buffer.
 * When the reception of an Ethernet packet is complete, a worker to process
 * the packet is scheduled and bulk OUT endpoint is set to NAK.
 *
 * The processing worker passes the buffer to the network. When the network
 * is done processing the packet, the buffer might contain data to be sent.
 * If so, the corresponding write request is queued on the bulk IN endpoint.
 * The NAK state on bulk OUT endpoint is cleared to allow new packets to
 * arrive. If there's no data to send, the request is returned to the list of
 * free requests.
 *
 * When a bulk IN write operation is complete, the request is added to the
 * list of free requests.
 *
 ****************************************************************************/

/****************************************************************************
 * Name: rndis_submit_rdreq
 *
 * Description:
 *   Submits the bulk OUT read request. Takes care not to submit the request
 *   when the RX packet buffer is already in use.
 *
 * Input Parameters:
 *   priv: pointer to RNDIS device driver structure
 *
 * Returned Value:
 *   The return value of the EP_SUBMIT operation
 *
 ****************************************************************************/

static int rndis_submit_rdreq(FAR struct rndis_dev_s *priv)
{
  irqstate_t flags = enter_critical_section();
  int ret = OK;

  if (!priv->rdreq_submitted && !priv->rx_blocked)
    {
      priv->rdreq->len = priv->epbulkout->maxpacket;
      ret = EP_SUBMIT(priv->epbulkout, priv->rdreq);
      if (ret != OK)
        {
          usbtrace(TRACE_CLSERROR(USBSER_TRACEERR_RDSUBMIT),
                   (uint16_t)-priv->rdreq->result);
        }
      else
        {
          priv->rdreq_submitted = true;
        }
    }

  leave_critical_section(flags);
  return ret;
}

/****************************************************************************
 * Name: rndis_cancel_rdreq
 *
 * Description:
 *   Cancels the bulk OUT endpoint read request.
 *
 * Input Parameters:
 *   priv: pointer to RNDIS device driver structure
 *
 ****************************************************************************/

static void rndis_cancel_rdreq(FAR struct rndis_dev_s *priv)
{
  irqstate_t flags = enter_critical_section();
  if (priv->rdreq_submitted)
    {
      EP_CANCEL(priv->epbulkout, priv->rdreq);
      priv->rdreq_submitted = false;
    }

  leave_critical_section(flags);
}

/****************************************************************************
 * Name: rndis_block_rx
 *
 * Description:
 *   Blocks reception of further bulk OUT endpoint data.
 *
 * Input Parameters:
 *   priv: pointer to RNDIS device driver structure
 *
 ****************************************************************************/

static void rndis_block_rx(FAR struct rndis_dev_s *priv)
{
  irqstate_t flags = enter_critical_section();

  priv->rx_blocked = true;
  rndis_cancel_rdreq(priv);
  leave_critical_section(flags);
}

/****************************************************************************
 * Name: rndis_unblock_rx
 *
 * Description:
 *   Unblocks reception of bulk OUT endpoint data.
 *
 * Input Parameters:
 *   priv: pointer to RNDIS device driver structure
 *
 * Assumptions:
 *   Called from critical section
 *
 ****************************************************************************/

static void rndis_unblock_rx(FAR struct rndis_dev_s *priv)
{
  priv->rx_blocked = false;
}

/****************************************************************************
 * Name: rndis_allocwrreq
 *
 * Description:
 *   Allocates a bulk IN endpoint request from the list of free request
 *   buffers.
 *
 * Input Parameters:
 *   priv: pointer to RNDIS device driver structure
 *
 * Returned Value:
 *   NULL if allocation failed; pointer to allocated request if succeeded
 *
 * Assumptions:
 *   Called from critical section
 *
 ****************************************************************************/

static FAR struct rndis_req_s *rndis_allocwrreq(FAR struct rndis_dev_s *priv)
{
  return (FAR struct rndis_req_s *)sq_remfirst(&priv->reqlist);
}

/****************************************************************************
 * Name: rndis_hasfreereqs
 *
 * Description:
 *   Checks if there are free requests usable for TX data.
 *
 * Input Parameters:
 *   priv: pointer to RNDIS device driver structure
 *
 * Returned Value:
 *   true if requests available; false if no requests available
 *
 * Assumptions:
 *   Called from critical section
 *
 ****************************************************************************/

static bool rndis_hasfreereqs(FAR struct rndis_dev_s *priv)
{
  return sq_count(&priv->reqlist) > 1;
}

/****************************************************************************
 * Name: rndis_freewrreq
 *
 * Description:
 *   Returns a bulk IN endpoint write requests to the list of free requests.
 *
 * Input Parameters:
 *   priv: pointer to RNDIS device driver structure
 *   req: pointer to the request
 *
 * Assumptions:
 *   Called with interrupts disabled.
 *
 ****************************************************************************/

static void rndis_freewrreq(FAR struct rndis_dev_s *priv,
                            FAR struct rndis_req_s *req)
{
  DEBUGASSERT(req != NULL);
  sq_addlast((FAR sq_entry_t *)req, &priv->reqlist);
  rndis_submit_rdreq(priv);
}

/****************************************************************************
 * Name: rndis_allocnetreq
 *
 * Description:
 *   Allocates a request buffer to be used on the network.
 *
 * Input Parameters:
 *   priv: pointer to RNDIS device driver structure
 *
 * Returned Value:
 *   true if succeeded; false if failed
 *
 * Assumptions:
 *   Caller holds the network lock
 *
 ****************************************************************************/

static bool rndis_allocnetreq(FAR struct rndis_dev_s *priv)
{
  irqstate_t flags = enter_critical_section();
  DEBUGASSERT(priv->net_req == NULL);

  if (!rndis_hasfreereqs(priv))
    {
      leave_critical_section(flags);
      return false;
    }

  priv->net_req = rndis_allocwrreq(priv);
  if (priv->net_req)
    {
      priv->netdev.d_buf = &priv->net_req->req->buf[RNDIS_PACKET_HDR_SIZE];
      priv->netdev.d_len = CONFIG_NET_ETH_PKTSIZE;
    }

  leave_critical_section(flags);
  return priv->net_req != NULL;
}

/****************************************************************************
 * Name: rndis_sendnetreq
 *
 * Description:
 *   Submits the request buffer held by the network.
 *
 * Input Parameters:
 *   priv: pointer to RNDIS device driver structure
 *
 * Assumptions:
 *   Caller holds the network lock
 *
 ****************************************************************************/

static void rndis_sendnetreq(FAR struct rndis_dev_s *priv)
{
  irqstate_t flags = enter_critical_section();

  DEBUGASSERT(priv->net_req != NULL);

  priv->net_req->req->priv = priv->net_req;
  EP_SUBMIT(priv->epbulkin, priv->net_req->req);

  priv->net_req            = NULL;
  priv->netdev.d_buf       = NULL;
  priv->netdev.d_len       = 0;
  leave_critical_section(flags);
}

/****************************************************************************
 * Name: rndis_freenetreq
 *
 * Description:
 *   Frees the request buffer held by the network.
 *
 * Input Parameters:
 *   priv: pointer to RNDIS device driver structure
 *
 * Assumptions:
 *   Caller holds the network lock
 *
 ****************************************************************************/

static void rndis_freenetreq(FAR struct rndis_dev_s *priv)
{
  irqstate_t flags = enter_critical_section();

  rndis_freewrreq(priv, priv->net_req);
  priv->net_req      = NULL;
  priv->netdev.d_buf = NULL;
  priv->netdev.d_len = 0;
  leave_critical_section(flags);
}

/****************************************************************************
 * Name: rndis_allocrxreq
 *
 * Description:
 *   Allocates a buffer for packet reception if there already isn't one.
 *
 * Input Parameters:
 *   priv: pointer to RNDIS device driver structure
 *
 * Returned Value:
 *   true if succeeded; false if failed
 *
 * Assumptions:
 *   Called from critical section
 *
 ****************************************************************************/

static bool rndis_allocrxreq(FAR struct rndis_dev_s *priv)
{
  if (priv->rx_req != NULL)
    {
      return true;
    }

  priv->rx_req = rndis_allocwrreq(priv);
  return priv->rx_req != NULL;
}

/****************************************************************************
 * Name: rndis_giverxreq
 *
 * Description:
 *   Passes the RX packet buffer to the network
 *
 * Input Parameters:
 *   priv: pointer to RNDIS device driver structure
 *
 * Assumptions:
 *   Caller holds the network lock
 *
 ****************************************************************************/

static void rndis_giverxreq(FAR struct rndis_dev_s *priv)
{
  DEBUGASSERT(priv->rx_req != NULL);
  DEBUGASSERT(priv->net_req == NULL);

  priv->net_req      = priv->rx_req;
  priv->netdev.d_buf = &priv->net_req->req->buf[RNDIS_PACKET_HDR_SIZE];
  priv->netdev.d_len = CONFIG_NET_ETH_PKTSIZE;
  priv->rx_req       = NULL;
}

/****************************************************************************
 * Name: rndis_fillrequest
 *
 * Description:
 *   Fills the RNDIS header to the request buffer
 *
 * Input Parameters:
 *   priv: pointer to RNDIS device driver structure
 *   req: the request whose buffer we should fill
 *
 * Returned Value:
 *   The total length of the request data
 *
 * Assumptions:
 *   Caller holds the network lock
 *
 ****************************************************************************/

static uint16_t rndis_fillrequest(FAR struct rndis_dev_s *priv,
                                  FAR struct usbdev_req_s *req)
{
  size_t datalen;

  req->len = 0;

  datalen = min(priv->netdev.d_len,
                CONFIG_RNDIS_BULKIN_REQLEN - RNDIS_PACKET_HDR_SIZE);
  if (datalen > 0)
    {
      /* Send the required headers */

      FAR struct rndis_packet_msg *msg =
        (FAR struct rndis_packet_msg *)req->buf;
      memset(msg, 0, RNDIS_PACKET_HDR_SIZE);

      msg->msgtype    = RNDIS_PACKET_MSG;
      msg->msglen     = RNDIS_PACKET_HDR_SIZE + datalen;
      msg->dataoffset = RNDIS_PACKET_HDR_SIZE - 8;
      msg->datalen    = datalen;

      req->flags      = USBDEV_REQFLAGS_NULLPKT;
      req->len        = datalen + RNDIS_PACKET_HDR_SIZE;
    }

  return req->len;
}

/****************************************************************************
 * Name: rndis_rxdispatch
 *
 * Description:
 *   Processes the received Ethernet packet. Called from work queue.
 *
 * Input Parameters:
 *   arg: pointer to RNDIS device driver structure
 *
 ****************************************************************************/

static void rndis_rxdispatch(FAR void *arg)
{
  FAR struct rndis_dev_s *priv = (FAR struct rndis_dev_s *)arg;
  FAR struct eth_hdr_s *hdr;
  irqstate_t flags;

  net_lock();
  flags = enter_critical_section();
  rndis_giverxreq(priv);
  priv->netdev.d_len = priv->current_rx_datagram_size;
  leave_critical_section(flags);

  hdr = (FAR struct eth_hdr_s *)priv->netdev.d_buf;

  /* We only accept IP packets of the configured type and ARP packets */

#ifdef CONFIG_NET_IPv4
  if (hdr->type == HTONS(ETHTYPE_IP))
    {
      NETDEV_RXIPV4(&priv->netdev);

      /* Handle ARP on input then give the IPv4 packet to the network
       * layer
       */

      arp_ipin(&priv->netdev);
      ipv4_input(&priv->netdev);

      if (priv->netdev.d_len > 0)
        {
          /* Update the Ethernet header with the correct MAC address */

#ifdef CONFIG_NET_IPv6
          if (IFF_IS_IPv4(priv->netdev.d_flags))
#endif
            {
              arp_out(&priv->netdev);
            }
#ifdef CONFIG_NET_IPv6
          else
            {
              neighbor_out(&priv->netdev);
            }
#endif

          /* And send the packet */

          rndis_transmit(priv);
        }
    }
  else
#endif
#ifdef CONFIG_NET_IPv6
  if (hdr->type == HTONS(ETHTYPE_IP6))
    {
      NETDEV_RXIPV6(&priv->netdev);

      /* Give the IPv6 packet to the network layer */

      arp_ipin(&priv->netdev);
      ipv6_input(&priv->netdev);

      if (priv->netdev.d_len > 0)
        {
          /* Update the Ethernet header with the correct MAC address */

#ifdef CONFIG_NET_IPv4
          if (IFF_IS_IPv4(priv->netdev.d_flags))
            {
              arp_out(&priv->netdev);
            }
          else
#endif
#ifdef CONFIG_NET_IPv6
            {
              neighbor_out(&priv->netdev);
            }
#endif

          /* And send the packet */

          rndis_transmit(priv);
        }
    }
  else
#endif
#ifdef CONFIG_NET_ARP
  if (hdr->type == HTONS(ETHTYPE_ARP))
    {
      NETDEV_RXARP(&priv->netdev);

      arp_arpin(&priv->netdev);

      if (priv->netdev.d_len > 0)
        {
          rndis_transmit(priv);
        }
    }
  else
#endif
    {
      uerr("ERROR: Unsupported packet type dropped (%02x)\n",
           HTONS(hdr->type));
      NETDEV_RXDROPPED(&priv->netdev);
      priv->netdev.d_len = 0;
    }

  priv->current_rx_datagram_size = 0;
  rndis_unblock_rx(priv);

  if (priv->net_req != NULL)
    {
      rndis_freenetreq(priv);
    }

  net_unlock();
}

/****************************************************************************
 * Name: rndis_txpoll
 *
 * Description:
 *   Sends the packet that is stored in the network packet buffer. Called
 *   from work queue by e.g. txavail and txpoll callbacks.
 *
 * Input Parameters:
 *   dev: pointer to network driver structure
 *
 * Assumptions:
 *   Caller holds the network lock
 *
 ****************************************************************************/

static int rndis_txpoll(FAR struct net_driver_s *dev)
{
  FAR struct rndis_dev_s *priv = (FAR struct rndis_dev_s *)dev->d_private;
  int ret = OK;

  if (!priv->connected)
    {
      return -EBUSY;
    }

  /* If the polling resulted in data that should be sent out on the network,
   * the field d_len is set to a value > 0.
   */

  ninfo("Poll result: d_len=%d\n", priv->netdev.d_len);
  if (priv->netdev.d_len > 0)
    {
      /* Look up the destination MAC address and add it to the Ethernet
       * header.
       */

#ifdef CONFIG_NET_IPv4
#ifdef CONFIG_NET_IPv6
      if (IFF_IS_IPv4(priv->netdev.d_flags))
#endif
        {
          arp_out(&priv->netdev);
        }
#endif /* CONFIG_NET_IPv4 */

#ifdef CONFIG_NET_IPv6
#ifdef CONFIG_NET_IPv4
      else
#endif
        {
          neighbor_out(&priv->netdev);
        }
#endif /* CONFIG_NET_IPv6 */

      if (!devif_loopback(&priv->netdev))
        {
          ret = rndis_transmit(priv);
        }
    }

  /* If zero is returned, the polling will continue until all connections
   * have been examined.
   */

  return ret;
}

/****************************************************************************
 * Name: rndis_transmit
 *
 * Description:
 *   Start hardware transmission.
 *
 ****************************************************************************/

static int rndis_transmit(FAR struct rndis_dev_s *priv)
{
  int ret = OK;

  /* Queue the packet */

  rndis_fillrequest(priv, priv->net_req->req);
  rndis_sendnetreq(priv);

  if (!rndis_allocnetreq(priv))
    {
      ret = -EBUSY;
    }

  return ret;
}

/****************************************************************************
 * Name: rndis_ifup
 *
 * Description:
 *   Network ifup callback
 *
 ****************************************************************************/

static int rndis_ifup(FAR struct net_driver_s *dev)
{
<<<<<<< HEAD
  FAR struct rndis_dev_s *priv = (FAR struct rndis_dev_s *)dev->d_private;

=======
>>>>>>> 9be737c8
  return OK;
}

/****************************************************************************
 * Name: rndis_ifdown
 *
 * Description:
 *   Network ifdown callback
 *
 ****************************************************************************/

static int rndis_ifdown(FAR struct net_driver_s *dev)
{
<<<<<<< HEAD
  FAR struct rndis_dev_s *priv = (FAR struct rndis_dev_s *)dev->d_private;

=======
>>>>>>> 9be737c8
  return OK;
}

/****************************************************************************
 * Name: rndis_txavail_work
 *
 * Description:
 *   txavail worker function
 *
 ****************************************************************************/

static void rndis_txavail_work(FAR void *arg)
{
  FAR struct rndis_dev_s *priv = (FAR struct rndis_dev_s *)arg;

  net_lock();

  if (rndis_allocnetreq(priv))
    {
      devif_poll(&priv->netdev, rndis_txpoll);
      if (priv->net_req != NULL)
        {
          rndis_freenetreq(priv);
        }
    }

  net_unlock();
}

/****************************************************************************
 * Name: rndis_txavail
 *
 * Description:
 *   Network txavail callback that's called when there are buffers available
 *   for sending data. May be called from an interrupt, so we must queue a
 *   worker to do the actual processing.
 *
 ****************************************************************************/

static int rndis_txavail(FAR struct net_driver_s *dev)
{
  FAR struct rndis_dev_s *priv = (FAR struct rndis_dev_s *)dev->d_private;

  if (work_available(&priv->pollwork))
    {
      work_queue(ETHWORK, &priv->pollwork, rndis_txavail_work, priv, 0);
    }

  return OK;
}

/****************************************************************************
 * Name: rndis_recvpacket
 *
 * Description:
 *   Handles a USB packet arriving on the data bulk out endpoint.
 *
 * Assumptions:
 *   Called from the USB interrupt handler with interrupts disabled.
 *
 ****************************************************************************/

static inline int rndis_recvpacket(FAR struct rndis_dev_s *priv,
                                   FAR uint8_t *reqbuf, uint16_t reqlen)
{
  if (!rndis_allocrxreq(priv))
    {
      return -ENOMEM;
    }

  if (!priv->connected)
    {
      return -EBUSY;
    }

  if (!priv->current_rx_datagram_size)
    {
      if (reqlen < 16)
        {
          /* Packet too small to contain a message header */
        }
      else
        {
          /* The packet contains a RNDIS packet message header */

          FAR struct rndis_packet_msg *msg =
            (FAR struct rndis_packet_msg *)reqbuf;
          if (msg->msgtype == RNDIS_PACKET_MSG)
            {
              priv->current_rx_received = reqlen;
              priv->current_rx_datagram_size = msg->datalen;
              priv->current_rx_msglen = msg->msglen;

              /* According to RNDIS-over-USB send, if the message length is a
               * multiple of endpoint max packet size, the host must send an
               * additional single-byte zero packet. Take that in account
               * here.
               */

              if (!(priv->current_rx_msglen % priv->epbulkout->maxpacket))
                {
                  priv->current_rx_msglen += 1;
                }

              /* Data offset is defined as an offset from the beginning of
               * the offset field itself
               */

              priv->current_rx_datagram_offset = msg->dataoffset + 8;
              if (priv->current_rx_datagram_offset < reqlen)
                {
                  memcpy(&priv->rx_req->req->buf[RNDIS_PACKET_HDR_SIZE],
                         &reqbuf[priv->current_rx_datagram_offset],
                         reqlen - priv->current_rx_datagram_offset);
                }
            }
          else
            {
              uerr("Unknown RNDIS message type %" PRIu32 "\n", msg->msgtype);
            }
        }
    }
  else
    {
      if (priv->current_rx_received >= priv->current_rx_datagram_offset &&
          priv->current_rx_received <= priv->current_rx_datagram_size +
          priv->current_rx_datagram_offset)
        {
          size_t index = priv->current_rx_received -
                         priv->current_rx_datagram_offset;
          size_t copysize = min(reqlen,
                                priv->current_rx_datagram_size - index);

          /* Check if the received packet exceeds request buffer */

          if ((index + copysize) <= CONFIG_NET_ETH_PKTSIZE)
            {
              memcpy(&priv->rx_req->req->buf[RNDIS_PACKET_HDR_SIZE + index],
                     reqbuf, copysize);
            }
          else
            {
              uerr("The packet exceeds request buffer (reqlen=%d)\n",
                   reqlen);
            }
        }
      priv->current_rx_received += reqlen;
    }

  if (priv->current_rx_received >= priv->current_rx_msglen)
    {
      /* Check for a usable packet length (4 added for the CRC) */

      if (priv->current_rx_datagram_size > (CONFIG_NET_ETH_PKTSIZE + 4) ||
          priv->current_rx_datagram_size <= (ETH_HDRLEN + 4))
        {
          uerr("ERROR: Bad packet size dropped (%d)\n",
               priv->current_rx_datagram_size);
          NETDEV_RXERRORS(&priv->netdev);
          priv->current_rx_datagram_size = 0;
        }
      else
        {
          int ret;

          DEBUGASSERT(work_available(&priv->rxwork));
          ret = work_queue(ETHWORK, &priv->rxwork, rndis_rxdispatch,
                           priv, 0);
          DEBUGASSERT(ret == 0);
          UNUSED(ret);

          rndis_block_rx(priv);
          priv->rndis_host_tx_count++;
          return -EBUSY;
        }
    }

  return OK;
}

/****************************************************************************
 * Name: rndis_prepare_response
 *
 * Description:
 *   Passes the RX packet buffer to the network
 *
 * Input Parameters:
 *   priv: pointer to RNDIS device driver structure
 *
 * Returns:
 *   pointer to response buffer
 *
 * Assumptions:
 *   Called from critical section
 *
 ****************************************************************************/

static FAR void *
rndis_prepare_response(FAR struct rndis_dev_s *priv, size_t size,
                       FAR struct rndis_command_header *request_hdr)
{
  size_t size_words = size / sizeof(uint32_t);
  uint32_t *buf = priv->response_queue + priv->response_queue_words;
  FAR struct rndis_response_header *hdr =
    (FAR struct rndis_response_header *)buf;

  if (priv->response_queue_words + size_words > RNDIS_RESP_QUEUE_WORDS)
    {
      uerr("RNDIS response queue full, dropping command %08x",
           (unsigned int)request_hdr->msgtype);
      return NULL;
    }

  hdr->msgtype = request_hdr->msgtype | RNDIS_MSG_COMPLETE;
  hdr->msglen  = size;
  hdr->reqid   = request_hdr->reqid;
  hdr->status  = RNDIS_STATUS_SUCCESS;

  return hdr;
}

/****************************************************************************
 * Name: rndis_send_encapsulated_response
 *
 * Description:
 *   Give a notification to the host that there is an encapsulated response
 *   available.
 *
 * Input Parameters:
 *   priv: pointer to RNDIS device driver structure
 *
 * Assumptions:
 *   Called from critical section
 *
 ****************************************************************************/

static int rndis_send_encapsulated_response(FAR struct rndis_dev_s *priv,
                                            size_t size)
{
  size_t size_words = size / sizeof(uint32_t);
  FAR struct rndis_notification *notif =
    (FAR struct rndis_notification *)priv->epintin_req->buf;

  /* RNDIS packets should always be multiple of 4 bytes in size */

  DEBUGASSERT(size_words * sizeof(uint32_t) == size);

  /* Mark the response as available in the queue */

  priv->response_queue_words += size_words;
  DEBUGASSERT(priv->response_queue_words <= RNDIS_RESP_QUEUE_WORDS);

  /* Send notification on IRQ endpoint, to tell host to read the data. */

  notif->notification = RNDIS_NOTIFICATION_RESPONSE_AVAILABLE;
  notif->reserved = 0;
  priv->epintin_req->len = sizeof(struct rndis_notification);

  EP_CANCEL(priv->epintin, priv->epintin_req);
  EP_SUBMIT(priv->epintin, priv->epintin_req);

  return OK;
}

/****************************************************************************
 * Name: rndis_handle_control_message
 *
 * Description:
 *   Handle a RNDIS control message.
 *
 * Input Parameters:
 *   priv: pointer to RNDIS device driver structure
 *
 * Assumptions:
 *   Called from critical section
 *
 ****************************************************************************/

static int rndis_handle_control_message(FAR struct rndis_dev_s *priv,
                                        FAR uint8_t *dataout,
                                        uint16_t outlen)
{
  FAR struct rndis_command_header *cmd_hdr =
    (FAR struct rndis_command_header *)dataout;

  switch (cmd_hdr->msgtype)
    {
      case RNDIS_INITIALIZE_MSG:
        {
          FAR struct rndis_initialize_cmplt *resp;
          size_t respsize = sizeof(struct rndis_initialize_cmplt);

          resp = rndis_prepare_response(priv, respsize, cmd_hdr);
          if (!resp)
            {
              return -ENOMEM;
            }

          resp->major      = RNDIS_MAJOR_VERSION;
          resp->minor      = RNDIS_MINOR_VERSION;
          resp->devflags   = RNDIS_DEVICEFLAGS;
          resp->medium     = RNDIS_MEDIUM_802_3;
          resp->pktperxfer = 1;
          resp->xfrsize    = (4 + 44 + 22) + RNDIS_BUFFER_SIZE;
          resp->pktalign   = 2;

          rndis_send_encapsulated_response(priv, respsize);
        }
        break;

      case RNDIS_HALT_MSG:
        {
          priv->response_queue_words = 0;
          priv->connected = false;
        }
        break;

      case RNDIS_QUERY_MSG:
        {
          int i;
          size_t max_reply_size = sizeof(struct rndis_query_cmplt) +
                                  sizeof(g_rndis_supported_oids);
          FAR struct rndis_query_cmplt *resp;
          FAR struct rndis_query_msg *req =
            (FAR struct rndis_query_msg *)dataout;

          resp = rndis_prepare_response(priv, max_reply_size, cmd_hdr);
          if (!resp)
            {
              return -ENOMEM;
            }

          resp->hdr.msglen = sizeof(struct rndis_query_cmplt);
          resp->bufoffset  = 0;
          resp->buflen     = 0;
          resp->hdr.status = RNDIS_STATUS_NOT_SUPPORTED;

          for (i = 0;
               i < sizeof(g_rndis_oid_values) /
                   sizeof(g_rndis_oid_values[0]);
               i++)
            {
              bool match = (g_rndis_oid_values[i].objid == req->objid);

              if (!match && g_rndis_oid_values[i].objid == 0)
                {
                  int j;

                  /* Check whether to apply the fallback entry */

                  for (j = 0;
                       j < sizeof(g_rndis_supported_oids) / sizeof(uint32_t);
                       j++)
                    {
                      if (g_rndis_supported_oids[j] == req->objid)
                        {
                          match = true;
                          break;
                        }
                    }
                }

              if (match)
                {
                  resp->hdr.status = RNDIS_STATUS_SUCCESS;
                  resp->bufoffset  = 16;
                  resp->buflen     = g_rndis_oid_values[i].length;

                  if (req->objid == RNDIS_OID_GEN_CURRENT_PACKET_FILTER)
                    {
                      resp->buffer[0] = priv->rndis_packet_filter;
                    }
                  else if (req->objid == RNDIS_OID_GEN_XMIT_OK)
                    {
                      resp->buffer[0] = priv->rndis_host_tx_count;
                    }
                  else if (req->objid == RNDIS_OID_GEN_RCV_OK)
                    {
                      resp->buffer[0] = priv->rndis_host_rx_count;
                    }
                  else if (req->objid == RNDIS_OID_802_3_CURRENT_ADDRESS ||
                           req->objid == RNDIS_OID_802_3_PERMANENT_ADDRESS)
                    {
                      memcpy(resp->buffer, priv->host_mac_address, 6);
                    }
                  else if (g_rndis_oid_values[i].data)
                    {
                      memcpy(resp->buffer, g_rndis_oid_values[i].data,
                             resp->buflen);
                    }
                  else
                    {
                      memcpy(resp->buffer, &g_rndis_oid_values[i].value,
                             resp->buflen);
                    }
                  break;
                }
            }

          uinfo("RNDIS Query RID=%08x OID=%08x LEN=%d DAT=%08x",
                (unsigned)req->hdr.reqid, (unsigned)req->objid,
                (int)resp->buflen, (unsigned)resp->buffer[0]);

          resp->hdr.msglen += resp->buflen;

          /* Align to word boundary */

          if ((resp->hdr.msglen & 3) != 0)
            {
              resp->hdr.msglen += 4 - (resp->hdr.msglen & 3);
            }

          rndis_send_encapsulated_response(priv, resp->hdr.msglen);
        }
        break;

      case RNDIS_SET_MSG:
        {
          FAR struct rndis_set_msg *req;
          FAR struct rndis_response_header *resp;
          size_t respsize = sizeof(struct rndis_response_header);

          resp = rndis_prepare_response(priv, respsize, cmd_hdr);
          req  = (FAR struct rndis_set_msg *)dataout;

          if (!resp)
            {
              return -ENOMEM;
            }

          uinfo("RNDIS SET RID=%08x OID=%08x LEN=%d DAT=%08x",
                (unsigned)req->hdr.reqid, (unsigned)req->objid,
                (int)req->buflen, (unsigned)req->buffer[0]);

          if (req->objid == RNDIS_OID_GEN_CURRENT_PACKET_FILTER)
            {
              priv->rndis_packet_filter = req->buffer[0];

              if (req->buffer[0] == 0)
                {
                  priv->connected = false;
                }
              else
                {
                  uinfo("RNDIS is now connected");
                  priv->connected = true;
                }
            }
          else if (req->objid == RNDIS_OID_802_3_MULTICAST_LIST)
            {
              uinfo("RNDIS multicast list ignored");
            }
          else
            {
              uinfo("RNDIS unsupported set %08x", (unsigned)req->objid);
              resp->status = RNDIS_STATUS_NOT_SUPPORTED;
            }

          rndis_send_encapsulated_response(priv, respsize);
        }
        break;

      case RNDIS_RESET_MSG:
        {
          FAR struct rndis_reset_cmplt *resp;
          size_t respsize = sizeof(struct rndis_reset_cmplt);

          priv->response_queue_words = 0;
          resp = rndis_prepare_response(priv, respsize, cmd_hdr);

          if (!resp)
            {
              return -ENOMEM;
            }

          resp->addreset  = 0;
          priv->connected = false;
          rndis_send_encapsulated_response(priv, respsize);
        }
        break;

      case RNDIS_KEEPALIVE_MSG:
        {
          FAR struct rndis_response_header *resp;
          size_t respsize = sizeof(struct rndis_response_header);
          resp = rndis_prepare_response(priv, respsize, cmd_hdr);
          if (!resp)
            {
              return -ENOMEM;
            }

          rndis_send_encapsulated_response(priv, respsize);
        }
        break;

      default:
        uwarn("Unsupported RNDIS control message: %" PRIu32 "\n",
              cmd_hdr->msgtype);
    }

  return OK;
}

/****************************************************************************
 * Name: rndis_rdcomplete
 *
 * Description:
 *   Handle completion of read request on the bulk OUT endpoint.
 *
 ****************************************************************************/

static void rndis_rdcomplete(FAR struct usbdev_ep_s *ep,
                             FAR struct usbdev_req_s *req)
{
  FAR struct rndis_dev_s *priv;
  irqstate_t flags;
  int ret;

  /* Sanity check */

#ifdef CONFIG_DEBUG_FEATURES
  if (!ep || !ep->priv || !req)
    {
      usbtrace(TRACE_CLSERROR(USBSER_TRACEERR_INVALIDARG), 0);
      return;
    }
#endif

  /* Extract references to private data */

  priv = (FAR struct rndis_dev_s *)ep->priv;

  /* Process the received data unless this is some unusual condition */

  ret = OK;

  flags = enter_critical_section();
  priv->rdreq_submitted = false;

  switch (req->result)
    {
    case 0: /* Normal completion */
      ret = rndis_recvpacket(priv, req->buf, req->xfrd);
      DEBUGASSERT(ret != -ENOMEM);
      break;

    case -ESHUTDOWN: /* Disconnection */
      usbtrace(TRACE_CLSERROR(USBSER_TRACEERR_RDSHUTDOWN), 0);
      leave_critical_section(flags);
      return;

    default: /* Some other error occurred */
      usbtrace(TRACE_CLSERROR(USBSER_TRACEERR_RDUNEXPECTED),
               (uint16_t)-req->result);
      break;
    };

  if (ret == OK)
    {
      rndis_submit_rdreq(priv);
    }

  leave_critical_section(flags);
}

/****************************************************************************
 * Name: rndis_wrcomplete
 *
 * Description:
 *   Handle completion of write request.  This function probably executes
 *   in the context of an interrupt handler.
 *
 ****************************************************************************/

static void rndis_wrcomplete(FAR struct usbdev_ep_s *ep,
                             FAR struct usbdev_req_s *req)
{
  FAR struct rndis_dev_s *priv;
  FAR struct rndis_req_s *reqcontainer;
  irqstate_t flags;

  /* Sanity check */

#ifdef CONFIG_DEBUG_FEATURES
  if (!ep || !ep->priv || !req || !req->priv)
    {
      usbtrace(TRACE_CLSERROR(USBSER_TRACEERR_INVALIDARG), 0);
      return;
    }
#endif

  /* Extract references to our private data */

  priv         = (FAR struct rndis_dev_s *)ep->priv;
  reqcontainer = (FAR struct rndis_req_s *)req->priv;

  /* Return the write request to the free list */

  flags = enter_critical_section();
  rndis_freewrreq(priv, reqcontainer);
  if (rndis_hasfreereqs(priv))
    {
      rndis_txavail(&priv->netdev);
    }

  switch (req->result)
    {
    case OK: /* Normal completion */
      priv->rndis_host_rx_count++;
      break;

    case -ESHUTDOWN: /* Disconnection */
      break;

    default: /* Some other error occurred */
      usbtrace(TRACE_CLSERROR(USBSER_TRACEERR_WRUNEXPECTED),
               (uint16_t)-req->result);
      break;
    }

  leave_critical_section(flags);
}

/****************************************************************************
 * Name: usbclass_ep0incomplete
 *
 * Description:
 *   Handle completion of EP0 control operations
 *
 ****************************************************************************/

static void usbclass_ep0incomplete(FAR struct usbdev_ep_s *ep,
                                   FAR struct usbdev_req_s *req)
{
  struct rndis_dev_s *priv = (FAR struct rndis_dev_s *)ep->priv;
  if (req->result || req->xfrd != req->len)
    {
      usbtrace(TRACE_CLSERROR(USBSER_TRACEERR_REQRESULT),
               (uint16_t)-req->result);
    }
  else if (req->len > 0 && req->priv == priv->response_queue)
    {
      /* This transfer was from the response queue,
       * subtract remaining byte count.
       */

      size_t len_words = req->len / sizeof(uint32_t);
      DEBUGASSERT(len_words * sizeof(uint32_t) == req->len);
      req->priv = 0;
      if (len_words >= priv->response_queue_words)
      {
        /* Queue now empty */

        priv->response_queue_words = 0;
      }
      else
      {
        /* Copy the remaining responses to beginning of buffer. */

        priv->response_queue_words -= len_words;
        memcpy(priv->response_queue, priv->response_queue + len_words,
               priv->response_queue_words * sizeof(uint32_t));
      }
    }
}

/****************************************************************************
 * Name: usbclass_ep0incomplete
 *
 * Description:
 *   Handle completion of interrupt IN endpoint operations
 *
 ****************************************************************************/

static void usbclass_epintin_complete(FAR struct usbdev_ep_s *ep,
                                      FAR struct usbdev_req_s *req)
{
  if (req->result || req->xfrd != req->len)
    {
      usbtrace(TRACE_CLSERROR(USBSER_TRACEERR_REQRESULT),
               (uint16_t)-req->result);
    }
}

/****************************************************************************
 * Name: usbclass_freereq
 *
 * Description:
 *   Free a request instance along with its buffer
 *
 ****************************************************************************/

static void usbclass_freereq(FAR struct usbdev_ep_s *ep,
                             FAR struct usbdev_req_s *req)
{
  if (ep != NULL && req != NULL)
    {
      if (req->buf != NULL)
        {
          EP_FREEBUFFER(ep, req->buf);
        }

      EP_FREEREQ(ep, req);
    }
}

/****************************************************************************
 * Name: usbclass_allocreq
 *
 * Description:
 *   Allocate a request instance along with its buffer
 *
 ****************************************************************************/

static FAR struct usbdev_req_s *usbclass_allocreq(FAR struct usbdev_ep_s *ep,
                                                  uint16_t len)
{
  FAR struct usbdev_req_s *req;

  req = EP_ALLOCREQ(ep);
  if (req != NULL)
    {
      req->len = len;
      req->buf = EP_ALLOCBUFFER(ep, len);

      if (req->buf == NULL)
        {
          EP_FREEREQ(ep, req);
          req = NULL;
        }
    }

  return req;
}

/****************************************************************************
 * Name: usbclass_mkstrdesc
 *
 * Description:
 *   Construct a string descriptor
 *
 ****************************************************************************/

static int usbclass_mkstrdesc(uint8_t id, FAR struct usb_strdesc_s *strdesc)
{
  FAR uint8_t *data = (FAR uint8_t *)(strdesc + 1);
  FAR const char *str;
  int len;
  int ndata;
  int i;

  switch (id)
    {
#ifndef CONFIG_RNDIS_COMPOSITE
      case 0:
        {
          /* Descriptor 0 is the language id */

          strdesc->len  = 4;
          strdesc->type = USB_DESC_TYPE_STRING;
          data[0] = LSBYTE(RNDIS_STR_LANGUAGE);
          data[1] = MSBYTE(RNDIS_STR_LANGUAGE);
          return 4;
        }

      case RNDIS_MANUFACTURERSTRID:
        str = CONFIG_RNDIS_VENDORSTR;
        break;

      case RNDIS_PRODUCTSTRID:
        str = CONFIG_RNDIS_PRODUCTSTR;
        break;

      case RNDIS_SERIALSTRID:
#ifdef CONFIG_RNDIS_BOARD_SERIALSTR
        str = board_usbdev_serialstr();
#else
        str = CONFIG_RNDIS_SERIALSTR;
#endif
        break;
#endif

      default:
        return -EINVAL;
    }

  /* The string is utf16-le.  The poor man's utf-8 to utf16-le
   * conversion below will only handle 7-bit en-us ascii
   */

  len = strlen(str);
  if (len > (RNDIS_MAXSTRLEN / 2))
    {
      len = (RNDIS_MAXSTRLEN / 2);
    }

  for (i = 0, ndata = 0; i < len; i++, ndata += 2)
    {
      data[ndata]     = str[i];
      data[ndata + 1] = 0;
    }

  strdesc->len  = ndata + 2;
  strdesc->type = USB_DESC_TYPE_STRING;
  return strdesc->len;
}

/****************************************************************************
 * Name: usbclass_copy_epdesc
 *
 * Description:
 *   Copies the requested Endpoint Description into the buffer given.
 *   Returns the number of Bytes filled in ( sizeof(struct usb_epdesc_s) ).
 *
 ****************************************************************************/

static int usbclass_copy_epdesc(int epid, FAR struct usb_epdesc_s *epdesc,
                                FAR struct usbdev_devinfo_s *devinfo,
                                bool hispeed)
{
#ifndef CONFIG_USBDEV_DUALSPEED
    UNUSED(hispeed);
#endif

    switch (epid)
    {
    case RNDIS_EP_INTIN_IDX:  /* Interrupt IN endpoint */
        {
          epdesc->len  = USB_SIZEOF_EPDESC;         /* Descriptor length */
          epdesc->type = USB_DESC_TYPE_ENDPOINT;    /* Descriptor type */
          epdesc->addr = RNDIS_MKEPINTIN(devinfo);  /* Endpoint address */
          epdesc->attr = RNDIS_EPINTIN_ATTR;        /* Endpoint attributes */

#ifdef CONFIG_USBDEV_DUALSPEED
          if (hispeed)
            {
              /* Maximum packet size (high speed) */

              epdesc->mxpacketsize[0] = LSBYTE(CONFIG_RNDIS_EPINTIN_HSSIZE);
              epdesc->mxpacketsize[1] = MSBYTE(CONFIG_RNDIS_EPINTIN_HSSIZE);
            }
          else
#endif
            {
              /* Maximum packet size (full speed) */

              epdesc->mxpacketsize[0] = LSBYTE(CONFIG_RNDIS_EPINTIN_FSSIZE);
              epdesc->mxpacketsize[1] = MSBYTE(CONFIG_RNDIS_EPINTIN_FSSIZE);
            }

          epdesc->interval = 10;                       /* Interval */
      }
      break;

    case RNDIS_EP_BULKOUT_IDX:  /* Bulk OUT endpoint */
      {
        epdesc->len  = USB_SIZEOF_EPDESC;           /* Descriptor length */
        epdesc->type = USB_DESC_TYPE_ENDPOINT;      /* Descriptor type */
        epdesc->addr = RNDIS_MKEPBULKOUT(devinfo);  /* Endpoint address */
        epdesc->attr = RNDIS_EPOUTBULK_ATTR;        /* Endpoint attributes */

#ifdef CONFIG_USBDEV_DUALSPEED
        if (hispeed)
          {
            /* Maximum packet size (high speed) */

            epdesc->mxpacketsize[0] = LSBYTE(CONFIG_RNDIS_EPBULKOUT_HSSIZE);
            epdesc->mxpacketsize[1] = MSBYTE(CONFIG_RNDIS_EPBULKOUT_HSSIZE);
          }
        else
#endif
          {
            /* Maximum packet size (full speed) */

            epdesc->mxpacketsize[0] = LSBYTE(CONFIG_RNDIS_EPBULKOUT_FSSIZE);
            epdesc->mxpacketsize[1] = MSBYTE(CONFIG_RNDIS_EPBULKOUT_FSSIZE);
          }

        epdesc->interval = 0;                       /* Interval */
      }
      break;

    case RNDIS_EP_BULKIN_IDX:  /* Bulk IN endpoint */
      {
        epdesc->len  = USB_SIZEOF_EPDESC;           /* Descriptor length */
        epdesc->type = USB_DESC_TYPE_ENDPOINT;      /* Descriptor type */
        epdesc->addr = RNDIS_MKEPBULKIN(devinfo);   /* Endpoint address */
        epdesc->attr = RNDIS_EPINBULK_ATTR;         /* Endpoint attributes */

#ifdef CONFIG_USBDEV_DUALSPEED
        if (hispeed)
          {
            /* Maximum packet size (high speed) */

            epdesc->mxpacketsize[0] = LSBYTE(CONFIG_RNDIS_EPBULKIN_HSSIZE);
            epdesc->mxpacketsize[1] = MSBYTE(CONFIG_RNDIS_EPBULKIN_HSSIZE);
          }
        else
#endif
          {
            /* Maximum packet size (full speed) */

            epdesc->mxpacketsize[0] = LSBYTE(CONFIG_RNDIS_EPBULKIN_FSSIZE);
            epdesc->mxpacketsize[1] = MSBYTE(CONFIG_RNDIS_EPBULKIN_FSSIZE);
          }

        epdesc->interval = 0;                       /* Interval */
      }
      break;

    default:
        return 0;
    }

  return sizeof(struct usb_epdesc_s);
}

/****************************************************************************
 * Name: usbclass_mkcfgdesc
 *
 * Description:
 *   Construct the configuration descriptor
 *
 ****************************************************************************/

static int16_t usbclass_mkcfgdesc(FAR uint8_t *buf,
                                  FAR struct usbdev_devinfo_s *devinfo)
{
  FAR struct rndis_cfgdesc_s *dest = (FAR struct rndis_cfgdesc_s *)buf;
  uint16_t totallen;

  /* This is the total length of the configuration (not necessarily the
   * size that we will be sending now).
   */

  totallen = sizeof(g_rndis_cfgdesc);
  memcpy(dest, &g_rndis_cfgdesc, totallen);

#ifndef CONFIG_RNDIS_COMPOSITE
  /* For a stand-alone device, just fill in the total length */

  dest->cfgdesc.totallen[0] = LSBYTE(totallen);
  dest->cfgdesc.totallen[1] = MSBYTE(totallen);
#else
  /* For composite device, apply possible offset to the interface numbers */

  dest->assoc_desc.firstif += devinfo->ifnobase;
  dest->comm_ifdesc.ifno   += devinfo->ifnobase;
  dest->epintindesc.addr    = USB_EPIN(devinfo->epno[RNDIS_EP_INTIN_IDX]);
  dest->data_ifdesc.ifno   += devinfo->ifnobase;
  dest->epbulkindesc.addr   = USB_EPIN(devinfo->epno[RNDIS_EP_BULKIN_IDX]);
  dest->epbulkoutdesc.addr  = USB_EPOUT(devinfo->epno[RNDIS_EP_BULKOUT_IDX]);
#endif

  return totallen;
}

/****************************************************************************
 * Name: usbclass_bind
 *
 * Description:
 *   Invoked when the driver is bound to a USB device driver
 *
 ****************************************************************************/

static int usbclass_bind(FAR struct usbdevclass_driver_s *driver,
                         FAR struct usbdev_s *dev)
{
  FAR struct rndis_dev_s *priv = ((FAR struct rndis_driver_s *)driver)->dev;
  FAR struct rndis_req_s *reqcontainer;
  irqstate_t flags;
  uint16_t reqlen;
  int ret;
  int i;

  usbtrace(TRACE_CLASSBIND, 0);

  /* Bind the structures */

  priv->usbdev   = dev;

  /* Save the reference to our private data structure in EP0 so that it
   * can be recovered in ep0 completion events (Unless we are part of
   * a composite device and, in that case, the composite device owns
   * EP0).
   */

  dev->ep0->priv = priv;

  /* Preallocate control request */

  priv->ctrlreq = usbclass_allocreq(dev->ep0, RNDIS_CTRLREQ_LEN);
  if (priv->ctrlreq == NULL)
    {
      usbtrace(TRACE_CLSERROR(USBSER_TRACEERR_ALLOCCTRLREQ), 0);
      ret = -ENOMEM;
      goto errout;
    }

  priv->ctrlreq->callback = usbclass_ep0incomplete;

  /* Pre-allocate all endpoints... the endpoints will not be functional
   * until the SET CONFIGURATION request is processed in usbclass_setconfig.
   * This is done here because there may be calls to kmm_malloc and the SET
   * CONFIGURATION processing probably occurs within interrupt handling
   * logic where kmm_malloc calls will fail.
   */

  /* Pre-allocate the IN interrupt endpoint */

  priv->epintin = DEV_ALLOCEP(dev,
                    USB_EPIN(priv->devinfo.epno[RNDIS_EP_INTIN_IDX]),
                    true, USB_EP_ATTR_XFER_INT);
  if (!priv->epintin)
    {
      usbtrace(TRACE_CLSERROR(USBSER_TRACEERR_EPINTINALLOCFAIL), 0);
      ret = -ENODEV;
      goto errout;
    }

  priv->epintin->priv = priv;

  priv->epintin_req =
    usbclass_allocreq(priv->epintin, sizeof(struct rndis_notification));
  if (priv->epintin_req == NULL)
  {
    usbtrace(TRACE_CLSERROR(USBSER_TRACEERR_RDALLOCREQ), -ENOMEM);
    ret = -ENOMEM;
    goto errout;
  }

  priv->epintin_req->callback = usbclass_epintin_complete;

  /* Pre-allocate the IN bulk endpoint */

  priv->epbulkin = DEV_ALLOCEP(dev,
                      USB_EPIN(priv->devinfo.epno[RNDIS_EP_BULKIN_IDX]),
                      true, USB_EP_ATTR_XFER_BULK);
  if (!priv->epbulkin)
    {
      usbtrace(TRACE_CLSERROR(USBSER_TRACEERR_EPBULKINALLOCFAIL), 0);
      ret = -ENODEV;
      goto errout;
    }

  priv->epbulkin->priv = priv;

  /* Pre-allocate the OUT bulk endpoint */

  priv->epbulkout =
    DEV_ALLOCEP(dev, USB_EPOUT(priv->devinfo.epno[RNDIS_EP_BULKOUT_IDX]),
                false, USB_EP_ATTR_XFER_BULK);
  if (!priv->epbulkout)
    {
      usbtrace(TRACE_CLSERROR(USBSER_TRACEERR_EPBULKOUTALLOCFAIL), 0);
      ret = -ENODEV;
      goto errout;
    }

  priv->epbulkout->priv = priv;

  /* Pre-allocate read requests.  The buffer size is one full packet. */

  reqlen = 64;

  if (CONFIG_RNDIS_BULKOUT_REQLEN > reqlen)
    {
      reqlen = CONFIG_RNDIS_BULKOUT_REQLEN;
    }

  priv->rdreq = usbclass_allocreq(priv->epbulkout, reqlen);
  if (priv->rdreq == NULL)
    {
      usbtrace(TRACE_CLSERROR(USBSER_TRACEERR_RDALLOCREQ), -ENOMEM);
      ret = -ENOMEM;
      goto errout;
    }

  priv->rdreq->callback = rndis_rdcomplete;

  /* Pre-allocate write request containers and put in a free list.
   * The buffer size should be larger than a full packet.  Otherwise,
   * we will send a bogus null packet at the end of each packet.
   *
   * Pick the larger of the max packet size and the configured request
   * size.
   */

  reqlen = 64;

  if (CONFIG_RNDIS_BULKIN_REQLEN > reqlen)
    {
      reqlen = CONFIG_RNDIS_BULKIN_REQLEN;
    }

  for (i = 0; i < CONFIG_RNDIS_NWRREQS; i++)
    {
      reqcontainer      = &priv->wrreqs[i];
      reqcontainer->req = usbclass_allocreq(priv->epbulkin, reqlen);

      if (reqcontainer->req == NULL)
        {
          usbtrace(TRACE_CLSERROR(USBSER_TRACEERR_WRALLOCREQ), -ENOMEM);
          ret = -ENOMEM;
          goto errout;
        }

      reqcontainer->req->priv     = reqcontainer;
      reqcontainer->req->callback = rndis_wrcomplete;

      flags = enter_critical_section();
      sq_addlast((FAR sq_entry_t *)reqcontainer, &priv->reqlist);
      leave_critical_section(flags);
    }

  /* Initialize response queue to empty */

  priv->response_queue_words = 0;

  /* Report if we are selfpowered */

#ifndef CONFIG_RNDIS_COMPOSITE
#ifdef CONFIG_USBDEV_SELFPOWERED
  DEV_SETSELFPOWERED(dev);
#endif

  /* And pull-up the data line for the soft connect function */

  DEV_CONNECT(dev);
#endif

  return OK;

errout:
  usbclass_unbind(driver, dev);
  return ret;
}

/****************************************************************************
 * Name: usbclass_unbind
 *
 * Description:
 *    Invoked when the driver is unbound from a USB device driver
 *
 ****************************************************************************/

static void usbclass_unbind(FAR struct usbdevclass_driver_s *driver,
                            FAR struct usbdev_s *dev)
{
  FAR struct rndis_dev_s *priv;
  FAR struct rndis_req_s *reqcontainer;
  irqstate_t flags;

  usbtrace(TRACE_CLASSUNBIND, 0);

#ifdef CONFIG_DEBUG_FEATURES
  if (!driver || !dev || !dev->ep0)
    {
      usbtrace(TRACE_CLSERROR(USBSER_TRACEERR_INVALIDARG), 0);
      return;
    }
#endif

  /* Extract reference to private data */

  priv = ((FAR struct rndis_driver_s *)driver)->dev;

#ifdef CONFIG_DEBUG_FEATURES
  if (!priv)
    {
      usbtrace(TRACE_CLSERROR(USBSER_TRACEERR_EP0NOTBOUND), 0);
      return;
    }
#endif

  /* Make sure that we are not already unbound */

  if (priv != NULL)
    {
      /* Make sure that the endpoints have been unconfigured.  If
       * we were terminated gracefully, then the configuration should
       * already have been reset.  If not, then calling usbclass_resetconfig
       * should cause the endpoints to immediately terminate all
       * transfers and return the requests to us (with result == -ESHUTDOWN)
       */

      usbclass_resetconfig(priv);
      up_mdelay(50);

      /* Free the interrupt IN endpoint */

      if (priv->epintin)
        {
          DEV_FREEEP(dev, priv->epintin);
          priv->epintin = NULL;
        }

      /* Free the bulk IN endpoint */

      if (priv->epbulkin)
        {
          DEV_FREEEP(dev, priv->epbulkin);
          priv->epbulkin = NULL;
        }

      /* Free the pre-allocated control request */

      if (priv->ctrlreq != NULL)
        {
          usbclass_freereq(dev->ep0, priv->ctrlreq);
          priv->ctrlreq = NULL;
        }

      if (priv->epintin_req != NULL)
        {
          usbclass_freereq(priv->epintin, priv->epintin_req);
          priv->epintin_req = NULL;
        }

      /* Free pre-allocated read requests (which should all have
       * been returned to the free list at this time -- we don't check)
       */

      if (priv->rdreq)
      {
        usbclass_freereq(priv->epbulkout, priv->rdreq);
      }

      /* Free the bulk OUT endpoint */

      if (priv->epbulkout)
        {
          DEV_FREEEP(dev, priv->epbulkout);
          priv->epbulkout = NULL;
        }

      netdev_unregister(&priv->netdev);

      /* Free write requests that are not in use (which should be all
       * of them
       */

      flags = enter_critical_section();
      while (!sq_empty(&priv->reqlist))
        {
          reqcontainer = (struct rndis_req_s *)sq_remfirst(&priv->reqlist);
          if (reqcontainer->req != NULL)
            {
              usbclass_freereq(priv->epbulkin, reqcontainer->req);
            }
        }

      leave_critical_section(flags);
    }
}

/****************************************************************************
 * Name: usbclass_setup
 *
 * Description:
 *   Invoked for ep0 control requests.  This function probably executes
 *   in the context of an interrupt handler.
 *
 ****************************************************************************/

static int usbclass_setup(FAR struct usbdevclass_driver_s *driver,
                          FAR struct usbdev_s *dev,
                          FAR const struct usb_ctrlreq_s *ctrl,
                          FAR uint8_t *dataout, size_t outlen)
{
  FAR struct rndis_dev_s *priv;
  FAR struct usbdev_req_s *ctrlreq;
  uint16_t value;
  uint16_t len;
  int ret = -EOPNOTSUPP;

#ifdef CONFIG_DEBUG_FEATURES
  if (!driver || !dev || !dev->ep0 || !ctrl)
    {
      usbtrace(TRACE_CLSERROR(USBSER_TRACEERR_INVALIDARG), 0);
      return -EIO;
    }
#endif

  /* Extract reference to private data */

  usbtrace(TRACE_CLASSSETUP, ctrl->req);
  priv = ((FAR struct rndis_driver_s *)driver)->dev;

#ifdef CONFIG_DEBUG_FEATURES
  if (!priv || !priv->ctrlreq)
    {
      usbtrace(TRACE_CLSERROR(USBSER_TRACEERR_EP0NOTBOUND), 0);
      return -ENODEV;
    }
#endif
  ctrlreq = priv->ctrlreq;
  ctrlreq->priv = 0;

  /* Extract the little-endian 16-bit values to host order */

  value = GETUINT16(ctrl->value);
  len   = GETUINT16(ctrl->len);

  uinfo("type=%02x req=%02x value=%04x len=%04x\n",
        ctrl->type, ctrl->req, value, len);

  switch (ctrl->type & USB_REQ_TYPE_MASK)
    {
     /***********************************************************************
      * Standard Requests
      ***********************************************************************/

    case USB_REQ_TYPE_STANDARD:
      {
        switch (ctrl->req)
          {
          case USB_REQ_GETDESCRIPTOR:
            {
              /* The value field specifies the descriptor type in the MS byte
               * and the descriptor index in the LS byte (order is little
               * endian)
               */

              switch (ctrl->value[1])
                {
#ifndef CONFIG_RNDIS_COMPOSITE
                case USB_DESC_TYPE_DEVICE:
                  {
                    ret = USB_SIZEOF_DEVDESC;
                    memcpy(ctrlreq->buf, &g_devdesc, ret);
                  }
                  break;
#endif

                case USB_DESC_TYPE_CONFIG:
                  {
                    ret = usbclass_mkcfgdesc(ctrlreq->buf, &priv->devinfo);
                  }
                  break;

                case USB_DESC_TYPE_STRING:
                  {
                    /* index == language code. */

                    ret = usbclass_mkstrdesc(ctrl->value[0],
                                  (FAR struct usb_strdesc_s *)ctrlreq->buf);
                  }
                  break;

                default:
                  {
                    usbtrace(TRACE_CLSERROR(USBSER_TRACEERR_GETUNKNOWNDESC),
                             value);
                  }
                  break;
                }
            }
            break;

          case USB_REQ_SETCONFIGURATION:
            {
              if (ctrl->type == 0)
                {
                  ret = usbclass_setconfig(priv, value);
                }
            }
            break;

          case USB_REQ_GETCONFIGURATION:
            {
              if (ctrl->type == USB_DIR_IN)
                {
                  *(FAR uint8_t *)ctrlreq->buf = priv->config;
                  ret = 1;
                }
            }
            break;

          default:
            usbtrace(TRACE_CLSERROR(USBSER_TRACEERR_UNSUPPORTEDSTDREQ),
                     ctrl->req);
            break;
          }
      }
      break;

    /* Class requests */

    case USB_REQ_TYPE_CLASS:
      {
        if ((ctrl->type & USB_REQ_RECIPIENT_MASK) ==
            USB_REQ_RECIPIENT_INTERFACE)
          {
            if (ctrl->req == RNDIS_SEND_ENCAPSULATED_COMMAND)
              {
                ret = rndis_handle_control_message(priv, dataout, outlen);
              }
            else if (ctrl->req == RNDIS_GET_ENCAPSULATED_RESPONSE)
              {
                if (priv->response_queue_words == 0)
                  {
                    /* No reply available is indicated with a single
                     * 0x00 byte.
                     */

                    ret = 1;
                    ctrlreq->buf[0] = 0;
                  }
                else
                  {
                    /* Retrieve a single reply from the response queue to
                     * control request buffer.
                     */

                    FAR struct rndis_response_header *hdr =
                      (struct rndis_response_header *)priv->response_queue;
                    memcpy(ctrlreq->buf, hdr, hdr->msglen);
                    ctrlreq->priv = priv->response_queue;
                    ret = hdr->msglen;
                  }
              }
          }
      }
      break;

    default:
      usbtrace(TRACE_CLSERROR(USBSER_TRACEERR_UNSUPPORTEDTYPE), ctrl->type);
      break;
    }

  /* Respond to the setup command if data was returned.  On an error return
   * value (ret < 0), the USB driver will stall.
   */

  if (ret >= 0)
    {
      ctrlreq->len   = min(len, ret);
      ctrlreq->flags = USBDEV_REQFLAGS_NULLPKT;
      ret            = EP_SUBMIT(dev->ep0, ctrlreq);
      if (ret < 0)
        {
          usbtrace(TRACE_CLSERROR(USBSER_TRACEERR_EPRESPQ), (uint16_t)-ret);
          ctrlreq->result = OK;
          usbclass_ep0incomplete(dev->ep0, ctrlreq);
        }
    }

  return ret;
}

/****************************************************************************
 * Name: usbclass_disconnect
 *
 * Description:
 *   Invoked after all transfers have been stopped, when the host is
 *   disconnected.  This function is probably called from the context of an
 *   interrupt handler.
 *
 ****************************************************************************/

static void usbclass_disconnect(FAR struct usbdevclass_driver_s *driver,
                                FAR struct usbdev_s *dev)
{
  FAR struct rndis_dev_s *priv;
  irqstate_t flags;

  usbtrace(TRACE_CLASSDISCONNECT, 0);

#ifdef CONFIG_DEBUG_FEATURES
  if (!driver || !dev || !dev->ep0)
    {
      usbtrace(TRACE_CLSERROR(USBSER_TRACEERR_INVALIDARG), 0);
      return;
    }
#endif

  /* Extract reference to private data */

  priv = ((FAR struct rndis_driver_s *)driver)->dev;

#ifdef CONFIG_DEBUG_FEATURES
  if (!priv)
    {
      usbtrace(TRACE_CLSERROR(USBSER_TRACEERR_EP0NOTBOUND), 0);
      return;
    }
#endif

  /* Inform the "upper half" network driver that we have lost the USB
   * connection.
   */

  priv->netdev.d_ifdown(&priv->netdev);

  flags = enter_critical_section();

  /* Reset the configuration */

  usbclass_resetconfig(priv);

  leave_critical_section(flags);

  /* Perform the soft connect function so that we will we can be
   * re-enumerated.
   */

  DEV_CONNECT(dev);
}

/****************************************************************************
 * Name: usbclass_resetconfig
 *
 * Description:
 *   Mark the device as not configured and disable all endpoints.
 *
 ****************************************************************************/

static void usbclass_resetconfig(FAR struct rndis_dev_s *priv)
{
  /* Are we configured? */

  if (priv->config != RNDIS_CONFIGIDNONE)
    {
      /* Yes.. but not anymore */

      priv->config = RNDIS_CONFIGIDNONE;

      priv->netdev.d_ifdown(&priv->netdev);

      /* Disable endpoints.  This should force completion of all pending
       * transfers.
       */

      EP_DISABLE(priv->epintin);
      EP_DISABLE(priv->epbulkin);
      EP_DISABLE(priv->epbulkout);
    }
}

/****************************************************************************
 * Name: usbclass_setconfig
 *
 * Description:
 *   Set the device configuration by allocating and configuring endpoints and
 *   by allocating and queue read and write requests.
 *
 ****************************************************************************/

static int usbclass_setconfig(FAR struct rndis_dev_s *priv, uint8_t config)
{
  struct usb_epdesc_s epdesc;
  bool hispeed = false;
  int ret = 0;

#ifdef CONFIG_DEBUG_FEATURES
  if (priv == NULL)
    {
      usbtrace(TRACE_CLSERROR(USBSER_TRACEERR_INVALIDARG), 0);
      return -EIO;
    }
#endif

#ifdef CONFIG_USBDEV_DUALSPEED
  hispeed = (priv->usbdev->speed == USB_SPEED_HIGH);
#endif

  if (config == priv->config)
    {
      /* Already configured -- Do nothing */

      usbtrace(TRACE_CLSERROR(USBSER_TRACEERR_ALREADYCONFIGURED), 0);
      return 0;
    }

  /* Discard the previous configuration data */

  usbclass_resetconfig(priv);

  /* Was this a request to simply discard the current configuration? */

  if (config == RNDIS_CONFIGIDNONE)
    {
      usbtrace(TRACE_CLSERROR(USBSER_TRACEERR_CONFIGNONE), 0);
      return 0;
    }

  /* We only accept one configuration */

  if (config != RNDIS_CONFIGID)
    {
      usbtrace(TRACE_CLSERROR(USBSER_TRACEERR_CONFIGIDBAD), 0);
      return -EINVAL;
    }

  /* Configure the IN interrupt endpoint */

  usbclass_copy_epdesc(RNDIS_EP_INTIN_IDX, &epdesc, &priv->devinfo, hispeed);
  ret = EP_CONFIGURE(priv->epintin, &epdesc, false);
  if (ret < 0)
    {
      usbtrace(TRACE_CLSERROR(USBSER_TRACEERR_EPINTINCONFIGFAIL), 0);
      goto errout;
    }

  priv->epintin->priv = priv;

  /* Configure the IN bulk endpoint */

  usbclass_copy_epdesc(RNDIS_EP_BULKIN_IDX,
                       &epdesc, &priv->devinfo, hispeed);
  ret = EP_CONFIGURE(priv->epbulkin, &epdesc, false);

  if (ret < 0)
    {
      usbtrace(TRACE_CLSERROR(USBSER_TRACEERR_EPBULKINCONFIGFAIL), 0);
      goto errout;
    }

  priv->epbulkin->priv = priv;

  /* Configure the OUT bulk endpoint */

  usbclass_copy_epdesc(RNDIS_EP_BULKOUT_IDX,
                       &epdesc, &priv->devinfo, hispeed);
  ret = EP_CONFIGURE(priv->epbulkout, &epdesc, true);

  if (ret < 0)
    {
      usbtrace(TRACE_CLSERROR(USBSER_TRACEERR_EPBULKOUTCONFIGFAIL), 0);
      goto errout;
    }

  priv->epbulkout->priv = priv;

  /* Queue read requests in the bulk OUT endpoint */

  priv->rdreq->callback = rndis_rdcomplete;
  ret = rndis_submit_rdreq(priv);
  if (ret != OK)
    {
      usbtrace(TRACE_CLSERROR(USBSER_TRACEERR_RDSUBMIT), (uint16_t)-ret);
      goto errout;
    }

  /* We are successfully configured */

  priv->config = config;
  if (priv->netdev.d_ifup(&priv->netdev) == OK)
    {
      priv->netdev.d_flags |= IFF_UP;
    }

  return OK;

errout:
  usbclass_resetconfig(priv);
  return ret;
}

/****************************************************************************
 * Name: usbclass_classobject
 *
 * Description:
 *   Allocate memory for the RNDIS driver class object
 *
 * Returned Value:
 *   0 on success, negative error code on failure.
 *
 ****************************************************************************/

static int usbclass_classobject(int minor,
                                FAR struct usbdev_devinfo_s *devinfo,
                                FAR struct usbdevclass_driver_s **classdev)
{
  FAR struct rndis_alloc_s *alloc;
  FAR struct rndis_dev_s *priv;
  FAR struct rndis_driver_s *drvr;
  int ret;

  /* Allocate the structures needed */

  alloc = kmm_zalloc(sizeof(struct rndis_alloc_s));
  if (!alloc)
    {
      usbtrace(TRACE_CLSERROR(USBSER_TRACEERR_ALLOCDEVSTRUCT), 0);
      return -ENOMEM;
    }

  /* Convenience pointers into the allocated blob */

  priv = &alloc->dev;
  drvr = &alloc->drvr;
  *classdev = &drvr->drvr;

#ifdef CONFIG_RNDIS_COMPOSITE
  priv->devinfo = *devinfo;
#else
  priv->devinfo.epno[RNDIS_EP_INTIN_IDX] = USB_EPNO(RNDIS_EPINTIN_ADDR);
  priv->devinfo.epno[RNDIS_EP_BULKIN_IDX] = USB_EPNO(RNDIS_EPBULKIN_ADDR);
  priv->devinfo.epno[RNDIS_EP_BULKOUT_IDX] = USB_EPNO(RNDIS_EPBULKOUT_ADDR);
#endif

  /* Initialize the USB ethernet driver structure */

  sq_init(&priv->reqlist);
  memcpy(priv->host_mac_address, g_rndis_default_mac_addr, 6);
  priv->netdev.d_private = priv;
  priv->netdev.d_ifup = &rndis_ifup;
  priv->netdev.d_ifdown = &rndis_ifdown;
  priv->netdev.d_txavail = &rndis_txavail;

  /* MAC address filtering is purposefully left out of this driver. Since
   * in the RNDIS USB scenario there are only two devices in the network
   * (host and us), there shouldn't be any packets received that don't
   * belong to us.
   */

  /* Initialize the USB class driver structure */

  drvr->drvr.speed         = USB_SPEED_FULL;
  drvr->drvr.ops           = &g_driverops;
  drvr->dev                = priv;

  ret = netdev_register(&priv->netdev, NET_LL_ETHERNET);
  if (ret)
    {
      uerr("Failed to register net device");
      return ret;
    }

  drvr->dev->registered = true;

  return OK;
}

static void usbclass_uninitialize(FAR struct usbdevclass_driver_s *classdev)
{
  FAR struct rndis_driver_s *drvr = (FAR struct rndis_driver_s *)classdev;
  FAR struct rndis_alloc_s *alloc = (FAR struct rndis_alloc_s *)drvr->dev;

  if (drvr->dev->registered)
    {
      netdev_unregister(&drvr->dev->netdev);
      drvr->dev->registered = false;
    }
  else
    {
      kmm_free(alloc);
    }
}

/****************************************************************************
 * Public Functions
 ****************************************************************************/

/****************************************************************************
 * Name: usbdev_rndis_initialize
 *
 * Description:
 *   Initialize the RNDIS USB device driver.
 *
 * Input Parameters:
 *   mac_address: pointer to an array of six octets which is the MAC address
 *                of the host side of the interface. May be NULL to use the
 *                default MAC address.
 *
 * Returned Value:
 *   0 on success, -errno on failure
 *
 ****************************************************************************/

#ifndef CONFIG_RNDIS_COMPOSITE
int usbdev_rndis_initialize(FAR const uint8_t *mac_address)
{
  int ret;
  FAR struct usbdevclass_driver_s *classdev;
  FAR struct rndis_driver_s *drvr;

  ret = usbclass_classobject(0, NULL, &classdev);
  if (ret)
    {
      nerr("usbclass_classobject failed: %d\n", ret);
      return ret;
    }

  drvr = (FAR struct rndis_driver_s *)classdev;

  if (mac_address)
    {
      memcpy(drvr->dev->host_mac_address, mac_address, 6);
    }

  ret = usbdev_register(&drvr->drvr);
  if (ret)
    {
      nerr("usbdev_register failed: %d\n", ret);
      usbtrace(TRACE_CLSERROR(USBSER_TRACEERR_DEVREGISTER), (uint16_t)-ret);
      usbclass_uninitialize(classdev);
      return ret;
    }

  return OK;
}
#endif

/****************************************************************************
 * Name: usbdev_rndis_set_host_mac_addr
 *
 * Description:
 *   Set host MAC address. Mainly for use with composite devices where
 *   the MAC cannot be given directly to usbdev_rndis_initialize().
 *
 * Input Parameters:
 *   netdev:      pointer to the network interface. Can be obtained from
 *                e.g. netdev_findbyname().
 *
 *   mac_address: pointer to an array of six octets which is the MAC address
 *                of the host side of the interface. May be NULL to use the
 *                default MAC address.
 *
 * Returned Value:
 *   0 on success, -errno on failure
 *
 ****************************************************************************/

int usbdev_rndis_set_host_mac_addr(FAR struct net_driver_s *netdev,
                                   FAR const uint8_t *mac_address)
{
  FAR struct rndis_dev_s *dev = (FAR struct rndis_dev_s *)netdev;

  if (mac_address)
    {
      memcpy(dev->host_mac_address, mac_address, 6);
    }
  else
    {
      memcpy(dev->host_mac_address, g_rndis_default_mac_addr, 6);
    }

  return OK;
}

/****************************************************************************
 * Name: usbdev_rndis_get_composite_devdesc
 *
 * Description:
 *   Helper function to fill in some constants into the composite
 *   configuration struct.
 *
 * Input Parameters:
 *     dev - Pointer to the configuration struct we should fill
 *
 * Returned Value:
 *   None
 *
 ****************************************************************************/

#ifdef CONFIG_RNDIS_COMPOSITE
void usbdev_rndis_get_composite_devdesc(struct composite_devdesc_s *dev)
{
  memset(dev, 0, sizeof(struct composite_devdesc_s));

  dev->mkconfdesc          = usbclass_mkcfgdesc;
  dev->mkstrdesc           = usbclass_mkstrdesc;
  dev->classobject         = usbclass_classobject;
  dev->uninitialize        = usbclass_uninitialize;
  dev->nconfigs            = RNDIS_NCONFIGS;
  dev->configid            = RNDIS_CONFIGID;
  dev->cfgdescsize         = sizeof(g_rndis_cfgdesc);
  dev->devinfo.ninterfaces = RNDIS_NINTERFACES;
  dev->devinfo.nstrings    = 0;
  dev->devinfo.nendpoints  = RNDIS_NUM_EPS;

  /* Default endpoint indexes, board-specific logic can override these */

  dev->devinfo.epno[RNDIS_EP_INTIN_IDX] = USB_EPNO(RNDIS_EPINTIN_ADDR);
  dev->devinfo.epno[RNDIS_EP_BULKIN_IDX] = USB_EPNO(RNDIS_EPBULKIN_ADDR);
  dev->devinfo.epno[RNDIS_EP_BULKOUT_IDX] = USB_EPNO(RNDIS_EPBULKOUT_ADDR);
}
#endif<|MERGE_RESOLUTION|>--- conflicted
+++ resolved
@@ -1067,11 +1067,6 @@
 
 static int rndis_ifup(FAR struct net_driver_s *dev)
 {
-<<<<<<< HEAD
-  FAR struct rndis_dev_s *priv = (FAR struct rndis_dev_s *)dev->d_private;
-
-=======
->>>>>>> 9be737c8
   return OK;
 }
 
@@ -1085,11 +1080,6 @@
 
 static int rndis_ifdown(FAR struct net_driver_s *dev)
 {
-<<<<<<< HEAD
-  FAR struct rndis_dev_s *priv = (FAR struct rndis_dev_s *)dev->d_private;
-
-=======
->>>>>>> 9be737c8
   return OK;
 }
 
