--- conflicted
+++ resolved
@@ -143,25 +143,12 @@
 	---help---
 		Buffer size to store syslog formatted timestamps.
 
-<<<<<<< HEAD
-config SYSLOG_COLOR_OUTPUT
-	bool "Colored syslog output"
-	default n
-	---help---
-		Enables colored output in syslog, according to message priority.
-
-=======
->>>>>>> 1bded73f
 config SYSLOG_PRIORITY
 	bool "Prepend priority to syslog message"
 	default n
 	---help---
 		Prepend log priority (severity) to syslog message.
 
-<<<<<<< HEAD
-config SYSLOG_PROCESSID
-	bool "Prepend Process ID to syslog message"
-=======
 config SYSLOG_PROCESS_NAME
   bool "Prepend process name to syslog message"
 	default n
@@ -170,7 +157,6 @@
 
 config SYSLOG_PROCESSID
 	bool "Prepend process ID to syslog message"
->>>>>>> 1bded73f
 	default n
 	---help---
 		Prepend Process ID to syslog message.
