/****************************************************************************
 * drivers/power/pm_activity.c
 *
 * Licensed to the Apache Software Foundation (ASF) under one or more
 * contributor license agreements.  See the NOTICE file distributed with
 * this work for additional information regarding copyright ownership.  The
 * ASF licenses this file to you under the Apache License, Version 2.0 (the
 * "License"); you may not use this file except in compliance with the
 * License.  You may obtain a copy of the License at
 *
 *   http://www.apache.org/licenses/LICENSE-2.0
 *
 * Unless required by applicable law or agreed to in writing, software
 * distributed under the License is distributed on an "AS IS" BASIS, WITHOUT
 * WARRANTIES OR CONDITIONS OF ANY KIND, either express or implied.  See the
 * License for the specific language governing permissions and limitations
 * under the License.
 *
 ****************************************************************************/

/****************************************************************************
 * Included Files
 ****************************************************************************/

#include <nuttx/config.h>

#include <stdint.h>
#include <assert.h>

#include <nuttx/power/pm.h>
#include <nuttx/clock.h>
#include <nuttx/irq.h>

#include "pm.h"

#ifdef CONFIG_PM

/****************************************************************************
 * Public Functions
 ****************************************************************************/

/****************************************************************************
 * Name: pm_activity
 *
 * Description:
 *   This function is called by a device driver to indicate that it is
 *   performing meaningful activities (non-idle).  This increments an
 *   activity count and/or will restart a idle timer and prevent entering
 *   reduced power states.
 *
 * Input Parameters:
 *   domain - The domain of the PM activity
 *   priority - Activity priority, range 0-9.  Larger values correspond to
 *     higher priorities.  Higher priority activity can prevent the system
 *     from entering reduced power states for a longer period of time.
 *
 *     As an example, a button press might be higher priority activity
 *     because it means that the user is actively interacting with the
 *     device.
 *
 * Returned Value:
 *   None.
 *
 * Assumptions:
 *   This function may be called from an interrupt handler (this is the ONLY
 *   PM function that may be called from an interrupt handler!).
 *
 ****************************************************************************/

void pm_activity(int domain, int priority)
{
<<<<<<< HEAD
  if (g_pmglobals.domain[domain].governor->activity)
=======
  DEBUGASSERT(domain >= 0 && domain < CONFIG_PM_NDOMAINS);

  if (g_pmglobals.governor->activity)
>>>>>>> 572f9611
    {
      g_pmglobals.domain[domain].governor->activity(domain, priority);
    }

  pm_auto_updatestate(domain);
}

/****************************************************************************
 * Name: pm_stay
 *
 * Description:
 *   This function is called by a device driver to indicate that it is
 *   performing meaningful activities (non-idle), needs the power at kept
 *   last the specified level.
 *
 * Input Parameters:
 *   domain - The domain of the PM activity
 *   state - The state want to stay.
 *
 *   As an example, media player might stay in normal state during playback.
 *
 * Returned Value:
 *   None.
 *
 * Assumptions:
 *   This function may be called from an interrupt handler.
 *
 ****************************************************************************/

void pm_stay(int domain, enum pm_state_e state)
{
  FAR struct pm_domain_s *pdom;
  irqstate_t flags;

  /* Get a convenience pointer to minimize all of the indexing */

  DEBUGASSERT(domain >= 0 && domain < CONFIG_PM_NDOMAINS);
  pdom = &g_pmglobals.domain[domain];

  flags = enter_critical_section();
  DEBUGASSERT(state < PM_COUNT);
  DEBUGASSERT(pdom->stay[state] < UINT16_MAX);
  pdom->stay[state]++;
  leave_critical_section(flags);

  pm_auto_updatestate(domain);
}

/****************************************************************************
 * Name: pm_relax
 *
 * Description:
 *   This function is called by a device driver to indicate that it is
 *   idle now, could relax the previous requested power level.
 *
 * Input Parameters:
 *   domain - The domain of the PM activity
 *   state - The state want to relax.
 *
 *     As an example, media player might relax power level after playback.
 *
 * Returned Value:
 *   None.
 *
 * Assumptions:
 *   This function may be called from an interrupt handler.
 *
 ****************************************************************************/

void pm_relax(int domain, enum pm_state_e state)
{
  FAR struct pm_domain_s *pdom;
  irqstate_t flags;

  /* Get a convenience pointer to minimize all of the indexing */

  DEBUGASSERT(domain >= 0 && domain < CONFIG_PM_NDOMAINS);
  pdom = &g_pmglobals.domain[domain];

  flags = enter_critical_section();
  DEBUGASSERT(state < PM_COUNT);
  DEBUGASSERT(pdom->stay[state] > 0);
  pdom->stay[state]--;
  leave_critical_section(flags);

  pm_auto_updatestate(domain);
}

/****************************************************************************
 * Name: pm_staycount
 *
 * Description:
 *   This function is called to get current stay count.
 *
 * Input Parameters:
 *   domain - The domain of the PM activity
 *   state - The state want to relax.
 *
 * Returned Value:
 *   Current pm stay count
 *
 * Assumptions:
 *   This function may be called from an interrupt handler.
 *
 ****************************************************************************/

uint32_t pm_staycount(int domain, enum pm_state_e state)
{
  FAR struct pm_domain_s *pdom;

  /* Get a convenience pointer to minimize all of the indexing */

  DEBUGASSERT(domain >= 0 && domain < CONFIG_PM_NDOMAINS);
  pdom = &g_pmglobals.domain[domain];

  return pdom->stay[state];
}

#endif /* CONFIG_PM */<|MERGE_RESOLUTION|>--- conflicted
+++ resolved
@@ -69,13 +69,9 @@
 
 void pm_activity(int domain, int priority)
 {
-<<<<<<< HEAD
-  if (g_pmglobals.domain[domain].governor->activity)
-=======
   DEBUGASSERT(domain >= 0 && domain < CONFIG_PM_NDOMAINS);
 
-  if (g_pmglobals.governor->activity)
->>>>>>> 572f9611
+  if (g_pmglobals.domain[domain].governor->activity)
     {
       g_pmglobals.domain[domain].governor->activity(domain, priority);
     }
