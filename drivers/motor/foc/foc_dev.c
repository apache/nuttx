/****************************************************************************
 * drivers/motor/foc/foc_dev.c
 * Upper-half FOC controller logic
 *
 * Licensed to the Apache Software Foundation (ASF) under one or more
 * contributor license agreements.  See the NOTICE file distributed with
 * this work for additional information regarding copyright ownership.  The
 * ASF licenses this file to you under the Apache License, Version 2.0 (the
 * "License"); you may not use this file except in compliance with the
 * License.  You may obtain a copy of the License at
 *
 *   http://www.apache.org/licenses/LICENSE-2.0
 *
 * Unless required by applicable law or agreed to in writing, software
 * distributed under the License is distributed on an "AS IS" BASIS, WITHOUT
 * WARRANTIES OR CONDITIONS OF ANY KIND, either express or implied.  See the
 * License for the specific language governing permissions and limitations
 * under the License.
 *
 ****************************************************************************/

/****************************************************************************
 * Included Files
 ****************************************************************************/

#include <nuttx/config.h>

#include <stdio.h>
#include <fcntl.h>
#include <debug.h>
#include <errno.h>
#include <assert.h>

#include <nuttx/motor/motor_ioctl.h>
#include <nuttx/motor/foc/foc_lower.h>

/****************************************************************************
 * Pre-processor Definitions
 ****************************************************************************/

/****************************************************************************
 * Private Function Prototypes
 ****************************************************************************/

static int foc_open(FAR struct file *filep);
static int foc_close(FAR struct file *filep);
static int foc_ioctl(FAR struct file *filep, int cmd, unsigned long arg);

static int foc_lower_ops_assert(FAR struct foc_lower_ops_s *ops);

static int foc_setup(FAR struct foc_dev_s *dev);
static int foc_shutdown(FAR struct foc_dev_s *dev);
static int foc_stop(FAR struct foc_dev_s *dev);
static int foc_start(FAR struct foc_dev_s *dev);
static int foc_cfg_set(FAR struct foc_dev_s *dev, FAR struct foc_cfg_s *cfg);
static int foc_state_get(FAR struct foc_dev_s *dev,
                         FAR struct foc_state_s *state);
static int foc_params_set(FAR struct foc_dev_s *dev,
                          FAR struct foc_params_s *params);
static int foc_fault_clear(FAR struct foc_dev_s *dev);
static int foc_info_get(FAR struct foc_dev_s *dev,
                        FAR struct foc_info_s *info);

static int foc_notifier(FAR struct foc_dev_s *dev,
                        FAR foc_current_t *current);

/****************************************************************************
 * Private Data
 ****************************************************************************/

/* File operations */

static const struct file_operations g_foc_fops =
{
  foc_open,                     /* open */
  foc_close,                    /* close */
  NULL,                         /* read */
  NULL,                         /* write */
  NULL,                         /* seek */
  foc_ioctl,                    /* ioctl */
  NULL                          /* poll */
#ifndef CONFIG_DISABLE_PSEUDOFS_OPERATIONS
  , NULL                        /* unlink */
#endif
};

/* FOC callbacks from the lower-half implementation to this driver */

static struct foc_callbacks_s g_foc_callbacks =
{
  .notifier = foc_notifier,
};

/****************************************************************************
 * Private Functions
 ****************************************************************************/

/****************************************************************************
 * Name: foc_open
 *
 * Description:
 *   This function is called whenever the foc device is opened.
 *
 ****************************************************************************/

static int foc_open(FAR struct file *filep)
{
  FAR struct inode     *inode = filep->f_inode;
  FAR struct foc_dev_s *dev   = inode->i_private;
  uint8_t               tmp   = 0;
  int                   ret   = OK;

  /* Non-blocking operations not supported */

  if (filep->f_oflags & O_NONBLOCK)
    {
      ret = -EPERM;
      goto errout;
    }

  /* If the port is the middle of closing, wait until the close is finished */

  ret = nxsem_wait(&dev->closesem);
  if (ret >= 0)
    {
      /* Increment the count of references to the device.  If this the first
       * time that the driver has been opened for this device, then
       * initialize the device.
       */

      tmp = dev->ocount + 1;
      if (tmp == 0)
        {
          /* More than 255 opens; uint8_t overflows to zero */

          ret = -EMFILE;
        }
      else
        {
          /* Check if this is the first time that the driver has been opened
           */

          if (tmp == 1)
            {
              ret = foc_setup(dev);
              if (ret == OK)
                {
                  /* Save the new open count on success */

                  dev->ocount = tmp;
                }
            }
          else
            {
              /* Save the incremented open count */

              dev->ocount = tmp;
            }
        }

      nxsem_post(&dev->closesem);
    }

errout:
  return ret;
}

/****************************************************************************
 * Name: foc_close
 *
 * Description:
 *   This routine is called when the foc device is closed.
 *
 ****************************************************************************/

static int foc_close(FAR struct file *filep)
{
  FAR struct inode     *inode = filep->f_inode;
  FAR struct foc_dev_s *dev   = inode->i_private;
  int                   ret   = 0;

  ret = nxsem_wait(&dev->closesem);
  if (ret >= 0)
    {
      /* Decrement the references to the driver. If the reference count will
       * decrement to 0, then uninitialize the driver.
       */

      if (dev->ocount > 1)
        {
          dev->ocount--;
          nxsem_post(&dev->closesem);
        }
      else
        {
          /* There are no more references to the port */

          dev->ocount = 0;

          /* Shutdown the device */

          ret = foc_shutdown(dev);
          nxsem_post(&dev->closesem);
        }
    }

  return ret;
}

/****************************************************************************
 * Name: foc_ioctl
 *
 * Description:
 *   Supported IOCTLs:
 *
 *   MTRIOC_START:        Start the FOC device,
 *                        arg: none
 *
 *   MTRIOC_STOP:         Stop the FOC device,
 *                        arg: none
 *
 *   MTRIOC_GET_STATE:    Get the FOC device state,
 *                        arg: struct foc_state_s pointer
 *                        This is a blocking operation that is used to
 *                        synchronize the user space application with
 *                        a FOC worker.
 *
 *   MTRIOC_CLEAR_FAULT: Clear the FOC device fault state,
 *                        arg: none
 *
 *   MTRIOC_SET_PARAMS:   Set the FOC device operation parameters,
 *                        arg: struct foc_params_s pointer
 *
 *   MTRIOC_SET_CONFIG:   Set the FOC device configuration,
 *                        arg: struct foc_cfg_s pointer
 *
 *   MTRIOC_GET_INFO:     Get the FOC device info,
 *                        arg: struct foc_info_s pointer
 *
 ****************************************************************************/

static int foc_ioctl(FAR struct file *filep, int cmd, unsigned long arg)
{
  FAR struct inode     *inode = filep->f_inode;
  FAR struct foc_dev_s *dev   = inode->i_private;
  int                   ret   = 0;

  switch (cmd)
    {
      /* Start the FOC device */

      case MTRIOC_START:
        {
          ret = foc_start(dev);
          if (ret != OK)
            {
              mtrerr("MTRIOC_START failed %d\n", ret);
            }

          break;
        }

      /* Stop the FOC device */

      case MTRIOC_STOP:
        {
          ret = foc_stop(dev);
          if (ret != OK)
            {
              mtrerr("MTRIOC_STOP failed %d\n", ret);
            }

          break;
        }

      /* Get device state */

      case MTRIOC_GET_STATE:
        {
          FAR struct foc_state_s *state = (FAR struct foc_state_s *)arg;

          DEBUGASSERT(state != NULL);

          ret = foc_state_get(dev, state);
          if (ret != OK)
            {
              mtrerr("MTRIOC_GET_STATE failed %d\n", ret);
            }

          break;
        }

      /* Clear fault state */

      case MTRIOC_CLEAR_FAULT:
        {
          DEBUGASSERT(arg == 0);

          ret = foc_fault_clear(dev);
          if (ret != OK)
            {
              mtrerr("MTRIOC_CLEAR_FAULT failed %d\n", ret);
            }

          break;
        }

      /* Set device parameters */

      case MTRIOC_SET_PARAMS:
        {
          FAR struct foc_params_s *params = (FAR struct foc_params_s *)arg;

          DEBUGASSERT(params != NULL);

          ret = foc_params_set(dev, params);
          if (ret != OK)
            {
              mtrerr("MTRIOC_SET_PARAMS failed %d\n", ret);
            }

          break;
        }

      /* Set the device configuration */

      case MTRIOC_SET_CONFIG:
        {
          FAR struct foc_cfg_s *cfg = (FAR struct foc_cfg_s *)arg;

          DEBUGASSERT(cfg != NULL);

          ret = foc_cfg_set(dev, cfg);
          if (ret != OK)
            {
              mtrerr("MTRIOC_SET_CONFIG failed %d\n", ret);
            }

          break;
        }

      /* Get the FOC device info */

      case MTRIOC_GET_INFO:
        {
          FAR struct foc_info_s *info = (struct foc_info_s *)arg;

          DEBUGASSERT(info != NULL);

          ret = foc_info_get(dev, info);
          if (ret != OK)
            {
              mtrerr("MTRIOC_GET_INFO failed %d\n", ret);
            }

          break;
        }

      /* Not supported */

      default:
        {
          mtrinfo("Forwarding unrecognized cmd: %d arg: %ld\n", cmd, arg);

          /* Call lower-half logic */

          ret = FOC_OPS_IOCTL(dev, cmd, arg);

          break;
        }
    }

  return ret;
}

/****************************************************************************
 * Name: foc_lower_ops_assert
 *
 * Description:
 *   Assert the lower-half FOC operations
 *
 ****************************************************************************/

static int foc_lower_ops_assert(FAR struct foc_lower_ops_s *ops)
{
  DEBUGASSERT(ops->configure);
  DEBUGASSERT(ops->setup);
  DEBUGASSERT(ops->shutdown);
  DEBUGASSERT(ops->start);
  DEBUGASSERT(ops->ioctl);
  DEBUGASSERT(ops->bind);
  DEBUGASSERT(ops->fault_clear);
#ifdef CONFIG_MOTOR_FOC_TRACE
  DEBUGASSERT(ops->trace);
#endif

  UNUSED(ops);

  return OK;
}

/****************************************************************************
 * Name: foc_lower_bind
 *
 * Description:
 *   Bind the upper-half with the lower-half FOC logic
 *
 ****************************************************************************/

static int foc_lower_bind(FAR struct foc_dev_s *dev)
{
  DEBUGASSERT(dev);
  DEBUGASSERT(g_foc_callbacks.notifier);

  return FOC_OPS_BIND(dev, &g_foc_callbacks);
}

/****************************************************************************
 * Name: foc_setup
 *
 * Description:
 *   Setup the FOC device
 *
 ****************************************************************************/

static int foc_setup(FAR struct foc_dev_s *dev)
{
  int ret = OK;

  DEBUGASSERT(dev);

  mtrinfo("FOC SETUP\n");

  /* Reset device data */

  memset(&dev->cfg, 0, sizeof(struct foc_cfg_s));
  memset(&dev->state, 0, sizeof(struct foc_state_s));

  /* Bind the upper-half with the lower-half FOC logic */

  ret = foc_lower_bind(dev);
  if (ret < 0)
    {
      mtrerr("foc_lower_bind failed %d\n", ret);
      goto errout;
    }

  /* Call lower-half setup */

  ret = FOC_OPS_SETUP(dev);
  if (ret < 0)
    {
      mtrerr("FOC_OPS_SETUP failed %d\n", ret);
      goto errout;
    }

errout:
  return ret;
}

/****************************************************************************
 * Name: foc_shutdown
 *
 * Description:
 *   Shutdown the FOC device
 *
 ****************************************************************************/

int foc_shutdown(FAR struct foc_dev_s *dev)
{
  int ret = OK;

  DEBUGASSERT(dev);

  mtrinfo("FOC SHUTDOWN\n");

  /* Call the lower-half shutdown */

  ret = FOC_OPS_SHUTDOWN(dev);

  return ret;
}

/****************************************************************************
 * Name: foc_start
 *
 * Description:
 *   Start the FOC device
 *
 ****************************************************************************/

static int foc_start(FAR struct foc_dev_s *dev)
{
  int ret = OK;

  DEBUGASSERT(dev);

  mtrinfo("FOC START\n");

  /* Reset the notifier semaphore */

  ret = nxsem_reset(&dev->statesem, 0);
  if (ret < 0)
    {
      mtrerr("nxsem_reset failed %d\n", ret);
      goto errout;
    }

  /* Start the FOC */

  ret = FOC_OPS_START(dev, true);
  if (ret < 0)
    {
      mtrerr("FOC_OPS_START failed %d !\n", ret);
      goto errout;
    }

errout:
  return ret;
}

/****************************************************************************
 * Name: foc_stop
 *
 * Description:
 *   Stop the FOC device
 *
 ****************************************************************************/

static int foc_stop(FAR struct foc_dev_s *dev)
{
  foc_duty_t d_zero[CONFIG_MOTOR_FOC_PHASES];
  int        ret = OK;

  DEBUGASSERT(dev);

  mtrinfo("FOC STOP\n");

  /* Zero duty cycle */

  memset(&d_zero, 0, CONFIG_MOTOR_FOC_PHASES * sizeof(foc_duty_t));

  /* Reset duty cycle */

  ret = FOC_OPS_DUTY(dev, d_zero);
  if (ret < 0)
    {
      mtrerr("FOC_OPS_DUTY failed %d\n", ret);
    }

  /* Stop the FOC */

  ret = FOC_OPS_START(dev, false);
  if (ret < 0)
    {
      mtrerr("FOC_OPS_START failed %d\n", ret);
    }

  /* Reset device data */

  memset(&dev->state, 0, sizeof(struct foc_state_s));

  return ret;
}

/****************************************************************************
 * Name: foc_cfg_set
 *
 * Description:
 *   Set the FOC device configuration
 *
 ****************************************************************************/

static int foc_cfg_set(FAR struct foc_dev_s *dev, FAR struct foc_cfg_s *cfg)
{
  int ret = OK;

  DEBUGASSERT(dev);
  DEBUGASSERT(cfg);

  DEBUGASSERT(cfg->pwm_freq > 0);
  DEBUGASSERT(cfg->notifier_freq > 0);

  /* Copy common configuration */

  memcpy(&dev->cfg, cfg, sizeof(struct foc_cfg_s));

  mtrinfo("FOC PWM=%" PRIu32 " notifier=%" PRIu32 "\n",
          dev->cfg.pwm_freq, dev->cfg.notifier_freq);

  /* Call arch configuration */

  ret = FOC_OPS_CONFIGURE(dev, &dev->cfg);
  if (ret < 0)
    {
      mtrerr("FOC_OPS_CONFIGURE failed %d\n", ret);
      goto errout;
    }

errout:
  return ret;
}

/****************************************************************************
 * Name: foc_state_get
 *
 * Description:
 *   Get the FOC device state
 *
 ****************************************************************************/

static int foc_state_get(FAR struct foc_dev_s *dev,
                         FAR struct foc_state_s *state)
{
  int ret = OK;

  DEBUGASSERT(dev);
  DEBUGASSERT(state);

  /* Signal trace */

#ifdef CONFIG_MOTOR_FOC_TRACE
  FOC_OPS_TRACE(dev, FOC_TRACE_STATE, true);
#endif

  /* Wait for notification if blocking */

  ret = nxsem_wait_uninterruptible(&dev->statesem);
  if (ret < 0)
    {
      goto errout;
    }

#ifdef CONFIG_MOTOR_FOC_TRACE
  FOC_OPS_TRACE(dev, FOC_TRACE_STATE, false);
#endif

  /* Copy state */

  memcpy(state, &dev->state, sizeof(struct foc_state_s));

errout:
  return ret;
}

/****************************************************************************
 * Name: foc_fault_clear
 *
 * Description:
 *   Clear the FOC device fault state
 *
 ****************************************************************************/

static int foc_fault_clear(FAR struct foc_dev_s *dev)
{
  int ret = OK;

  /* Call lower-half logic */

  ret = FOC_OPS_FAULT_CLEAR(dev);
  if (ret < 0)
    {
      mtrerr("FOC_OPS_FAULT_CLEAR failed %d\n", ret);
      goto errout;
    }

  /* Clear all faults */

  dev->state.fault = FOC_FAULT_NONE;

errout:
  return ret;
}

/****************************************************************************
 * Name: foc_params_set
 *
 * Description:
 *   Set the FOC device parameters
 *
 ****************************************************************************/

static int foc_params_set(FAR struct foc_dev_s *dev,
                          FAR struct foc_params_s *params)
{
  int ret = OK;

  DEBUGASSERT(dev);
  DEBUGASSERT(params);

#ifdef CONFIG_MOTOR_FOC_TRACE
  FOC_OPS_TRACE(dev, FOC_TRACE_PARAMS, true);
#endif

  /* Set new duty */

  ret = FOC_OPS_DUTY(dev, params->duty);

#ifdef CONFIG_MOTOR_FOC_TRACE
  FOC_OPS_TRACE(dev, FOC_TRACE_PARAMS, false);
#endif

  return ret;
}

/****************************************************************************
 * Name: foc_info_get
 *
 * Description:
 *   Get the FOC device info
 *
 ****************************************************************************/

static int foc_info_get(FAR struct foc_dev_s *dev,
                        FAR struct foc_info_s *info)
{
  /* Copy data from device */

  memcpy(info, &dev->info, sizeof(struct foc_info_s));

  return OK;
}

/****************************************************************************
 * Name: foc_notifier
 *
 * Description:
 *   Notify the user-space and provide the phase current samples
 *
 ****************************************************************************/

static int foc_notifier(FAR struct foc_dev_s *dev,
                        FAR foc_current_t *current)
{
  int ret  = OK;
  int sval = 0;

  DEBUGASSERT(dev != NULL);

#ifdef CONFIG_MOTOR_FOC_TRACE
  FOC_OPS_TRACE(dev, FOC_TRACE_NOTIFIER, true);
#endif

  /* Copy currents */

  memcpy(&dev->state.curr,
         current,
         sizeof(foc_current_t) * CONFIG_MOTOR_FOC_PHASES);

  /* Check if the previous cycle was handled */

  ret = nxsem_get_value(&dev->statesem, &sval);
  if (ret != OK)
    {
      ret = -EINVAL;
    }
  else
    {
      if (sval < -dev->ocount)
        {
          /* This is a critical fault */

          DEBUGASSERT(0);

          /* Set timeout fault if not in debug mode */

          dev->state.fault |= FOC_FAULT_TIMEOUT;

          /* Reset semaphore */

          nxsem_reset(&dev->statesem, 0);
        }
      else
        {
          /* Loop until all of the waiting threads have been restarted. */

          while (sval < 0)
            {
              /* Post semaphore */

              nxsem_post(&dev->statesem);

              /* Increment the semaphore count (as was done by the
               * above post).
               */

              sval += 1;
            }
        }
    }

#ifdef CONFIG_MOTOR_FOC_TRACE
  FOC_OPS_TRACE(dev, FOC_TRACE_NOTIFIER, false);
#endif

  return ret;
}

/****************************************************************************
 * Public Functions
 ****************************************************************************/

/****************************************************************************
 * Name: foc_register
 *
 * Description:
 *   Register the FOC character device as 'path'
 *
 * Input Parameters:
 *   path  - The full path to the driver to register
 *   dev   - An instance of the FOC device
 *
 ****************************************************************************/

int foc_register(FAR const char *path, FAR struct foc_dev_s *dev)
{
  int ret = OK;

  DEBUGASSERT(path != NULL);
  DEBUGASSERT(dev != NULL);

  /* Lower-half must be initialized */

  DEBUGASSERT(dev->lower);
  DEBUGASSERT(dev->lower->ops);
  DEBUGASSERT(dev->lower->data);

<<<<<<< HEAD
  /* Check if the device instance is supported by the driver */

  if (dev->devno > CONFIG_MOTOR_FOC_INST)
    {
      mtrerr("Unsupported foc devno %d\n\n", dev->devno);
      ret = -EINVAL;
      goto errout;
    }

=======
>>>>>>> 0342272e
  /* Reset counter */

  dev->ocount = 0;

  /* Assert the lower-half interface */

  ret = foc_lower_ops_assert(dev->lower->ops);
  if (ret < 0)
    {
      goto errout;
    }

  /* Initialize semaphores */

  nxsem_init(&dev->closesem, 0, 1);
  nxsem_init(&dev->statesem, 0, 0);
  nxsem_set_protocol(&dev->statesem, SEM_PRIO_NONE);

  /* Register the FOC character driver */

  ret = register_driver(path, &g_foc_fops, 0444, dev);
  if (ret < 0)
    {
      nxsem_destroy(&dev->closesem);
      nxsem_destroy(&dev->statesem);
      goto errout;
    }

errout:
  return ret;
}<|MERGE_RESOLUTION|>--- conflicted
+++ resolved
@@ -825,7 +825,6 @@
   DEBUGASSERT(dev->lower->ops);
   DEBUGASSERT(dev->lower->data);
 
-<<<<<<< HEAD
   /* Check if the device instance is supported by the driver */
 
   if (dev->devno > CONFIG_MOTOR_FOC_INST)
@@ -835,8 +834,6 @@
       goto errout;
     }
 
-=======
->>>>>>> 0342272e
   /* Reset counter */
 
   dev->ocount = 0;
