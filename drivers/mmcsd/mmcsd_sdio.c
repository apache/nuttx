--- conflicted
+++ resolved
@@ -88,11 +88,7 @@
 #define IS_EMPTY(priv) (priv->type == MMCSD_CARDTYPE_UNKNOWN)
 
 #if CONFIG_MMCSD_MULTIBLOCK_LIMIT == 0
-<<<<<<< HEAD
-# define MMCSD_MULTIBLOCK_LIMIT  UINT_MAX
-=======
 # define MMCSD_MULTIBLOCK_LIMIT  SSIZE_MAX
->>>>>>> 572f9611
 #else
 # define MMCSD_MULTIBLOCK_LIMIT  CONFIG_MMCSD_MULTIBLOCK_LIMIT
 #endif
