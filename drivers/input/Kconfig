#
# For a description of the syntax of this configuration file,
# see the file kconfig-language.txt in the NuttX tools repository.
#

menuconfig INPUT
	bool "Input Device Support"
	default n
	---help---
		This directory holds implementations of input device drivers.
		This includes such things as touchscreen and keypad drivers.
		See include/nuttx/input/*.h for registration information.

if INPUT

config INPUT_MOUSE
	bool
	default n
	---help---
		Enable support for mouse devices.

if INPUT_MOUSE

config INPUT_MOUSE_WHEEL
	bool "Enable mouse wheel support"
	default n
	---help---
		Enable support for a 4-button mouse report that includes a while
		position.

endif # INPUT_MOUSE

config INPUT_TOUCHSCREEN
	bool
	select MM_CIRCBUF
	default n

config INPUT_KEYBOARD
	bool
	select MM_CIRCBUF
	default n

config INPUT_UINPUT
	bool
	default n
	---help---
		Enable support virtual input device driver

config UINPUT_RPMSG
	bool "Enable uinput rpmsg"
	depends on INPUT_UINPUT
	depends on RPTUN
	default n
	---help---
		Enable support uinput cross core communication

<<<<<<< HEAD
config INPUT_KEYBOARD
	bool
	select MM_CIRCBUF
	default n

config INPUT_UINPUT
	bool
=======
config UINPUT_TOUCH
	bool "Enable uinput touch"
	select INPUT_TOUCHSCREEN
	select INPUT_UINPUT
>>>>>>> 9be737c8
	default n
	---help---
		Enable support virtual input touch device driver

if UINPUT_TOUCH

config UINPUT_TOUCH_MAXPOINT
	int "Maximum number of touch points supported"
	default 1

config UINPUT_TOUCH_BUFNUMBER
	int "Number of touch data buffer"
	default 8

endif

config UINPUT_BUTTONS
	bool "Enable uinput buttons"
	select INPUT_BUTTONS
	select INPUT_UINPUT
	default n
	---help---
		Enable support virtual input button device driver

config UINPUT_KEYBOARD
	bool "Enable uinput keyboard"
	select INPUT_KEYBOARD
	select INPUT_UINPUT
	default n
	---help---
		Enable support virtual input keyboard device driver

if UINPUT_KEYBOARD

config UINPUT_KEYBOARD_BUFNUMBER
	int "Number keyboard data buffer"
	default 8

endif

config UINPUT_RPMSG
	bool "Enable uinput rpmsg"
	depends on INPUT_UINPUT
	default n
	---help---
		Enable support uinput cross core communication

config UINPUT_TOUCH
	bool "Enable uinput touch"
	select INPUT_TOUCHSCREEN
	select INPUT_UINPUT
	default n
	---help---
		Enable support virtual input touch device driver

if UINPUT_TOUCH

config UINPUT_TOUCH_MAXPOINT
	int "Maximum number of touch points supported"
	default 1

config UINPUT_TOUCH_BUFNUMBER
	int "Number of touch data buffer"
	default 8

endif

config UINPUT_BUTTONS
	bool "Enable uinput buttons"
	select INPUT_BUTTONS
	select INPUT_UINPUT
	default n
	---help---
		Enable support virtual input button device driver

config UINPUT_KEYBOARD
	bool "Enable uinput keyboard"
	select INPUT_KEYBOARD
	select INPUT_UINPUT
	default n
	---help---
		Enable support virtual input keyboard device driver

if UINPUT_KEYBOARD

config UINPUT_KEYBOARD_BUFNUMBER
	int "Number keyboard data buffer"
	default 8

endif

config INPUT_MAX11802
	bool "MAX11802 touchscreen controller"
	default n
	select SPI
	select INPUT_TOUCHSCREEN
	---help---
		Enable support for the MAX11802 touchscreen controller

config INPUT_TSC2007
	bool "TI TSC2007 touchscreen controller"
	default n
	select I2C
	select INPUT_TOUCHSCREEN
	---help---
		Enable support for the TI TSC2007 touchscreen controller

if INPUT_TSC2007

config TSC2007_8BIT
	bool "TSC2007 8-bit Conversions"
	default n
	---help---
		Use faster, but less accurate, 8-bit conversions.  Default: 12-bit conversions.

config TSC2007_MULTIPLE
	bool "Multiple TSC2007 Devices"
	default n
	---help---
		Can be defined to support multiple TSC2007 devices on board.

config TSC2007_NPOLLWAITERS
	int "Number TSC2007 poll waiters"
	default 4
	---help---
		Maximum number of threads that can be waiting on poll()

endif # INPUT_TSC2007

config INPUT_FT5X06
	bool "FocalTech FT5x06 multi-touch, capacitive touch panel controller"
	default n
	select I2C
	select INPUT_TOUCHSCREEN
	---help---
		Enable support for the FocalTech FT5x06 multi-touch, capacitive
		touch panel controller

config INPUT_NT38350
	bool "NovaTek NT38350 multi-touch, capacitive touch panel controller"
	default n
	select I2C
	select INPUT_TOUCHSCREEN
	depends on SCHED_WORKQUEUE
	---help---
		Enable support for the Novatek NT38350 multi-touch, capacitive
		touch panel controller

if INPUT_NT38350

config NT38350_I2CDEV
	int "NovaTek NT38350 touch IC i2c bus number"
	default 1
	---help---
		Set up I2C bus number in here.

config NT38350_TOUCHSCREEN_BUFF_NUMS
	int "The number of NovaTek NT38350 touchscreen buffer"
	default 2

config NT38350_FW_PATH
	string "NovaTek NT38350 Firmware path"
	default "/etc/touch/nt38350_fw.bin"
	---help---
		Set up the NT38350 Firmare path

config NVT_DEBUG
	bool "NovaTek NT38350 debug log"
	default n
	---help---
		Say yes here enable NVT debug log.

config WAKEUP_GESTURE
	bool "Enable NovaTek NT38350 gesture wakeup feature."
	default y

config NVT_TOUCH_DEFAULT_WIDTH
	int "NovaTek NT38350 default width"
	default 480
	---help---
		Set up touch panel default width

config NVT_TOUCH_DEFAULT_HEIGHT
	int "NovaTek NT38350 default height"
	default 480
	---help---
		Set up touch panel default height

config NT38350_NEED_UPGRADE_FW
	bool "NovaTek NT38350 Firmware Need Upgrade"
	default n
	---help---
		Say yes here to enable firmware upgrade

config NVT_OFFLINE_LOG
	bool "NovaTek NT38350 Offline log"
	default n
	---help---
		Say yes here to enable Offline log

if NVT_OFFLINE_LOG

config NVTLOG_PATH
	string "NovaTek NT38350 offline log path"
	default "/data/tp/NVTLogData.csv"
	---help---
		Set up Offline log path

endif # NVT_OFFLINE_LOG

config NVT_TOUCH_MP
	bool "NovaTek NT38350 Self test"
	default n
	---help---
		Say yes here to enable Self test
if NVT_TOUCH_MP

config NVT_SHORT_TEST_CSV_FILE
	string "NovaTek NT38350 Self test Short test file path"
	default "/data/tp/ShortTest.csv"
	---help---
		Set up Short test file path

config NVT_OPEN_TEST_CSV_FILE
	string "NovaTek NT38350 Self test Open test file path"
	default "/data/tp/OpenTest.csv"
	---help---
		Set up Open test file path

config NVT_FW_RAWDATA_CSV_FILE
	string "NovaTek NT38350 Self test FW raw data test file path"
	default "/data/tp/FWRawdataTest.csv"
	---help---
		Set up FW raw data test file path

config NVT_FW_CC_CSV_FILE
	string "NovaTek NT38350 Self test FW CC test file path"
	default "/data/tp/FWCCTest.csv"
	---help---
		Set up FW CC test file path

config NVT_NOISE_TEST_CSV_FILE
	string "NovaTek NT38350 Self test Noise test file path"
	default "/data/tp/NoiseTest.csv"
	---help---
		Set up Noise test file path

endif # NVT_TOUCH_MP

endif # INPUT_NT38350

config INPUT_FT5336
	bool "FocalTech FT5336 multi-touch, capacitive touch panel controller"
	default n
	select I2C
	select INPUT_FT5X06
	select INPUT_TOUCHSCREEN
	depends on EXPERIMENTAL
	---help---
		Enable support for the FocalTech FT5x06 multi-touch, capacitive
		touch panel controller

if INPUT_FT5X06

config FT5X06_POLLMODE
	bool "Polled mode"
	default n
	---help---
		Run the FT5x06 in a non-interrupt driven polled mode.  Events will
		not be driven by interrupts but rather based on a timed poll.

		This is a non-optimal design both because (1) it will lead to delays
		in detecting touch related events and (2) it will consume a
		significant amount of CPU time to perform the polling.

config FT5X06_SWAPXY
	bool "Swap X/Y"
	default n
	---help---
		Reverse the meaning of X and Y to handle different LCD orientations.

config FT5X06_SINGLEPOINT
	bool "Single point"
	default n
	---help---
		Do no report multi-touch events

if FT5X06_SINGLEPOINT

config FT5X06_THRESHX
	int "X threshold"
	default 12
	---help---
		New touch positions will only be reported when the X or Y data changes by these
		thresholds. This trades reduced data rates for some loss in dragging accuracy.  For
		12-bit values the raw ranges are 0-4095. So for example, if your display is
		320x240, then THRESHX=13 and THRESHY=17 would correspond to one pixel.  Default: 12

config FT5X06_THRESHY
	int "Y threshold"
	default 12
	---help---
		New touch positions will only be reported when the X or Y data changes by these
		thresholds. This trades reduced data rates for some loss in dragging accuracy.  For
		12-bit values the raw ranges are 0-4095. So for example, if your display is
		320x240, then THRESHX=13 and THRESHY=17 would correspond to one pixel.  Default: 12

endif # FT5X06_SINGLEPOINT

config FT5X06_NPOLLWAITERS
	int "Number FT5336/FT5x06 poll waiters"
	default 4
	---help---
		Maximum number of threads that can be waiting on poll()

endif # INPUT_FT5X06

config INPUT_ADS7843E
	bool "TI ADS7843/TSC2046 touchscreen controller"
	default n
	select SPI
	select INPUT_TOUCHSCREEN
	---help---
		Enable support for the TI/Burr-Brown ADS7842 touchscreen controller.  I believe
		that driver should be compatible with the TI/Burr-Brown TSC2046 and XPT2046
		touchscreen controllers as well.

if INPUT_ADS7843E

config ADS7843E_MULTIPLE
	bool "Multiple ADS7843E Devices"
	default n
	---help---
		Can be defined to support multiple ADS7843E devices on board.

config ADS7843E_NPOLLWAITERS
	int "Number poll waiters"
	default 4
	---help---
		Maximum number of threads that can be waiting on poll()

config ADS7843E_SPIDEV
	int "SPI bus number"
	default 0
	---help---
		Selects the SPI bus number identifying that SPI interface that
		connects the ADS843E to the MCU.

config ADS7843E_DEVMINOR
	int "Input device minor number"
	default 0
	---help---
		The ADS7843E device will be registered as /dev/inputN where N is the
		value provided by this setting.

config ADS7843E_SPIMODE
	int "SPI mode"
	default 0
	range 0 3
	---help---
		Controls the SPI mode.  The device should work in mode 0, but
		sometimes you need to experiment.

config ADS7843E_FREQUENCY
	int "SPI frequency"
	default 100000
	---help---
		Define to use a different SPI bus frequency.

config ADS7843E_SWAPXY
	bool "Swap X/Y"
	default n
	---help---
		Reverse the meaning of X and Y to handle different LCD orientations.

config ADS7843E_THRESHX
	int "X threshold"
	default 12
	---help---
		New touch positions will only be reported when the X or Y data changes by these
		thresholds. This trades reduced data rates for some loss in dragging accuracy.  For
		12-bit values the raw ranges are 0-4095. So for example, if your display is
		320x240, then THRESHX=13 and THRESHY=17 would correspond to one pixel.  Default: 12

config ADS7843E_THRESHY
	int "Y threshold"
	default 12
	---help---
		New touch positions will only be reported when the X or Y data changes by these
		thresholds. This trades reduced data rates for some loss in dragging accuracy.  For
		12-bit values the raw ranges are 0-4095. So for example, if your display is
		320x240, then THRESHX=13 and THRESHY=17 would correspond to one pixel.  Default: 12

endif # INPUT_ADS7843E

config INPUT_MXT
	bool "Atmel maXTouch Driver"
	select INPUT_TOUCHSCREEN
	default n
	---help---
		Enables support for the Atmel maXTouch driver

if INPUT_MXT

config MXT_THRESHX
	int "X threshold"
	default 5
	---help---
		New touch positions will only be reported when the X or Y data
		changes by these thresholds. This trades reduced data rates for some
		loss in dragging accuracy.  For 12-bit values the raw ranges are
		0-4095. So for example, if your display is 800x480, then THRESHX=5
		and THRESHY=8 would correspond to a one pixel change. Default: 5

		NOTE: This does nothing to reduce the interrupt rate.  It only
		reduces the rate at which touch events are reports.

config MXT_THRESHY
	int "Y threshold"
	default 8
	---help---
		New touch positions will only be reported when the X or Y data
		changes by these thresholds. This trades reduced data rates for some
		loss in dragging accuracy.  For 12-bit values the raw ranges are
		0-4095. So for example, if your display is 800x480, then THRESHX=5
		and THRESHY=8 would correspond to a one pixel change. Default: 8

		NOTE: This does nothing to reduce the interrupt rate.  It only
		reduces the rate at which touch events are reports.

config MXT_NPOLLWAITERS
	int "Number poll waiters"
	default 4
	---help---
		Maximum number of threads that can be waiting on poll()

config MXT_DISABLE_CONFIG_DEBUG_INFO
	bool "Disable verbose debug output"
	default y
	depends on DEBUG_INPUT_INFO
	---help---
		The maXTouch tends to generate interrupts at a high rate during the
		contact.  If verbose debug is enabled in this driver, you may not
		be able to get anything done because of the high debug output rate.

		This setting will allow you to keep verbose touchscreen debug output
		in other modules, but to specifically suppress the debug out from
		the MXT driver.  Debug (non-verbose) errors will still be generated,
		but the chit-chat level will be eliminated.

endif # INPUT_MXT

config INPUT_STMPE811
	bool "STMicro STMPE811 Driver"
	default n
	select INPUT_TOUCHSCREEN
	---help---
		Enables support for the STMPE811 driver

if INPUT_STMPE811

choice
	prompt "STMPE Interface"
	default STMPE811_I2C

config STMPE811_SPI
	bool "SPI Interface"
	select SPI
	---help---
		Enables support for the SPI interface (not currently supported)

config STMPE811_I2C
	bool "STMPE811 I2C Interface"
	select I2C
	---help---
		Enables support for the I2C interface

endchoice

config STMPE811_ACTIVELOW
	bool "Active Low Interrupt"
	default n
	---help---
		The STMPE811 interrupt is provided by a discrete input (usually a
		GPIO interrupt on most MCU architectures).  This setting determines
		whether the interrupt is active high (or rising edge triggered) or
		active low (or falling edge triggered).  Default:  Active
		high/rising edge.

config STMPE811_EDGE
	bool "Edge triggered Interrupt"
	default n
	---help---
		The STMPE811 interrupt is provided by a discrete input (usually a
		GPIO interrupt on most MCU architectures).  This setting determines
		whether the interrupt is edge or level triggered.  Default: Level
		triggered.

config STMPE811_MULTIPLE
	bool "Multiple STMPE811 Devices"
	default n
	---help---
		Can be defined to support multiple STMPE811 devices on board.

config STMPE811_NPOLLWAITERS
	int "Number poll waiters"
	default 4
	---help---
		Maximum number of threads that can be waiting on poll()

config STMPE811_TSC_DISABLE
	bool "Disable STMPE811 Touchscreen Support"
	default n
	---help---
		Disable driver touchscreen functionality.

config STMPE811_SWAPXY
	bool "Swap X/Y"
	default n
	depends on !STMPE811_TSC_DISABLE
	---help---
		Reverse the meaning of X and Y to handle different LCD orientations.

config STMPE811_THRESHX
	int "X threshold"
	default 12
	depends on !STMPE811_TSC_DISABLE
	---help---
		STMPE811 touchscreen data comes in a a very high rate.  New touch positions
		will only be reported when the X or Y data changes by these thresholds.
		This trades reduced data rates for some loss in dragging accuracy.  The
		STMPE811 is configure for 12-bit values the raw ranges are 0-4095. So
		for example, if your display is 320x240, then THRESHX=13 and THRESHY=17
		would correspond to one pixel.  Default: 12

config STMPE811_THRESHY
	int "Y threshold"
	default 12
	depends on !STMPE811_TSC_DISABLE
	---help---
		STMPE811 touchscreen data comes in a a very high rate.  New touch positions
		will only be reported when the X or Y data changes by these thresholds.
		This trades reduced data rates for some loss in dragging accuracy.  The
		STMPE811 is configure for 12-bit values the raw ranges are 0-4095. So
		for example, if your display is 320x240, then THRESHX=13 and THRESHY=17
		would correspond to one pixel.  Default: 12

config STMPE811_ADC_DISABLE
	bool "Disable STMPE811 ADC Support"
	default y
	---help---
		Disable driver ADC functionality.

config STMPE811_GPIO_DISABLE
	bool "Disable STMPE811 GPIO Support"
	default y
	---help---
		Disable driver GPIO functionality.

config STMPE811_GPIOINT_DISABLE
	bool "Disable STMPE811 GPIO Interrupt Support"
	default y
	depends on !STMPE811_GPIO_DISABLE
	---help---
		Disable driver GPIO interrupt functionality (ignored if GPIO functionality is
		disabled).

config STMPE811_TEMP_DISABLE
	bool "Disable STMPE811 Temperature Sensor Support"
	default y
	---help---
		Disable driver temperature sensor functionality.

config STMPE811_REGDEBUG
	bool "Enable Register-Level STMPE811 Debug"
	default n
	depends on DEBUG_FEATURES
	---help---
		Enable very low register-level debug output.

endif # INPUT_STMPE811

config INPUT_CYPRESS_MBR3108
	bool "Enable Cypress MBR3108 CapSense driver"
	default n
	select INPUT_TOUCHSCREEN
	---help---
		Enable support for Cypress MBR3108 CapSense touch button & proximity
		input sensor.

if INPUT_CYPRESS_MBR3108

config INPUT_CYPRESS_MBR3108_DEBUG
	bool "Enable debug support for Cypress sensor"
	default n
	depends on DEBUG_FEATURES
	---help---
		Enable debugging traces for MBR3108 driver

config INPUT_CYPRESS_MBR3108_NPOLLWAITERS
	int "Number of waiters to poll"
	default 1
	---help---
		Maximum number of threads that can be waiting on poll()

endif # INPUT_CYPRESS_MBR3108

config INPUT_BUTTONS
	bool "Button Inputs"
	default n
	---help---
		Enable standard button upper half driver.

if INPUT_BUTTONS

config INPUT_BUTTONS_LOWER
	bool "Generic Lower Half Button Driver"
	default n
	depends on ARCH_BUTTONS && ARCH_IRQBUTTONS
	---help---
		If the board supports the standard button interfaces as
		defined in include/nuttx/board.h header file, then this
		standard button lower half driver might be usable.

		In order for this generic driver to be usable:

		1. The board implementation must provide the button
		   interfaces as defined in include/nuttx/board.h
		2. The board implementation must support interrupts for each
		   button.

		If your board does not meet these requirements, then the
		button_lower.c file can still be copied to your your
		board src/ directory and modified for your specific board
		requirements.

endif # INPUT_BUTTONS

config INPUT_DJOYSTICK
	bool "Discrete Joystick"
	default n
	---help---
		Enable standard discrete joystick upper half driver.  A discrete
		joystick refers to a joystick that could be implemented entirely
		with GPIO input pins.  So up, down, left, and right are all discrete
		values like buttons (as opposed to integer values like you might
		obtain from an analog joystick).

if INPUT_DJOYSTICK

config INPUT_DJOYSTICK_NPOLLWAITERS
	int "Max Number of Poll Waiters"
	default 2

endif # INPUT_DJOYSTICK

config INPUT_AJOYSTICK
	bool "Analog Joystick"
	default n
	---help---
		Enable standard analog joystick upper half driver.  An analog
		joystick refers to a joystick that provides position data as an
		integer value that might have been obtained through Analog-
		to-Digital Conversion (ADC).  The analog positional data may also
		be accompanied by discrete button data.

if INPUT_AJOYSTICK

config INPUT_AJOYSTICK_NPOLLWAITERS
	int "Max Number of Poll Waiters"
	default 2

endif # INPUT_AJOYSTICK

config INPUT_NUNCHUCK
	bool "Nintendo Wii Nunchuck Joystick (White Model)"
	default n
	select I2C
	---help---
		Enable a Nintendo Wii Nunchuck joystick upper half driver. The
		nunchuck joystick provides position data as an integer value.The
		analog positional data may also	be accompanied by discrete
		button data.

if INPUT_NUNCHUCK

config NUNCHUCK_NPOLLWAITERS
	int "Max Number of Poll Waiters"
	default 2

endif # INPUT_NUNCHUCK

config INPUT_SPQ10KBD
	bool "Solder Party Q10 BlackBerry Keyboard"
	default n
	select I2C
	---help---
		Enable the Solder Party Q10 BlackBerry Keyboard support.  This
		exposes itself as a standard keyboard at /dev/kbdN.
		This keyboard exists both as a standalone module and integrated
		into the Solder Party Keyboard FeatherWing.  Information on this
		can be found at https://www.solder.party/docs/keyboard-pmod/

if INPUT_SPQ10KBD

config SPQ10KBD_DJOY
	bool "Joystick Interface for Buttons"
	select INPUT_DJOYSTICK
	default n

config SPQ10KBD_REGDBG
	bool "Keyboard Register Debug"
	default n

config SPQ10KBD_BUFSIZE
	int "Keyboard Buffer Size"
	default 10

config SPQ10KBD_NPOLLWAITERS
	int "Max Number of Poll Waiters"
	default 2

endif # INPUT_SPQ10KBD

endif # INPUT<|MERGE_RESOLUTION|>--- conflicted
+++ resolved
@@ -50,67 +50,6 @@
 	bool "Enable uinput rpmsg"
 	depends on INPUT_UINPUT
 	depends on RPTUN
-	default n
-	---help---
-		Enable support uinput cross core communication
-
-<<<<<<< HEAD
-config INPUT_KEYBOARD
-	bool
-	select MM_CIRCBUF
-	default n
-
-config INPUT_UINPUT
-	bool
-=======
-config UINPUT_TOUCH
-	bool "Enable uinput touch"
-	select INPUT_TOUCHSCREEN
-	select INPUT_UINPUT
->>>>>>> 9be737c8
-	default n
-	---help---
-		Enable support virtual input touch device driver
-
-if UINPUT_TOUCH
-
-config UINPUT_TOUCH_MAXPOINT
-	int "Maximum number of touch points supported"
-	default 1
-
-config UINPUT_TOUCH_BUFNUMBER
-	int "Number of touch data buffer"
-	default 8
-
-endif
-
-config UINPUT_BUTTONS
-	bool "Enable uinput buttons"
-	select INPUT_BUTTONS
-	select INPUT_UINPUT
-	default n
-	---help---
-		Enable support virtual input button device driver
-
-config UINPUT_KEYBOARD
-	bool "Enable uinput keyboard"
-	select INPUT_KEYBOARD
-	select INPUT_UINPUT
-	default n
-	---help---
-		Enable support virtual input keyboard device driver
-
-if UINPUT_KEYBOARD
-
-config UINPUT_KEYBOARD_BUFNUMBER
-	int "Number keyboard data buffer"
-	default 8
-
-endif
-
-config UINPUT_RPMSG
-	bool "Enable uinput rpmsg"
-	depends on INPUT_UINPUT
 	default n
 	---help---
 		Enable support uinput cross core communication
