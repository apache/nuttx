/****************************************************************************
 * drivers/lcd/memlcd.c
 *
 * Licensed to the Apache Software Foundation (ASF) under one or more
 * contributor license agreements.  See the NOTICE file distributed with
 * this work for additional information regarding copyright ownership.  The
 * ASF licenses this file to you under the Apache License, Version 2.0 (the
 * "License"); you may not use this file except in compliance with the
 * License.  You may obtain a copy of the License at
 *
 *   http://www.apache.org/licenses/LICENSE-2.0
 *
 * Unless required by applicable law or agreed to in writing, software
 * distributed under the License is distributed on an "AS IS" BASIS, WITHOUT
 * WARRANTIES OR CONDITIONS OF ANY KIND, either express or implied.  See the
 * License for the specific language governing permissions and limitations
 * under the License.
 *
 ****************************************************************************/

/****************************************************************************
 * Included Files
 ****************************************************************************/

#include <nuttx/config.h>

#include <sys/types.h>
#include <stdint.h>
#include <stdbool.h>
#include <string.h>
#include <assert.h>
#include <errno.h>
#include <debug.h>

#include <nuttx/arch.h>
#include <nuttx/bits.h>
#include <nuttx/spi/spi.h>
#include <nuttx/lcd/lcd.h>
#include <nuttx/lcd/memlcd.h>

#include <arch/irq.h>

/****************************************************************************
 * Pre-processor Definitions
 ****************************************************************************/

/* Bit order H/W feature must be enabled in order to support LSB first
 * operation.
 */

#if !defined(CONFIG_SPI_HWFEATURES) || !defined(CONFIG_SPI_BITORDER)
#  error CONFIG_SPI_HWFEATURES=y and CONFIG_SPI_BITORDER=y required by this driver
#endif

#ifndef CONFIG_ARCH_HAVE_SPI_BITORDER
#  warning This platform does not support SPI LSB-bit order
#endif

/* Display resolution */

#if defined CONFIG_MEMLCD_LS013B7DH01
#  define MEMLCD_XRES        144
#  define MEMLCD_YRES        168
#elif defined CONFIG_MEMLCD_LS013B7DH03
#  define MEMLCD_XRES        128
#  define MEMLCD_YRES        128
#elif defined CONFIG_MEMLCD_LS027B7DH01A
#  define MEMLCD_XRES        400
#  define MEMLCD_YRES        240
#else
#  error "This Memory LCD model is not supported yet."
#endif

/* lcd command */

#define MEMLCD_CMD_UPDATE    (0x01)
#define MEMLCD_CMD_VCOM      (0x02)
#define MEMLCD_CMD_ALL_CLEAR (0x04)
#define MEMLCD_CONTROL_BYTES (0)

/* Dolor depth and format */

#define MEMLCD_BPP           1
#define MEMLCD_COLORFMT      FB_FMT_Y1

/* Bytes per logical row and column */

#define MEMLCD_XSTRIDE       (MEMLCD_XRES >> 3)
#define MEMLCD_YSTRIDE       (MEMLCD_YRES >> 3)

/* display memory allocation */
#define MEMLCD_FBSIZE        (MEMLCD_XSTRIDE*MEMLCD_YRES)

/* Contrast setting, related to VCOM toggle frequency.
 * Higher frequency gives better contrast, lower instead saves power.
 */

#define MEMLCD_CONTRAST      24
#define MEMLCD_MAXCONTRAST   60
#define MEMLCD_MINCONTRAST   1

/* Other misc settings */

#define MEMLCD_SPI_FREQUENCY 2250000
#define MEMLCD_SPI_BITS      8
#define MEMLCD_SPI_MODE      SPIDEV_MODE0

#define LS_BIT               (1 << 0)
#define MS_BIT               (1 << 7)

#define MEMLCD_WORK_PERIOD   MSEC2TICK(500)

#define TOGGLE_VCOM(dev)                                                     \
  do                                                                         \
    {                                                                        \
      dev->vcom = dev->vcom ? 0x00 : MEMLCD_CMD_VCOM;                        \
    }                                                                        \
  while (0);

/****************************************************************************
 * Private Type Definition
 ****************************************************************************/

struct memlcd_dev_s
{
  /* Publicly visible device structure */

  struct lcd_dev_s dev;

  /* Private lcd-specific information follows */

  FAR struct spi_dev_s *spi;      /* Cached SPI device reference */
  FAR struct memlcd_priv_s *priv; /* Board specific structure */
  uint8_t contrast;               /* Current contrast setting */
  uint8_t power;                  /* Current power setting */
#ifdef CONFIG_MEMLCD_EXTCOMIN_MODE_HW
  struct work_s work;
  uint8_t vcom;
#else
  bool pol;                       /* Polarity  for extcomisr */
#endif
  /* The memlcds does not support reading the display memory in SPI mode.
   * Since there is 1 BPP and is byte access, it is necessary to keep a
   * shadow copy of the framebuffer. At 128x128, it amounts to 2KB.
   */

  uint8_t fb[MEMLCD_FBSIZE];
};

/****************************************************************************
 * Private Function Protototypes
 ****************************************************************************/

/* Low-level spi helpers */

static void memlcd_select(FAR struct spi_dev_s *spi);
static void memlcd_deselect(FAR struct spi_dev_s *spi);

/* lcd data transfer methods */

static int memlcd_putrun(FAR struct lcd_dev_s *dev,
                         fb_coord_t row, fb_coord_t col,
                         FAR const uint8_t * buffer, size_t npixels);
static int memlcd_getrun(FAR struct lcd_dev_s *dev,
                         fb_coord_t row, fb_coord_t col,
                         FAR uint8_t * buffer, size_t npixels);

/* lcd configuration */

static int memlcd_getvideoinfo(FAR struct lcd_dev_s *dev,
                               FAR struct fb_videoinfo_s *vinfo);
static int memlcd_getplaneinfo(FAR struct lcd_dev_s *dev,
                               unsigned int planeno,
                               FAR struct lcd_planeinfo_s *pinfo);

/* lcd specific controls */

static int memlcd_getpower(struct lcd_dev_s *dev);
static int memlcd_setpower(struct lcd_dev_s *dev, int power);
static int memlcd_getcontrast(struct lcd_dev_s *dev);
static int memlcd_setcontrast(struct lcd_dev_s *dev, unsigned int contrast);

/****************************************************************************
 * Private Data
 ****************************************************************************/

static uint8_t g_runbuffer[MEMLCD_BPP * MEMLCD_XRES / 8];

/* This structure describes the overall lcd video controller */

static const struct fb_videoinfo_s g_videoinfo =
{
  .fmt = MEMLCD_COLORFMT,            /* Color format: rgb16-565: rrrr rggg gggb bbbb */
  .xres = MEMLCD_XRES,               /* Horizontal resolution in pixel columns */
  .yres = MEMLCD_YRES,               /* Vertical resolution in pixel rows */
  .nplanes = 1,                      /* Number of color planes supported */
};

/* This is the standard, nuttx plane information object */

static const struct lcd_planeinfo_s g_planeinfo =
{
  .putrun = memlcd_putrun,              /* Put a run into lcd memory */
  .getrun = memlcd_getrun,              /* Get a run from lcd memory */
  .buffer = (FAR uint8_t *)g_runbuffer, /* Run scratch buffer */
  .bpp = MEMLCD_BPP,                    /* Bits-per-pixel */
};

/* This is the oled driver instance (only a single device is supported
 * for now).
 */

static struct memlcd_dev_s g_memlcddev =
{
  .dev =
  {
    /* lcd configuration */

    .getvideoinfo = memlcd_getvideoinfo,
    .getplaneinfo = memlcd_getplaneinfo,

    /* lcd specific controls */

    .getpower = memlcd_getpower,
    .setpower = memlcd_setpower,
    .getcontrast = memlcd_getcontrast,
    .setcontrast = memlcd_setcontrast,
  },
};

/****************************************************************************
 * Private Functions
 ****************************************************************************/

/****************************************************************************
 * __set_bit - Set a bit in memory
 *
 * @nr: the bit to set
 * @addr: the address to start counting from
 *
 * This function is not atomic and may be reordered.  If it's called on the
 * same region of memory simultaneously, the effect may be that only one
 * operation succeeds.
 *
 ****************************************************************************/

static inline void __set_bit(int nr, uint8_t *addr)
{
  uint8_t mask = BIT_BYTE_MASK(nr);
  uint8_t *p = ((FAR uint8_t *)addr) + BIT_BYTE(nr);
  *p |= mask;
}

static inline void __clear_bit(int nr, uint8_t *addr)
{
  uint8_t mask = BIT_BYTE_MASK(nr);
  uint8_t *p = ((FAR uint8_t *)addr) + BIT_BYTE(nr);
  *p &= ~mask;
}

<<<<<<< HEAD
static inline int __test_bit(int nr, const volatile uint8_t *addr)
=======
static inline int __test_bit(int nr, FAR const volatile uint8_t *addr)
>>>>>>> 25bd3be1
{
  return 1 & (addr[BIT_BYTE(nr)] >> (nr & (BITS_PER_BYTE - 1)));
}

/****************************************************************************
 * Name: memlcd_worker
 *
 * Description:
 *   Toggle VCOM bit
 *
 * Input Parameters:
 *   arg  - Reference to the memlcd_dev_s structure
 *
 * Returned Value:
 *   None
 *
 ****************************************************************************/
#ifdef CONFIG_MEMLCD_EXTCOMIN_MODE_HW
static void memlcd_worker(FAR void *arg)
{
  FAR struct memlcd_dev_s *mlcd = arg;
  uint16_t cmd = (uint16_t)mlcd->vcom;

  TOGGLE_VCOM(mlcd);

  memlcd_select(mlcd->spi);

  up_udelay(2);

  SPI_SNDBLOCK(mlcd->spi, &cmd, 2);

  up_udelay(1);

  memlcd_deselect(mlcd->spi);

  work_queue(LPWORK, &mlcd->work, memlcd_worker, mlcd, MEMLCD_WORK_PERIOD);
}
#endif

/****************************************************************************
 * Name: memlcd_select
 *
 * Description:
 *   Select the SPI, locking and re-configuring if necessary
 *
 * Input Parameters:
 *   spi  - Reference to the SPI driver structure
 *
 * Returned Value:
 *   None
 *
 ****************************************************************************/

static void memlcd_select(FAR struct spi_dev_s *spi)
{
  int ret;

  /* Select memlcd (locking the SPI bus in case there are multiple
   * devices competing for the SPI bus
   */

  SPI_LOCK(spi, true);
  SPI_SELECT(spi, SPIDEV_DISPLAY(0), true);

  /* Now make sure that the SPI bus is configured for the memlcd (it
   * might have gotten configured for a different device while unlocked)
   */

  SPI_SETMODE(spi, MEMLCD_SPI_MODE);
  SPI_SETBITS(spi, MEMLCD_SPI_BITS);

  ret = SPI_HWFEATURES(spi, HWFEAT_LSBFIRST);
  if (ret < 0)
    {
      lcderr("ERROR: SPI_HWFEATURES failed to set bit order: %d\n", ret);
    }

#ifdef CONFIG_MEMLCD_SPI_FREQUENCY
  SPI_SETFREQUENCY(spi, CONFIG_MEMLCD_SPI_FREQUENCY);
#else
  SPI_SETFREQUENCY(spi, MEMLCD_SPI_FREQUENCY);
#endif
}

/****************************************************************************
 * Name: memlcd_deselect
 *
 * Description:
 *   De-select the SPI
 *
 * Input Parameters:
 *   spi  - Reference to the SPI driver structure
 *
 * Returned Value:
 *   None
 *
 ****************************************************************************/

static void memlcd_deselect(FAR struct spi_dev_s *spi)
{
  /* De-select memlcd and relinquish the spi bus. */

  SPI_SELECT(spi, SPIDEV_DISPLAY(0), false);
  SPI_LOCK(spi, false);
}

/****************************************************************************
 * Name:  memlcd_clear
 *
 * Description:
 *   This method can be used to clear the entire display.
 *
 * Input Parameters:
 *   mlcd   - Reference to private driver structure
 *
 ****************************************************************************/

static inline void memlcd_clear(FAR struct memlcd_dev_s *mlcd)
{
  uint16_t cmd = MEMLCD_CMD_VCOM | MEMLCD_CMD_ALL_CLEAR;

  lcdinfo("Clear display\n");
  memlcd_select(mlcd->spi);

  up_udelay(2);

  SPI_SNDBLOCK(mlcd->spi, &cmd, 2);

  up_udelay(1);

  memlcd_deselect(mlcd->spi);
}

/****************************************************************************
 * Name:  memlcd_extcominisr
 *
 * Description:
 *   This method enables/disables the polarity (VCOM) toggling behavior for
 *   the Memory LCD. Which is always used within setpower() call.
 *   Basically, the frequency shall be 1Hz~60Hz.
 *   If use hardware mode to toggle VCOM, we need to send specific command at
 *   a constant frequency to trigger the LCD internal hardware logic.
 *   While use software mode, we set up a timer to toggle EXTCOMIN connected
 *   IO, basically, it is a hardware timer to ensure a constant frequency.
 *
 * Input Parameters:
 *   mlcd   - Reference to private driver structure
 *
 * Assumptions:
 *   Board specific logic needs to be provided to support it.
 *
 ****************************************************************************/

static int memlcd_extcominisr(int irq, FAR void *context, void *arg)
{
  FAR struct memlcd_dev_s *mlcd = &g_memlcddev;
#ifndef CONFIG_MEMLCD_EXTCOMIN_MODE_HW
  mlcd->pol = !mlcd->pol;
  mlcd->priv->setpolarity(mlcd->pol);
#endif
  return OK;
}

/****************************************************************************
 * Name:  memlcd_putrun
 *
 * Description:
 *   This method can be used to write a partial raster line to the LCD.
 *
 * Input Parameters:
 *   dev     - The lcd device
 *   row     - Starting row to write to (range: 0 <= row < yres)
 *   col     - Starting column to write to (range: 0 <= col <= xres-npixels)
 *   buffer  - The buffer containing the run to be written to the LCD
 *   npixels - The number of pixels to write to the LCD
 *             (range: 0 < npixels <= xres-col)
 *
 ****************************************************************************/

static int memlcd_putrun(FAR struct lcd_dev_s *dev,
                         fb_coord_t row, fb_coord_t col,
                         FAR const uint8_t * buffer, size_t npixels)
{
  FAR struct memlcd_dev_s *mlcd = (FAR struct memlcd_dev_s *)dev;
  uint16_t cmd;
  uint8_t *p;
  uint8_t *pfb;
  uint8_t usrmask;
  int i;

  DEBUGASSERT(buffer);
  lcdinfo("row: %d col: %d npixels: %d\n", row, col, npixels);

#ifdef CONFIG_LCD_PACKEDMSFIRST
  usrmask = MS_BIT;
#else
  usrmask = LS_BIT;
#endif

  pfb = &mlcd->fb[row * MEMLCD_XSTRIDE];
  p = pfb + (col >> 3);
  for (i = 0; i < npixels; i++)
    {
      if ((*buffer & usrmask) != 0)
        {
          __set_bit(col % 8 + i, p);
        }
      else
        {
          __clear_bit(col % 8 + i, p);
        }

#ifdef CONFIG_MEMLCD_BYTE_PER_PIXEL
      buffer++;
#elif defined(CONFIG_LCD_PACKEDMSFIRST)
      if (usrmask == LS_BIT)
        {
          buffer++;
          usrmask = MS_BIT;
        }
      else
        {
          usrmask >>= 1;
        }
#else
      if (usrmask == MS_BIT)
        {
          buffer++;
          usrmask = LS_BIT;
        }
      else
        {
          usrmask <<= 1;
        }
#endif
    }

  /* Need to adjust start row by one because Memory LCD starts counting
   * lines from 1, while the display interface starts from 0.
   */

  row++;

  memlcd_select(mlcd->spi);

  up_udelay(2);

  cmd = MEMLCD_CMD_UPDATE | row << 8;
  SPI_SNDBLOCK(mlcd->spi, &cmd, 2);
  SPI_SNDBLOCK(mlcd->spi, pfb, MEMLCD_XRES / 8 + MEMLCD_CONTROL_BYTES);
  cmd = 0x0000;
  SPI_SNDBLOCK(mlcd->spi, &cmd, 2);

  up_udelay(1);

  memlcd_deselect(mlcd->spi);

  return OK;
}

/****************************************************************************
 * Name:  memlcd_getrun
 *
 * Description:
 *   This method can be used to read a partial raster line from the LCD.
 *
 *  dev     - The lcd device
 *  row     - Starting row to read from (range: 0 <= row < yres)
 *  col     - Starting column to read read (range: 0 <= col <= xres-npixels)
 *  buffer  - The buffer in which to return the run read from the LCD
 *  npixels - The number of pixels to read from the LCD
 *            (range: 0 < npixels <= xres-col)
 *
 ****************************************************************************/

static int memlcd_getrun(FAR struct lcd_dev_s *dev,
                         fb_coord_t row, fb_coord_t col,
                         FAR uint8_t * buffer, size_t npixels)
{
  FAR struct memlcd_dev_s *mlcd = (FAR struct memlcd_dev_s *)dev;
  uint8_t *p;
  uint8_t *pfb;
  uint8_t usrmask;
  int i;

  DEBUGASSERT(buffer);
  lcdinfo("row: %d col: %d npixels: %d\n", row, col, npixels);

#ifdef CONFIG_LCD_PACKEDMSFIRST
  usrmask = MS_BIT;
#else
  usrmask = LS_BIT;
#endif

  pfb = &mlcd->fb[row * MEMLCD_XSTRIDE];
  p = pfb + (col >> 3);
  for (i = 0; i < npixels; i++)
    {
      if (__test_bit(col % 8 + i, p))
        {
          *buffer |= usrmask;
        }
      else
        {
          *buffer &= ~usrmask;
        }

#ifdef CONFIG_MEMLCD_BYTE_PER_PIXEL
      buffer++;
#elif defined(CONFIG_LCD_PACKEDMSFIRST)
      if (usrmask == LS_BIT)
        {
          buffer++;
          usrmask = MS_BIT;
        }
      else
        {
          usrmask >>= 1;
        }
#else
      if (usrmask == MS_BIT)
        {
          buffer++;
          usrmask = LS_BIT;
        }
      else
        {
          usrmask <<= 1;
        }
#endif
    }

  return OK;
}

/****************************************************************************
 * Name:  memlcd_getvideoinfo
 *
 * Description:
 *   Get information about the LCD video controller configuration.
 *
 ****************************************************************************/

static int memlcd_getvideoinfo(FAR struct lcd_dev_s *dev,
                               FAR struct fb_videoinfo_s *vinfo)
{
  DEBUGASSERT(dev && vinfo);
  lcdinfo("fmt: %d xres: %d yres: %d nplanes: %d\n",
          g_videoinfo.fmt, g_videoinfo.xres, g_videoinfo.yres,
          g_videoinfo.nplanes);
  memcpy(vinfo, &g_videoinfo, sizeof(struct fb_videoinfo_s));
  return OK;
}

/****************************************************************************
 * Name:  memlcd_getplaneinfo
 *
 * Description:
 *   Get information about the configuration of each LCD color plane.
 *
 ****************************************************************************/

static int memlcd_getplaneinfo(FAR struct lcd_dev_s *dev,
                               unsigned int planeno,
                               FAR struct lcd_planeinfo_s *pinfo)
{
  DEBUGASSERT(pinfo && planeno == 0);
  lcdinfo("planeno: %d bpp: %d\n", planeno, g_planeinfo.bpp);
  memcpy(pinfo, &g_planeinfo, sizeof(struct lcd_planeinfo_s));
  pinfo->dev = dev;
  return OK;
}

/****************************************************************************
 * Name:  memlcd_getpower
 *
 * Description:
 *   Get the LCD panel power status (0: full off - CONFIG_LCD_MAXPOWER: full
 *   on.  On backlit LCDs, this setting may correspond to the backlight
 *   setting.
 *
 ****************************************************************************/

static int memlcd_getpower(FAR struct lcd_dev_s *dev)
{
  FAR struct memlcd_dev_s *mlcd = (FAR struct memlcd_dev_s *)dev;

  DEBUGASSERT(mlcd);
  lcdinfo("%d\n", mlcd->power);
  return mlcd->power;
}

/****************************************************************************
 * Name:  memlcd_setpower
 *
 * Description:
 *   Enable/disable LCD panel power (0: full off - CONFIG_LCD_MAXPOWER: full
 *   on).  On backlit LCDs, this setting may correspond to the backlight
 *   setting.
 *
 ****************************************************************************/

static int memlcd_setpower(FAR struct lcd_dev_s *dev, int power)
{
  struct memlcd_dev_s *mlcd = (struct memlcd_dev_s *)dev;

  DEBUGASSERT(mlcd && (unsigned)power <= CONFIG_LCD_MAXPOWER && mlcd->spi);
  lcdinfo("%d\n", power);
  mlcd->power = power;

  if (power > 0)
    {
      mlcd->priv->dispcontrol(1);
      memlcd_clear(mlcd);
    }
  else
    {
      mlcd->priv->dispcontrol(0);
    }

  return OK;
}

/****************************************************************************
 * Name:  memlcd_getcontrast
 *
 * Description:
 *   Get the current contrast setting (0-CONFIG_LCD_MAXCONTRAST).
 *
 ****************************************************************************/

static int memlcd_getcontrast(struct lcd_dev_s *dev)
{
  struct memlcd_dev_s *mlcd = (struct memlcd_dev_s *)dev;

  DEBUGASSERT(mlcd);
  lcdinfo("contrast: %d\n", mlcd->contrast);
  return mlcd->contrast;
}

/****************************************************************************
 * Name:  memlcd_setcontrast
 *
 * Description:
 *   Set LCD panel contrast (0-CONFIG_LCD_MAXCONTRAST).
 *
 ****************************************************************************/

static int memlcd_setcontrast(struct lcd_dev_s *dev, unsigned int contrast)
{
  struct memlcd_dev_s *mlcd = (struct memlcd_dev_s *)dev;

  DEBUGASSERT(mlcd);
  lcdinfo("contrast: %d\n", contrast);
  if (contrast > MEMLCD_MAXCONTRAST)
    {
      contrast = MEMLCD_MAXCONTRAST;
    }

  if (contrast < MEMLCD_MINCONTRAST)
    {
      contrast = MEMLCD_MINCONTRAST;
    }

  mlcd->contrast = contrast;
  mlcd->priv->setvcomfreq(contrast);
  return OK;
}

/****************************************************************************
 * Public Functions
 ****************************************************************************/

/****************************************************************************
 * Name:  memlcd_initialize
 *
 * Description:
 *   Initialize the Sharp Memory LCD hardware.  The initial state of the
 *   OLED is fully initialized, display memory cleared, and the OLED ready
 *   to use, but with the power setting at 0 (full off == sleep mode).
 *
 * Input Parameters:
 *
 *   spi - A reference to the SPI driver instance.
 *   priv - Board specific structure
 *   devno - A value in the range of 0 through CONFIG_MEMLCD_NINTERFACES-1.
 *     This allows support for multiple OLED devices.
 *
 * Returned Value:
 *
 *   On success, this function returns a reference to the LCD object for
 *   the specified LCD.  NULL is returned on any failure.
 *
 ****************************************************************************/

FAR struct lcd_dev_s *memlcd_initialize(FAR struct spi_dev_s *spi,
                                        FAR struct memlcd_priv_s *priv,
                                        unsigned int devno)
{
  FAR struct memlcd_dev_s *mlcd = &g_memlcddev;

  DEBUGASSERT(spi && priv && devno == 0);

  /* Register board specific functions */

  mlcd->priv = priv;
  mlcd->spi = spi;

#ifdef CONFIG_MEMLCD_EXTCOMIN_MODE_HW
  mlcd->vcom = MEMLCD_CMD_VCOM;
  work_queue(LPWORK, &mlcd->work, memlcd_worker, mlcd, MEMLCD_WORK_PERIOD);
#else
  mlcd->priv->attachirq(memlcd_extcominisr, mlcd);
#endif

  lcdinfo("done\n");
  return &mlcd->dev;
}<|MERGE_RESOLUTION|>--- conflicted
+++ resolved
@@ -258,11 +258,8 @@
   *p &= ~mask;
 }
 
-<<<<<<< HEAD
-static inline int __test_bit(int nr, const volatile uint8_t *addr)
-=======
+
 static inline int __test_bit(int nr, FAR const volatile uint8_t *addr)
->>>>>>> 25bd3be1
 {
   return 1 & (addr[BIT_BYTE(nr)] >> (nr & (BITS_PER_BYTE - 1)));
 }
