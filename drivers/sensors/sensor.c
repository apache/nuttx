--- conflicted
+++ resolved
@@ -99,11 +99,7 @@
 
 static const struct sensor_info g_sensor_info[] =
 {
-<<<<<<< HEAD
-  {1,                                 "custom"},
-=======
   {0,                                 NULL},
->>>>>>> 09778c38
   {sizeof(struct sensor_event_accel), "accel"},
   {sizeof(struct sensor_event_mag),   "mag"},
   {sizeof(struct sensor_event_gyro),  "gyro"},
