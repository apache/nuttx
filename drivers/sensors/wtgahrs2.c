--- conflicted
+++ resolved
@@ -95,17 +95,10 @@
  * Private Function Prototypes
  ****************************************************************************/
 
-<<<<<<< HEAD
-static int wtgahrs2_activate(FAR struct file *filep,
-                             FAR struct sensor_lowerhalf_s *lower, bool sw);
-static int wtgahrs2_set_interval(FAR struct file *filep,
-                                 FAR struct sensor_lowerhalf_s *lower,
-=======
 static int wtgahrs2_activate(FAR struct sensor_lowerhalf_s *lower,
                              FAR struct file *filep, bool sw);
 static int wtgahrs2_set_interval(FAR struct sensor_lowerhalf_s *lower,
                                  FAR struct file *filep,
->>>>>>> 9be737c8
                                  FAR unsigned long *interval);
 
 /****************************************************************************
@@ -161,13 +154,8 @@
   usleep(10000);
 }
 
-<<<<<<< HEAD
-static int wtgahrs2_activate(FAR struct file *filep,
-                             FAR struct sensor_lowerhalf_s *lower, bool sw)
-=======
 static int wtgahrs2_activate(FAR struct sensor_lowerhalf_s *lower,
                              FAR struct file *filep, bool sw)
->>>>>>> 9be737c8
 {
   FAR struct wtgahrs2_sensor_s *dev = (FAR struct wtgahrs2_sensor_s *)lower;
   dev->enable = sw;
@@ -175,13 +163,8 @@
   return 0;
 }
 
-<<<<<<< HEAD
-static int wtgahrs2_set_interval(FAR struct file *filep,
-                                 FAR struct sensor_lowerhalf_s *lower,
-=======
 static int wtgahrs2_set_interval(FAR struct sensor_lowerhalf_s *lower,
                                  FAR struct file *filep,
->>>>>>> 9be737c8
                                  FAR unsigned long *interval)
 {
   FAR struct wtgahrs2_sensor_s *dev = (FAR struct wtgahrs2_sensor_s *)lower;
