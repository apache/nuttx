--- conflicted
+++ resolved
@@ -46,17 +46,10 @@
 include libnxflat/Make.defs
 include libelf/Make.defs
 
-<<<<<<< HEAD
-AOBJS = $(BINFMT_ASRCS:.S=$(OBJEXT))
-COBJS = $(CSRCS:.c=$(OBJEXT))
-
-SRCS = $(BINFMT_ASRCS) $(CSRCS)
-=======
 AOBJS = $(ASRCS:.S=$(OBJEXT))
 COBJS = $(CSRCS:.c=$(OBJEXT))
 
 SRCS = $(ASRCS) $(CSRCS)
->>>>>>> 0342272e
 OBJS = $(AOBJS) $(COBJS)
 
 BIN = libbinfmt$(LIBEXT)
@@ -71,15 +64,9 @@
 	$(call COMPILE, $<, $@)
 
 $(BIN): $(OBJS)
-<<<<<<< HEAD
-	$(call ARCHIVE, $@, $^)
-
-makedepfile: $(CSRCS:.c=.ddc) $(BINFMT_ASRCS:.S=.dds)
-=======
 	$(call ARCHIVE, $@, $(OBJS))
 
 makedepfile: $(CSRCS:.c=.ddc) $(ASRCS:.S=.dds)
->>>>>>> 0342272e
 	$(call CATFILE, Make.dep, $^)
 	$(call DELFILE, $^)
 
