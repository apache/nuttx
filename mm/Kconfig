#
# For a description of the syntax of this configuration file,
# see the file kconfig-language.txt in the NuttX tools repository.
#

choice
	prompt "Build heap manager"
	default MM_DEFAULT_MANAGER

config MM_DEFAULT_MANAGER
	bool "Default heap manager"
	---help---
		NuttX original memory manager strategy.

config MM_TLSF_MANAGER
	bool "TLSF heap manager"
	---help---
<<<<<<< HEAD
		TLSF(http://www.gii.upv.es/tlsf/) memory manager strategy.
=======
		TLSF memory manager strategy.
>>>>>>> 1c84fc9c

config MM_CUSTOMIZE_MANAGER
	bool "Customized heap manager"
	---help---
		Customized memory manager policy. The build will fail
		if the MM heap module not defined by customer.

endchoice

config MM_KERNEL_HEAP
	bool "Kernel dedicated heap"
	default n if BUILD_FLAT
	default y if BUILD_PROTECTED || BUILD_KERNEL
	---help---
		Under Flat build, this option will enable a separate heap for the kernel.
		By separating the kernel and userspace heaps, the user is granted more
		control over the heaps placement within the memory hierarchy, which is
		specially useful for microcontrollers that provide External RAM.
		Besides segregating the kernel and userspace allocations, this feature
		does not prevent the userspace from accessing the kernel heap.

		As for Protected and Kernel builds, this feature partitions heap memory
		into two parts:
		(1) a protected, kernel-mode heap accessible only by the NuttX kernel,
		and (2) an unprotected user-mode heap for use by applications.
		If you are only interested in protecting the kernel from read access,
		then this option is not necessary. If you wish to secure the kernel data
		as well, then this option should be selected.

		The kernel heap size that is used is provided a a platform-specific
		up_allocate_kheap() interface.  This configuration setting is made
		available to that platform specific code.  However, the
		up_allocate_kheap() interface may chose to ignore this setting if it
		has a more appropriate heap allocation strategy.

config MM_KERNEL_HEAPSIZE
	int "Kernel heap size"
	default 8192
	depends on MM_KERNEL_HEAP
	---help---
		This is the size of the a protected, kernel-mode heap (in bytes).
		The remaining of available memory is given to the unprotected
		user-mode heap.  This value may need to be aligned to units of the
		size of the smallest memory protection region.

config MM_SMALL
	bool "Small memory model"
	default n
	depends on MM_DEFAULT_MANAGER
	---help---
		Each memory allocation has a small allocation overhead.  The size
		of that overhead is normally determined by the "width" of the
		address support by the MCU.  MCUs that support 16-bit addressability
		have smaller overhead than devices that support 32-bit addressability.
		However, there are many MCUs that support 32-bit addressability *but*
		have internal SRAM of size less than or equal to 64Kb.  In this case,
		MM_SMALL can be defined so that those MCUs will also benefit
		from the smaller, 16-bit-based allocation overhead.

		WARNING:  This selection will also change the alignment of allocated
		memory.  For example, on ARM memory will have 8-byte alignment by
		default.  If MM_SMALL is selected, then allocated memory will have
		only 4-byte alignment.  This may be important on some platforms where
		64-bit data is in allocated structures and 8-byte alignment is required.

config MM_REGIONS
	int "Number of memory regions"
	default 1
	---help---
		If the architecture includes multiple, non-contiguous regions of
		memory to allocate from, this specifies the number of memory regions
		that the memory manager must handle and enables the API
		mm_addregion(heap, start, end);

config ARCH_HAVE_HEAP2
	bool
	default n

if ARCH_HAVE_HEAP2

config HEAP2_BASE
	hex "Start address of second user heap region"
	default 0x00000000
	---help---
		The base address of the second heap region.

config HEAP2_SIZE
	int "Size of the second user heap region"
	default 0
	---help---
		The size of the second heap region.

endif # ARCH_HAVE_HEAP2

config GRAN
	bool "Enable Granule Allocator"
	default n
	---help---
		Enable granule allocator support.  Allocations will be aligned to the
		granule size; allocations will be in units of the granule size.
		Larger granules will give better performance and less overhead but
		more losses of memory due to alignment and quantization waste.

		NOTE: The current implementation also restricts the maximum
		allocation size to 32 granules.  That restriction could be
		eliminated with some additional coding effort.

config GRAN_INTR
	bool "Interrupt level support"
	default n
	depends on GRAN
	---help---
		Normally mutual exclusive access to granule allocator data is assured
		using a semaphore.  If this option is set then, instead, mutual
		exclusion logic will disable interrupts.  While this options is more
		invasive to system performance, it will also support use of the granule
		allocator from interrupt level logic.

config DEBUG_GRAN
	bool "Granule Allocator Debug"
	default n
	depends on GRAN && DEBUG_FEATURES
	---help---
		Just like DEBUG_MM, but only generates output from the gran
		allocation logic.

config MM_PGALLOC
	bool "Enable Page Allocator"
	default n
	depends on ARCH_USE_MMU
	select GRAN
	---help---
		Enable support for a MMU physical page allocator based on the
		granule allocator.

if MM_PGALLOC

config MM_PGSIZE
	int "Page Size"
	default 4096
	---help---
		The MMU page size.  Must be one of {1024, 2048, 4096, 8192, or
		16384}.  This is easily extensible, but only those values are
		currently support.

config DEBUG_PGALLOC
	bool "Page Allocator Debug"
	default n
	depends on DEBUG_FEATURES
	---help---
		Just like DEBUG_MM, but only generates output from the page
		allocation logic.

endif # MM_PGALLOC

config MM_SHM
	bool "Shared memory support"
	default n
	depends on MM_PGALLOC && BUILD_KERNEL
	select ARCH_VMA_MAPPING
	---help---
		Build in support for the shared memory interfaces shmget(), shmat(),
		shmctl(), and shmdt().

config MM_HEAP_MEMPOOL_THRESHOLD
	int "The size of threshold to avoid using multiple mempool in heap"
	default 0
	---help---
		If the size of the memory requested by the user is less
		than the threshold, the memory will be requested from the
		multiple mempool by default.

config MM_HEAP_MEMPOOL_EXPAND
	int "The expand size for each mempool in multiple mempool"
	default 4096
	depends on MM_HEAP_MEMPOOL_THRESHOLD != 0
	---help---
		This size describes the size of each expansion of each memory
		pool with insufficient memory in the multi-level memory pool.

config MM_HEAP_MEMPOOL_DICTIONARY_EXPAND
	int "The expand size for multiple mempool's dictonary"
	default MM_HEAP_MEMPOOL_EXPAND
	depends on MM_HEAP_MEMPOOL_THRESHOLD != 0
	---help---
		This size describes the multiple mempool dictonary expend.

config FS_PROCFS_EXCLUDE_MEMPOOL
	bool "Exclude mempool"
	default DEFAULT_SMALL
	depends on FS_PROCFS

config MM_KASAN
	bool "Kernel Address Sanitizer"
	default n
	---help---
		KASan is a fast compiler-based tool for detecting memory
		bugs in native code. After turn on this option, Please
		add -fsanitize=kernel-address to CFLAGS/CXXFLAGS too.

config MM_KASAN_ALL
	bool "Enable KASan for the entire image"
	depends on MM_KASAN
	default y
	---help---
		This option activates address sanitizer for the entire image.
		If you don't enable this option, you have to explicitly specify
		"-fsanitize=kernel-address" for the files/directories you want
		to check. Enabling this option will get image size increased
		and performance decreased significantly.

config MM_UBSAN
	bool "Undefined Behavior Sanitizer"
	default n
	---help---
		UBSan is a fast undefined behavior detector. UBSan modifies
		the program at compile-time to catch various kinds of
		undefined behavior during program execution

config MM_UBSAN_ALL
	bool "Enable UBSan for the entire image"
	depends on MM_UBSAN
	default y
	---help---
		This option activates UBSan instrumentation for the
		entire image. If you don't enable this option, you have to
		explicitly specify "-fsanitize=undefined" for
		the files/directories you want to check. Enabling this option
		will get image size increased and performance decreased
		significantly.

config MM_UBSAN_OPTION
	string "UBSan options"
	depends on MM_UBSAN
	default "-fsanitize=undefined"
	---help---
		This option activates specified UBSan instrumentation. Please
		refer to https://clang.llvm.org/docs/UndefinedBehaviorSanitizer.html
		for available options.

config MM_UBSAN_TRAP_ON_ERROR
	bool "Enable UBSan trap on error to crash immediately"
	depends on MM_UBSAN
	default n
	---help---
		The undefined instruction trap should cause your program to crash,
		save the code space significantly.

config MM_FILL_ALLOCATIONS
	bool "Fill allocations with debug value"
	default n
	---help---
		Fill all malloc() allocations with 0xAA. This helps
		detecting uninitialized variable errors.

config MM_BACKTRACE
	int "The depth of backtrace"
	default -1
	---help---
		Config the depth of backtrace in memory block by specified this
		config: disable backtrace by -1, only record pid info by zero and
		enable record backtrace info by 8(fixed depth).

config MM_BACKTRACE_DEFAULT
	bool "Enable the backtrace record by default"
	default n
	depends on MM_BACKTRACE > 0

config MM_DUMP_ON_FAILURE
	bool "Dump heap info on allocation failure"
	default n
	depends on DEBUG_MM

config MM_PANIC_ON_FAILURE
	bool "Panic on allocation failure"
	default n
	depends on DEBUG_MM

source "mm/iob/Kconfig"<|MERGE_RESOLUTION|>--- conflicted
+++ resolved
@@ -15,11 +15,7 @@
 config MM_TLSF_MANAGER
 	bool "TLSF heap manager"
 	---help---
-<<<<<<< HEAD
-		TLSF(http://www.gii.upv.es/tlsf/) memory manager strategy.
-=======
 		TLSF memory manager strategy.
->>>>>>> 1c84fc9c
 
 config MM_CUSTOMIZE_MANAGER
 	bool "Customized heap manager"
