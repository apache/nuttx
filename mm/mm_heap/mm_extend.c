/****************************************************************************
 * mm/mm_heap/mm_extend.c
 *
 * Licensed to the Apache Software Foundation (ASF) under one or more
 * contributor license agreements.  See the NOTICE file distributed with
 * this work for additional information regarding copyright ownership.  The
 * ASF licenses this file to you under the Apache License, Version 2.0 (the
 * "License"); you may not use this file except in compliance with the
 * License.  You may obtain a copy of the License at
 *
 *   http://www.apache.org/licenses/LICENSE-2.0
 *
 * Unless required by applicable law or agreed to in writing, software
 * distributed under the License is distributed on an "AS IS" BASIS, WITHOUT
 * WARRANTIES OR CONDITIONS OF ANY KIND, either express or implied.  See the
 * License for the specific language governing permissions and limitations
 * under the License.
 *
 ****************************************************************************/

/****************************************************************************
 * Included Files
 ****************************************************************************/

#include <nuttx/config.h>

#include <assert.h>

#include <nuttx/mm/mm.h>

#include "mm_heap/mm.h"

/****************************************************************************
 * Pre-processor Definitions
 ****************************************************************************/

#define MIN_EXTEND (2 * SIZEOF_MM_ALLOCNODE)

/****************************************************************************
 * Public Functions
 ****************************************************************************/

/****************************************************************************
 * Name: mm_extend
 *
 * Description:
 *   Extend a heap region by add a block of (virtually) contiguous memory
 *   to the end of the heap.
 *
 ****************************************************************************/

void mm_extend(FAR struct mm_heap_s *heap, FAR void *mem, size_t size,
               int region)
{
  FAR struct mm_allocnode_s *oldnode;
  FAR struct mm_allocnode_s *newnode;
  uintptr_t blockstart;
  uintptr_t blockend;

  /* Make sure that we were passed valid parameters */

  DEBUGASSERT(heap && mem);
#if CONFIG_MM_REGIONS > 1
  DEBUGASSERT(size >= MIN_EXTEND && region >= 0 &&
              region < heap->mm_nregions);
#else
  DEBUGASSERT(size >= MIN_EXTEND && region == 0);
#endif

  /* Make sure that the memory region are properly aligned */

  blockstart = (uintptr_t)mem;
  blockend   = blockstart + size;

  DEBUGASSERT(MM_ALIGN_UP(blockstart) == blockstart);
  DEBUGASSERT(MM_ALIGN_DOWN(blockend) == blockend);

  /* Take the memory manager mutex */

  DEBUGVERIFY(mm_lock(heap));

  /* Get the terminal node in the old heap.  The block to extend must
   * immediately follow this node.
   */

  oldnode = heap->mm_heapend[region];
  DEBUGASSERT((uintptr_t)oldnode + SIZEOF_MM_ALLOCNODE == blockstart);

  /* The size of the old node now extends to the new terminal node.
   * This is the old size (SIZEOF_MM_ALLOCNODE) plus the size of
   * the block (size) minus the size of the new terminal node
   * (SIZEOF_MM_ALLOCNODE) or simply:
   */

  oldnode->size = size;

  /* The old node should already be marked as allocated */

  DEBUGASSERT((oldnode->preceding & MM_ALLOC_BIT) != 0);

  /* Get and initialize the new terminal node in the heap */

  newnode            = (FAR struct mm_allocnode_s *)
                       (blockend - SIZEOF_MM_ALLOCNODE);
  newnode->size      = SIZEOF_MM_ALLOCNODE;
  newnode->preceding = oldnode->size | MM_ALLOC_BIT;

  heap->mm_heapend[region] = newnode;
<<<<<<< HEAD
=======

  /* Finally, increase the total heap size accordingly */

  heap->mm_heapsize += size;
>>>>>>> 1c84fc9c
  mm_unlock(heap);

  /* Finally "free" the new block of memory where the old terminal node was
   * located.
   */

  mm_free(heap, mem);
}<|MERGE_RESOLUTION|>--- conflicted
+++ resolved
@@ -106,13 +106,10 @@
   newnode->preceding = oldnode->size | MM_ALLOC_BIT;
 
   heap->mm_heapend[region] = newnode;
-<<<<<<< HEAD
-=======
 
   /* Finally, increase the total heap size accordingly */
 
   heap->mm_heapsize += size;
->>>>>>> 1c84fc9c
   mm_unlock(heap);
 
   /* Finally "free" the new block of memory where the old terminal node was
