/****************************************************************************
 * mm/mm_heap/mm_memalign.c
 *
<<<<<<< HEAD
 *   Copyright (C) 2007, 2009, 2011, 2013-2014 Gregory Nutt.
 *   All rights reserved.
 *   Author: Gregory Nutt <gnutt@nuttx.org>
=======
 * Licensed to the Apache Software Foundation (ASF) under one or more
 * contributor license agreements.  See the NOTICE file distributed with
 * this work for additional information regarding copyright ownership.  The
 * ASF licenses this file to you under the Apache License, Version 2.0 (the
 * "License"); you may not use this file except in compliance with the
 * License.  You may obtain a copy of the License at
>>>>>>> 1bded73f
 *
 *   http://www.apache.org/licenses/LICENSE-2.0
 *
 * Unless required by applicable law or agreed to in writing, software
 * distributed under the License is distributed on an "AS IS" BASIS, WITHOUT
 * WARRANTIES OR CONDITIONS OF ANY KIND, either express or implied.  See the
 * License for the specific language governing permissions and limitations
 * under the License.
 *
 ****************************************************************************/

/****************************************************************************
 * Included Files
 ****************************************************************************/

#include <nuttx/config.h>

#include <assert.h>

#include <nuttx/mm/mm.h>

#include "mm_heap/mm.h"

/****************************************************************************
 * Public Functions
 ****************************************************************************/

/****************************************************************************
 * Name: mm_memalign
 *
 * Description:
 *   memalign requests more than enough space from malloc, finds a region
 *   within that chunk that meets the alignment request and then frees any
 *   leading or trailing space.
 *
 *   The alignment argument must be a power of two.  8-byte alignment is
 *   guaranteed by normal malloc calls.
 *
 ****************************************************************************/

FAR void *mm_memalign(FAR struct mm_heap_s *heap, size_t alignment,
                      size_t size)
{
  FAR struct mm_allocnode_s *node;
  size_t rawchunk;
  size_t alignedchunk;
  size_t mask = (size_t)(alignment - 1);
  size_t allocsize;
  size_t newsize;

  /* Make sure that alignment is less than half max size_t */

  if (alignment >= (SIZE_MAX / 2))
    {
      return NULL;
    }

  /* Make sure that alignment is a power of 2 */

  if ((alignment & -alignment) != alignment)
    {
      return NULL;
    }

  /* If this requested alinement's less than or equal to the natural
<<<<<<< HEAD
   * alignment of malloc,then just let malloc do the work.
=======
   * alignment of malloc, then just let malloc do the work.
>>>>>>> 1bded73f
   */

  if (alignment <= MM_MIN_CHUNK)
    {
      return mm_malloc(heap, size);
    }

  /* Adjust the size to account for (1) the size of the allocated node, (2)
   * to make sure that it is an even multiple of our granule size, and to
   * include the alignment amount.
   *
   * Notice that we increase the allocation size by twice the requested
   * alignment.  We do this so that there will be at least two valid
   * alignment points within the allocated memory.
   *
   * NOTE:  These are sizes given to malloc and not chunk sizes. They do
   * not include SIZEOF_MM_ALLOCNODE.
   */

  newsize  = MM_ALIGN_UP(size);   /* Make multiples of our granule size */

  allocsize = newsize + 2 * alignment; /* Add double full alignment size */

  if ((newsize < size) || (allocsize < newsize))
    {
      /* Integer overflow */

      return NULL;
    }

  /* Then malloc that size */

  rawchunk = (size_t)mm_malloc(heap, allocsize);
  if (rawchunk == 0)
    {
      return NULL;
    }

  /* We need to hold the MM semaphore while we muck with the chunks and
   * nodelist.
   */

  mm_takesemaphore(heap);

  /* Get the node associated with the allocation and the next node after
   * the allocation.
   */

  node = (FAR struct mm_allocnode_s *)(rawchunk - SIZEOF_MM_ALLOCNODE);

  /* Find the aligned subregion */

  alignedchunk = (rawchunk + mask) & ~mask;

  /* Check if there is free space at the beginning of the aligned chunk */

  if (alignedchunk != rawchunk)
    {
      FAR struct mm_allocnode_s *newnode;
      FAR struct mm_allocnode_s *next;
      size_t precedingsize;

      /* Get the node the next node after the allocation. */

      next = (FAR struct mm_allocnode_s *)((FAR char *)node + node->size);

      /* Make sure that there is space to convert the preceding
<<<<<<< HEAD
       * mm_allocnode_s into an mm_freenode_s.
       * I think that this should always be true
=======
       * mm_allocnode_s into an mm_freenode_s.  I think that this should
       * always be true
>>>>>>> 1bded73f
       */

      DEBUGASSERT(alignedchunk >= rawchunk + 8);

      newnode = (FAR struct mm_allocnode_s *)
        (alignedchunk - SIZEOF_MM_ALLOCNODE);

      /* Preceding size is full size of the new 'node,' including
       * SIZEOF_MM_ALLOCNODE
       */

      precedingsize = (size_t)newnode - (size_t)node;

      /* If we were unlucky, then the alignedchunk can lie in such a position
       * that precedingsize < SIZEOF_NODE_FREENODE.  We can't let that happen
       * because we are going to cast 'node' to struct mm_freenode_s below.
       * This is why we allocated memory large enough to support two
       * alignment points.  In this case, we will simply use the second
       * alignment point.
       */

      if (precedingsize < SIZEOF_MM_FREENODE)
        {
          alignedchunk += alignment;
          newnode       = (FAR struct mm_allocnode_s *)
                          (alignedchunk - SIZEOF_MM_ALLOCNODE);
          precedingsize = (size_t)newnode - (size_t)node;
        }

      /* Set up the size of the new node */

      newnode->size = (size_t)next - (size_t)newnode;
      newnode->preceding = precedingsize | MM_ALLOC_BIT;

      /* Reduce the size of the original chunk and mark it not allocated, */

      node->size = precedingsize;
      node->preceding &= ~MM_ALLOC_BIT;

      /* Fix the preceding size of the next node */

      next->preceding = newnode->size | (next->preceding & MM_ALLOC_BIT);

      /* Convert the newnode chunk size back into malloc-compatible size by
       * subtracting the header size SIZEOF_MM_ALLOCNODE.
       */

      allocsize = newnode->size - SIZEOF_MM_ALLOCNODE;

      /* Add the original, newly freed node to the free nodelist */

      mm_addfreechunk(heap, (FAR struct mm_freenode_s *)node);

      /* Replace the original node with the newlay realloaced,
       * aligned node
       */

      node = newnode;
    }

  /* Check if there is free space at the end of the aligned chunk. Convert
   * malloc-compatible chunk size to include SIZEOF_MM_ALLOCNODE as needed
   * for mm_shrinkchunk.
   */

  size = MM_ALIGN_UP(size + SIZEOF_MM_ALLOCNODE);

  if (allocsize > size)
    {
      /* Shrink the chunk by that much -- remember, mm_shrinkchunk wants
       * internal chunk sizes that include SIZEOF_MM_ALLOCNODE.
       */

      mm_shrinkchunk(heap, node, size);
    }

  mm_givesemaphore(heap);
  return (FAR void *)alignedchunk;
}<|MERGE_RESOLUTION|>--- conflicted
+++ resolved
@@ -1,18 +1,12 @@
 /****************************************************************************
  * mm/mm_heap/mm_memalign.c
  *
-<<<<<<< HEAD
- *   Copyright (C) 2007, 2009, 2011, 2013-2014 Gregory Nutt.
- *   All rights reserved.
- *   Author: Gregory Nutt <gnutt@nuttx.org>
-=======
  * Licensed to the Apache Software Foundation (ASF) under one or more
  * contributor license agreements.  See the NOTICE file distributed with
  * this work for additional information regarding copyright ownership.  The
  * ASF licenses this file to you under the Apache License, Version 2.0 (the
  * "License"); you may not use this file except in compliance with the
  * License.  You may obtain a copy of the License at
->>>>>>> 1bded73f
  *
  *   http://www.apache.org/licenses/LICENSE-2.0
  *
@@ -78,11 +72,7 @@
     }
 
   /* If this requested alinement's less than or equal to the natural
-<<<<<<< HEAD
-   * alignment of malloc,then just let malloc do the work.
-=======
    * alignment of malloc, then just let malloc do the work.
->>>>>>> 1bded73f
    */
 
   if (alignment <= MM_MIN_CHUNK)
@@ -150,13 +140,8 @@
       next = (FAR struct mm_allocnode_s *)((FAR char *)node + node->size);
 
       /* Make sure that there is space to convert the preceding
-<<<<<<< HEAD
-       * mm_allocnode_s into an mm_freenode_s.
-       * I think that this should always be true
-=======
        * mm_allocnode_s into an mm_freenode_s.  I think that this should
        * always be true
->>>>>>> 1bded73f
        */
 
       DEBUGASSERT(alignedchunk >= rawchunk + 8);
