/****************************************************************************
 * mm/mm_heap/mm_memalign.c
 *
 * Licensed to the Apache Software Foundation (ASF) under one or more
 * contributor license agreements.  See the NOTICE file distributed with
 * this work for additional information regarding copyright ownership.  The
 * ASF licenses this file to you under the Apache License, Version 2.0 (the
 * "License"); you may not use this file except in compliance with the
 * License.  You may obtain a copy of the License at
 *
 *   http://www.apache.org/licenses/LICENSE-2.0
 *
 * Unless required by applicable law or agreed to in writing, software
 * distributed under the License is distributed on an "AS IS" BASIS, WITHOUT
 * WARRANTIES OR CONDITIONS OF ANY KIND, either express or implied.  See the
 * License for the specific language governing permissions and limitations
 * under the License.
 *
 ****************************************************************************/

/****************************************************************************
 * Included Files
 ****************************************************************************/

#include <nuttx/config.h>

#include <assert.h>

#include <nuttx/mm/mm.h>

#include "mm_heap/mm.h"
#include "kasan/kasan.h"

/****************************************************************************
 * Public Functions
 ****************************************************************************/

/****************************************************************************
 * Name: mm_memalign
 *
 * Description:
 *   memalign requests more than enough space from malloc, finds a region
 *   within that chunk that meets the alignment request and then frees any
 *   leading or trailing space.
 *
 *   The alignment argument must be a power of two.  8-byte alignment is
 *   guaranteed by normal malloc calls.
 *
 ****************************************************************************/

FAR void *mm_memalign(FAR struct mm_heap_s *heap, size_t alignment,
                      size_t size)
{
  FAR struct mm_allocnode_s *node;
  size_t rawchunk;
  size_t alignedchunk;
  size_t mask = (size_t)(alignment - 1);
  size_t allocsize;
  size_t newsize;

  /* Make sure that alignment is less than half max size_t */

  if (alignment >= (SIZE_MAX / 2))
    {
      return NULL;
    }

  /* Make sure that alignment is a power of 2 */

  if ((alignment & -alignment) != alignment)
    {
      return NULL;
    }

  /* If this requested alinement's less than or equal to the natural
   * alignment of malloc, then just let malloc do the work.
   */

  if (alignment <= MM_MIN_CHUNK)
    {
      return mm_malloc(heap, size);
    }

  /* Adjust the size to account for (1) the size of the allocated node, (2)
   * to make sure that it is an even multiple of our granule size, and to
   * include the alignment amount.
   *
   * Notice that we increase the allocation size by twice the requested
   * alignment.  We do this so that there will be at least two valid
   * alignment points within the allocated memory.
   *
   * NOTE:  These are sizes given to malloc and not chunk sizes. They do
   * not include SIZEOF_MM_ALLOCNODE.
   */

  newsize  = MM_ALIGN_UP(size);   /* Make multiples of our granule size */

  allocsize = newsize + 2 * alignment; /* Add double full alignment size */

  if ((newsize < size) || (allocsize < newsize))
    {
      /* Integer overflow */

      return NULL;
    }

  /* Then malloc that size */

  rawchunk = (size_t)mm_malloc(heap, allocsize);
  if (rawchunk == 0)
    {
      return NULL;
    }

  kasan_poison((FAR void *)rawchunk, mm_malloc_size((FAR void *)rawchunk));

  /* We need to hold the MM semaphore while we muck with the chunks and
   * nodelist.
   */

  DEBUGVERIFY(mm_takesemaphore(heap));

  /* Get the node associated with the allocation and the next node after
   * the allocation.
   */

  node = (FAR struct mm_allocnode_s *)(rawchunk - SIZEOF_MM_ALLOCNODE);

  /* Find the aligned subregion */

  alignedchunk = (rawchunk + mask) & ~mask;

  /* Check if there is free space at the beginning of the aligned chunk */

  if (alignedchunk != rawchunk)
    {
      FAR struct mm_allocnode_s *newnode;
      FAR struct mm_allocnode_s *next;
      size_t precedingsize;

      /* Get the node the next node after the allocation. */

      next = (FAR struct mm_allocnode_s *)((FAR char *)node + node->size);

      /* Make sure that there is space to convert the preceding
       * mm_allocnode_s into an mm_freenode_s.  I think that this should
       * always be true
       */

      DEBUGASSERT(alignedchunk >= rawchunk + 8);

      newnode = (FAR struct mm_allocnode_s *)
        (alignedchunk - SIZEOF_MM_ALLOCNODE);

      /* Preceding size is full size of the new 'node,' including
       * SIZEOF_MM_ALLOCNODE
       */

      precedingsize = (size_t)newnode - (size_t)node;

      /* If we were unlucky, then the alignedchunk can lie in such a position
       * that precedingsize < SIZEOF_NODE_FREENODE.  We can't let that happen
       * because we are going to cast 'node' to struct mm_freenode_s below.
       * This is why we allocated memory large enough to support two
       * alignment points.  In this case, we will simply use the second
       * alignment point.
       */

      if (precedingsize < SIZEOF_MM_FREENODE)
        {
          alignedchunk += alignment;
          newnode       = (FAR struct mm_allocnode_s *)
                          (alignedchunk - SIZEOF_MM_ALLOCNODE);
          precedingsize = (size_t)newnode - (size_t)node;
        }

      /* Set up the size of the new node */

      newnode->size = (size_t)next - (size_t)newnode;
      newnode->preceding = precedingsize | MM_ALLOC_BIT;
<<<<<<< HEAD
      MM_ADD_BACKTRACE(heap, newnode);
=======
>>>>>>> 9be737c8

      /* Reduce the size of the original chunk and mark it not allocated, */

      node->size = precedingsize;
      node->preceding &= ~MM_ALLOC_BIT;

      /* Fix the preceding size of the next node */

      next->preceding = newnode->size | (next->preceding & MM_ALLOC_BIT);

      /* Convert the newnode chunk size back into malloc-compatible size by
       * subtracting the header size SIZEOF_MM_ALLOCNODE.
       */

      allocsize = newnode->size - SIZEOF_MM_ALLOCNODE;

      /* Add the original, newly freed node to the free nodelist */

      mm_addfreechunk(heap, (FAR struct mm_freenode_s *)node);

      /* Replace the original node with the newlay realloaced,
       * aligned node
       */

      node = newnode;
    }

  /* Check if there is free space at the end of the aligned chunk. Convert
   * malloc-compatible chunk size to include SIZEOF_MM_ALLOCNODE as needed
   * for mm_shrinkchunk.
   */

  size = MM_ALIGN_UP(size + SIZEOF_MM_ALLOCNODE);

  if (allocsize > size)
    {
      /* Shrink the chunk by that much -- remember, mm_shrinkchunk wants
       * internal chunk sizes that include SIZEOF_MM_ALLOCNODE.
       */

      mm_shrinkchunk(heap, node, size);
    }

  mm_givesemaphore(heap);

  MM_ADD_BACKTRACE(heap, node);

  kasan_unpoison((FAR void *)alignedchunk,
                 mm_malloc_size((FAR void *)alignedchunk));

  return (FAR void *)alignedchunk;
}<|MERGE_RESOLUTION|>--- conflicted
+++ resolved
@@ -178,10 +178,6 @@
 
       newnode->size = (size_t)next - (size_t)newnode;
       newnode->preceding = precedingsize | MM_ALLOC_BIT;
-<<<<<<< HEAD
-      MM_ADD_BACKTRACE(heap, newnode);
-=======
->>>>>>> 9be737c8
 
       /* Reduce the size of the original chunk and mark it not allocated, */
 
