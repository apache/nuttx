--- conflicted
+++ resolved
@@ -92,11 +92,7 @@
   if (mm_lock(heap) < 0)
     {
       /* Meet -ESRCH return, which means we are in situations
-<<<<<<< HEAD
-       * during context switching(See mm_lock() & getpid()).
-=======
        * during context switching(See mm_lock() & gettid()).
->>>>>>> 1c84fc9c
        * Then add to the delay list.
        */
 
