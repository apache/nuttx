/****************************************************************************
 * mm/mm_heap/mm.h
 *
 * Licensed to the Apache Software Foundation (ASF) under one or more
 * contributor license agreements.  See the NOTICE file distributed with
 * this work for additional information regarding copyright ownership.  The
 * ASF licenses this file to you under the Apache License, Version 2.0 (the
 * "License"); you may not use this file except in compliance with the
 * License.  You may obtain a copy of the License at
 *
 *   http://www.apache.org/licenses/LICENSE-2.0
 *
 * Unless required by applicable law or agreed to in writing, software
 * distributed under the License is distributed on an "AS IS" BASIS, WITHOUT
 * WARRANTIES OR CONDITIONS OF ANY KIND, either express or implied.  See the
 * License for the specific language governing permissions and limitations
 * under the License.
 *
 ****************************************************************************/

#ifndef __MM_MM_HEAP_MM_H
#define __MM_MM_HEAP_MM_H

/****************************************************************************
 * Included Files
 ****************************************************************************/

#include <nuttx/config.h>

#include <nuttx/fs/procfs.h>

#include <assert.h>
#include <execinfo.h>
#include <sys/types.h>
#include <stdbool.h>
#include <string.h>
#include <semaphore.h>
#include <unistd.h>

/****************************************************************************
 * Pre-processor Definitions
 ****************************************************************************/

/* Configuration ************************************************************/

/* Chunk Header Definitions *************************************************/

/* These definitions define the characteristics of the allocator:
 *
 * MM_MIN_SHIFT is used to define MM_MIN_CHUNK.
 * MM_MIN_CHUNK - is the smallest physical chunk that can be allocated.
 *   It must be at least as large as sizeof(struct mm_freenode_s). Larger
 *   values may improve performance slightly, but will waste memory due to
 *   quantization losses.
 *
 * MM_MAX_SHIFT is used to define MM_MAX_CHUNK
 * MM_MAX_CHUNK is the largest, contiguous chunk of memory that can be
 *   allocated.  It can range from 16-bytes to 4Gb.  Larger values of
 *   MM_MAX_SHIFT can cause larger data structure sizes and, perhaps,
 *   minor performance losses.
 */

#if defined(CONFIG_MM_SMALL) && UINTPTR_MAX <= UINT32_MAX
/* Two byte offsets; Pointers may be 2 or 4 bytes;
 * sizeof(struct mm_freenode_s) is 8 or 12 bytes.
 * REVISIT: We could do better on machines with 16-bit addressing.
 */

#  define MM_MIN_SHIFT_   ( 4)  /* 16 bytes */
#  define MM_MAX_SHIFT    (15)  /* 32 Kb */

#elif defined(CONFIG_HAVE_LONG_LONG)
/* Four byte offsets; Pointers may be 4 or 8 bytes
 * sizeof(struct mm_freenode_s) is 16 or 24 bytes.
 */

#  if UINTPTR_MAX <= UINT32_MAX
#    define MM_MIN_SHIFT_ ( 4)  /* 16 bytes */
#  elif UINTPTR_MAX <= UINT64_MAX
#    define MM_MIN_SHIFT_ ( 5)  /* 32 bytes */
#  endif
#  define MM_MAX_SHIFT    (22)  /*  4 Mb */

#else
/* Four byte offsets; Pointers must be 4 bytes.
 * sizeof(struct mm_freenode_s) is 16 bytes.
 */

#  define MM_MIN_SHIFT_   ( 4)  /* 16 bytes */
#  define MM_MAX_SHIFT    (22)  /*  4 Mb */
#endif

<<<<<<< HEAD
#ifdef CONFIG_DEBUG_MM
#  define MM_MIN_SHIFT       (MM_MIN_SHIFT_ + 2)
#  define MM_BACKTRACE_DEPTH 8
=======
#if CONFIG_MM_BACKTRACE == 0
#  define MM_MIN_SHIFT    (MM_MIN_SHIFT_ + 1)
>>>>>>> 9be737c8
#  define MM_ADD_BACKTRACE(heap, ptr) \
     do \
       { \
         FAR struct mm_allocnode_s *tmp = (FAR struct mm_allocnode_s *)(ptr); \
         tmp->pid = getpid(); \
<<<<<<< HEAD
         if (heap->mm_procfs.backtrace) \
           { \
             memset(tmp->backtrace, 0, sizeof(tmp->backtrace)); \
             backtrace(tmp->backtrace, MM_BACKTRACE_DEPTH); \
=======
       } \
     while (0)
#elif CONFIG_MM_BACKTRACE > 0
#  define MM_MIN_SHIFT    (MM_MIN_SHIFT_ + 2)
#  define MM_ADD_BACKTRACE(heap, ptr) \
     do \
       { \
         FAR struct mm_allocnode_s *tmp = (FAR struct mm_allocnode_s *)(ptr); \
         kasan_unpoison(tmp, SIZEOF_MM_ALLOCNODE); \
         tmp->pid = getpid(); \
         if ((heap)->mm_procfs.backtrace) \
           { \
             memset(tmp->backtrace, 0, sizeof(tmp->backtrace)); \
             backtrace(tmp->backtrace, CONFIG_MM_BACKTRACE); \
>>>>>>> 9be737c8
           } \
         else \
           { \
             tmp->backtrace[0] = 0; \
           } \
<<<<<<< HEAD
=======
         kasan_poison(tmp, SIZEOF_MM_ALLOCNODE); \
>>>>>>> 9be737c8
       } \
     while (0)
#else
#  define MM_ADD_BACKTRACE(heap, ptr)
#  define MM_MIN_SHIFT MM_MIN_SHIFT_
#endif

/* All other definitions derive from these two */

#define MM_MIN_CHUNK     (1 << MM_MIN_SHIFT)
#define MM_MAX_CHUNK     (1 << MM_MAX_SHIFT)
#define MM_NNODES        (MM_MAX_SHIFT - MM_MIN_SHIFT + 1)

#define MM_GRAN_MASK     (MM_MIN_CHUNK - 1)
#define MM_ALIGN_UP(a)   (((a) + MM_GRAN_MASK) & ~MM_GRAN_MASK)
#define MM_ALIGN_DOWN(a) ((a) & ~MM_GRAN_MASK)

/* An allocated chunk is distinguished from a free chunk by bit 0
 * of the 'preceding' chunk size.  If set, then this is an allocated chunk.
 */

#define MM_ALLOC_BIT     0x1
#ifdef CONFIG_MM_SMALL
# define MMSIZE_MAX      UINT16_MAX
#else
# define MMSIZE_MAX      UINT32_MAX
#endif

#define MM_IS_ALLOCATED(n) \
  ((int)((FAR struct mm_allocnode_s *)(n)->preceding) < 0)

/* What is the size of the allocnode? */

#define SIZEOF_MM_ALLOCNODE sizeof(struct mm_allocnode_s)

/* What is the size of the freenode? */

#define SIZEOF_MM_FREENODE sizeof(struct mm_freenode_s)

/****************************************************************************
 * Public Types
 ****************************************************************************/

/* Determines the size of the chunk size/offset type */

#ifdef CONFIG_MM_SMALL
typedef uint16_t mmsize_t;
#else
typedef uint32_t mmsize_t;
#endif

/* This describes an allocated chunk.  An allocated chunk is
 * distinguished from a free chunk by bit 15/31 of the 'preceding' chunk
 * size.  If set, then this is an allocated chunk.
 */

struct mm_allocnode_s
{
<<<<<<< HEAD
#ifdef CONFIG_DEBUG_MM
  pid_t pid;                               /* The pid for caller */
  FAR void *backtrace[MM_BACKTRACE_DEPTH]; /* The backtrace buffer for caller */
=======
#if CONFIG_MM_BACKTRACE >= 0
  pid_t pid;                                /* The pid for caller */
#  if CONFIG_MM_BACKTRACE > 0
  FAR void *backtrace[CONFIG_MM_BACKTRACE]; /* The backtrace buffer for caller */
#  endif
>>>>>>> 9be737c8
#endif
  mmsize_t size;                            /* Size of this chunk */
  mmsize_t preceding;                       /* Size of the preceding chunk */
};

static_assert(SIZEOF_MM_ALLOCNODE <= MM_MIN_CHUNK,
              "Error size for struct mm_allocnode_s\n");

/* This describes a free chunk */

struct mm_freenode_s
{
<<<<<<< HEAD
#ifdef CONFIG_DEBUG_MM
  pid_t pid;                               /* The pid for caller */
  FAR void *backtrace[MM_BACKTRACE_DEPTH]; /* The backtrace buffer for caller */
=======
#if CONFIG_MM_BACKTRACE >= 0
  pid_t pid;                                /* The pid for caller */
#  if CONFIG_MM_BACKTRACE > 0
  FAR void *backtrace[CONFIG_MM_BACKTRACE]; /* The backtrace buffer for caller */
#  endif
>>>>>>> 9be737c8
#endif
  mmsize_t size;                            /* Size of this chunk */
  mmsize_t preceding;                       /* Size of the preceding chunk */
  FAR struct mm_freenode_s *flink;          /* Supports a doubly linked list */
  FAR struct mm_freenode_s *blink;
};

static_assert(SIZEOF_MM_FREENODE <= MM_MIN_CHUNK,
              "Error size for struct mm_freenode_s\n");

struct mm_delaynode_s
{
  FAR struct mm_delaynode_s *flink;
};

/* This describes one heap (possibly with multiple regions) */

struct mm_heap_s
{
  /* Mutually exclusive access to this data set is enforced with
   * the following un-named semaphore.
   */

  sem_t mm_semaphore;

  /* This is the size of the heap provided to mm */

  size_t mm_heapsize;

  /* This is the first and last nodes of the heap */

  FAR struct mm_allocnode_s *mm_heapstart[CONFIG_MM_REGIONS];
  FAR struct mm_allocnode_s *mm_heapend[CONFIG_MM_REGIONS];

#if CONFIG_MM_REGIONS > 1
  int mm_nregions;
#endif

  /* All free nodes are maintained in a doubly linked list.  This
   * array provides some hooks into the list at various points to
   * speed searches for free nodes.
   */

  struct mm_freenode_s mm_nodelist[MM_NNODES];

  /* Free delay list, for some situations where we can't do free
   * immdiately.
   */

  FAR struct mm_delaynode_s *mm_delaylist[CONFIG_SMP_NCPUS];

#if defined(CONFIG_FS_PROCFS) && !defined(CONFIG_FS_PROCFS_EXCLUDE_MEMINFO)
  struct procfs_meminfo_entry_s mm_procfs;
#endif
};

/* This describes the callback for mm_foreach */

typedef CODE void (*mmchunk_handler_t)(FAR struct mm_allocnode_s *node,
                                       FAR void *arg);

/****************************************************************************
 * Public Function Prototypes
 ****************************************************************************/

/* Functions contained in mm_sem.c ******************************************/

void mm_seminitialize(FAR struct mm_heap_s *heap);
void mm_semuninitialize(FAR struct mm_heap_s *heap);
bool mm_takesemaphore(FAR struct mm_heap_s *heap);
void mm_givesemaphore(FAR struct mm_heap_s *heap);

/* Functions contained in mm_shrinkchunk.c **********************************/

void mm_shrinkchunk(FAR struct mm_heap_s *heap,
                    FAR struct mm_allocnode_s *node, size_t size);

/* Functions contained in mm_addfreechunk.c *********************************/

void mm_addfreechunk(FAR struct mm_heap_s *heap,
                     FAR struct mm_freenode_s *node);

/* Functions contained in mm_size2ndx.c *************************************/

int mm_size2ndx(size_t size);

/* Functions contained in mm_foreach.c **************************************/

void mm_foreach(FAR struct mm_heap_s *heap, mmchunk_handler_t handler,
                FAR void *arg);

#endif /* __MM_MM_HEAP_MM_H */<|MERGE_RESOLUTION|>--- conflicted
+++ resolved
@@ -90,25 +90,13 @@
 #  define MM_MAX_SHIFT    (22)  /*  4 Mb */
 #endif
 
-<<<<<<< HEAD
-#ifdef CONFIG_DEBUG_MM
-#  define MM_MIN_SHIFT       (MM_MIN_SHIFT_ + 2)
-#  define MM_BACKTRACE_DEPTH 8
-=======
 #if CONFIG_MM_BACKTRACE == 0
 #  define MM_MIN_SHIFT    (MM_MIN_SHIFT_ + 1)
->>>>>>> 9be737c8
 #  define MM_ADD_BACKTRACE(heap, ptr) \
      do \
        { \
          FAR struct mm_allocnode_s *tmp = (FAR struct mm_allocnode_s *)(ptr); \
          tmp->pid = getpid(); \
-<<<<<<< HEAD
-         if (heap->mm_procfs.backtrace) \
-           { \
-             memset(tmp->backtrace, 0, sizeof(tmp->backtrace)); \
-             backtrace(tmp->backtrace, MM_BACKTRACE_DEPTH); \
-=======
        } \
      while (0)
 #elif CONFIG_MM_BACKTRACE > 0
@@ -123,16 +111,12 @@
            { \
              memset(tmp->backtrace, 0, sizeof(tmp->backtrace)); \
              backtrace(tmp->backtrace, CONFIG_MM_BACKTRACE); \
->>>>>>> 9be737c8
            } \
          else \
            { \
              tmp->backtrace[0] = 0; \
            } \
-<<<<<<< HEAD
-=======
          kasan_poison(tmp, SIZEOF_MM_ALLOCNODE); \
->>>>>>> 9be737c8
        } \
      while (0)
 #else
@@ -191,17 +175,11 @@
 
 struct mm_allocnode_s
 {
-<<<<<<< HEAD
-#ifdef CONFIG_DEBUG_MM
-  pid_t pid;                               /* The pid for caller */
-  FAR void *backtrace[MM_BACKTRACE_DEPTH]; /* The backtrace buffer for caller */
-=======
 #if CONFIG_MM_BACKTRACE >= 0
   pid_t pid;                                /* The pid for caller */
 #  if CONFIG_MM_BACKTRACE > 0
   FAR void *backtrace[CONFIG_MM_BACKTRACE]; /* The backtrace buffer for caller */
 #  endif
->>>>>>> 9be737c8
 #endif
   mmsize_t size;                            /* Size of this chunk */
   mmsize_t preceding;                       /* Size of the preceding chunk */
@@ -214,17 +192,11 @@
 
 struct mm_freenode_s
 {
-<<<<<<< HEAD
-#ifdef CONFIG_DEBUG_MM
-  pid_t pid;                               /* The pid for caller */
-  FAR void *backtrace[MM_BACKTRACE_DEPTH]; /* The backtrace buffer for caller */
-=======
 #if CONFIG_MM_BACKTRACE >= 0
   pid_t pid;                                /* The pid for caller */
 #  if CONFIG_MM_BACKTRACE > 0
   FAR void *backtrace[CONFIG_MM_BACKTRACE]; /* The backtrace buffer for caller */
 #  endif
->>>>>>> 9be737c8
 #endif
   mmsize_t size;                            /* Size of this chunk */
   mmsize_t preceding;                       /* Size of the preceding chunk */
