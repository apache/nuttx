/****************************************************************************
 * mm/mm_heap/mm_sem.c
 *
 * Licensed to the Apache Software Foundation (ASF) under one or more
 * contributor license agreements.  See the NOTICE file distributed with
 * this work for additional information regarding copyright ownership.  The
 * ASF licenses this file to you under the Apache License, Version 2.0 (the
 * "License"); you may not use this file except in compliance with the
 * License.  You may obtain a copy of the License at
 *
 *   http://www.apache.org/licenses/LICENSE-2.0
 *
 * Unless required by applicable law or agreed to in writing, software
 * distributed under the License is distributed on an "AS IS" BASIS, WITHOUT
 * WARRANTIES OR CONDITIONS OF ANY KIND, either express or implied.  See the
 * License for the specific language governing permissions and limitations
 * under the License.
 *
 ****************************************************************************/

/****************************************************************************
 * Included Files
 ****************************************************************************/

#include <nuttx/config.h>

#include <unistd.h>
#include <errno.h>
#include <assert.h>
#include <debug.h>

#include <nuttx/arch.h>
#include <nuttx/semaphore.h>
#include <nuttx/mm/mm.h>

#include "mm_heap/mm.h"

/****************************************************************************
 * Public Functions
 ****************************************************************************/

/****************************************************************************
 * Name: mm_seminitialize
 *
 * Description:
 *   Initialize the MM mutex
 *
 ****************************************************************************/

void mm_seminitialize(FAR struct mm_heap_s *heap)
{
  /* Initialize the MM semaphore to one (to support one-at-a-time access to
   * private data sets).
   */

  _SEM_INIT(&heap->mm_semaphore, 0, 1);
}

/****************************************************************************
 * Name: mm_takesemaphore
 *
 * Description:
 *   Take the MM mutex. This may be called from the OS in certain conditions
 *   when it is impossible to wait on a semaphore:
 *     1.The idle process performs the memory corruption check.
 *     2.The task/thread free the memory in the exiting process.
 *
 * Input Parameters:
 *   heap  - heap instance want to take semaphore
 *
 * Returned Value:
 *   true if the semaphore can be taken, otherwise false.
 *
 ****************************************************************************/

bool mm_takesemaphore(FAR struct mm_heap_s *heap)
{
#if defined(CONFIG_BUILD_FLAT) || defined(__KERNEL__)
  /* Check current environment */

  if (up_interrupt_context())
    {
<<<<<<< HEAD
#if !defined(CONFIG_SMP) && defined(CONFIG_DEBUG_MM)
      int val;

      /* Check the semaphore value, if held by someone, then return false.
       * Else, we can take it, return true.
=======
#if !defined(CONFIG_SMP)
      int val;

      /* Check the semaphore value, if held by someone, then return false.
       * Or, touch the heap internal data directly.
>>>>>>> 572f9611
       */

      _SEM_GETVALUE(&heap->mm_semaphore, &val);

      return val > 0;
#else
      /* Can't take semaphore in SMP interrupt handler */

      return false;
#endif
    }
  else
#endif

  /* getpid() returns the task ID of the task at the head of the ready-to-
   * run task list.  mm_takesemaphore() may be called during context
   * switches.  There are certain situations during context switching when
   * the OS data structures are in flux and then can't be freed immediately
   * (e.g. the running thread stack).
   *
   * This is handled by getpid() to return the special value -ESRCH to
   * indicate this special situation.
   */

  if (getpid() < 0)
    {
      return false;
    }
  else
    {
      int ret;

      /* Take the semaphore (perhaps waiting) */

      do
        {
          ret = _SEM_WAIT(&heap->mm_semaphore);

          /* The only case that an error should occur here is if the wait
           * was awakened by a signal.
           */

          if (ret < 0)
            {
              ret = _SEM_ERRVAL(ret);
              DEBUGASSERT(ret == -EINTR || ret == -ECANCELED);
            }
        }
      while (ret < 0);

      return true;
    }
}

/****************************************************************************
 * Name: mm_givesemaphore
 *
 * Description:
 *   Release the MM mutex when it is not longer needed.
 *
 ****************************************************************************/

void mm_givesemaphore(FAR struct mm_heap_s *heap)
{
#if defined(CONFIG_BUILD_FLAT) || defined(__KERNEL__)
  if (up_interrupt_context())
    {
      return;
    }
#endif

  DEBUGVERIFY(_SEM_POST(&heap->mm_semaphore));
}<|MERGE_RESOLUTION|>--- conflicted
+++ resolved
@@ -80,19 +80,11 @@
 
   if (up_interrupt_context())
     {
-<<<<<<< HEAD
-#if !defined(CONFIG_SMP) && defined(CONFIG_DEBUG_MM)
-      int val;
-
-      /* Check the semaphore value, if held by someone, then return false.
-       * Else, we can take it, return true.
-=======
 #if !defined(CONFIG_SMP)
       int val;
 
       /* Check the semaphore value, if held by someone, then return false.
        * Or, touch the heap internal data directly.
->>>>>>> 572f9611
        */
 
       _SEM_GETVALUE(&heap->mm_semaphore, &val);
