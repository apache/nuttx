#
# For a description of the syntax of this configuration file,
# see the file kconfig-language.txt in the NuttX tools repository.
#

mainmenu "NuttX/$ARCH Configuration"

config APPSDIR
	string
	option env="APPSDIR"

menu "Build Setup"

config EXPERIMENTAL
	bool "Prompt for development and/or incomplete code/drivers"

config DEFAULT_SMALL
	bool "Default to smallest size"
	default n
	---help---
		When options are present, the default value for certain options will
		be the one the results in the smallest size (at a loss of features).
		The default is a fuller feature set at a larger size.

		NOTE: This option does not prevent you from overriding the default
		to select another alternative.  Nor does it affect the settings that
		have already been selected in your configuration file.  This applies
		only to new settings that require a default value.

choice
	prompt "Build Host Platform"
	default HOST_LINUX

config HOST_LINUX
	bool "Linux"

config HOST_MACOS
	bool "macOS"

config HOST_WINDOWS
	bool "Windows"

config HOST_OTHER
	bool "Other"

endchoice

config TOOLCHAIN_WINDOWS
	bool
	default n
	depends on HOST_WINDOWS
	---help---
		Selected internally if the selected Windows environment is compatible
		with the use of Windows native toolchains.

config CYGWIN_WINTOOL
	bool
	default n
	depends on WINDOWS_CYGWIN
	---help---
		Selected internally if Cygwin environment with the use of Windows
		native toolchains.

choice
	prompt "Windows Build Environment"
	default WINDOWS_CYGWIN
	depends on HOST_WINDOWS

config WINDOWS_NATIVE
	bool "Windows Native"
	select TOOLCHAIN_WINDOWS
	depends on EXPERIMENTAL
	---help---
		Build natively in a CMD.exe environment with Windows style paths
		(like C:\cygwin\home)

		The Windows native build is complete and available, but not often
		used or verified.  As a consequence, it cannot be assured to be
		fully functional at any given time.  Hence, it is marked here as
		EXPERIMENTAL so that the end user will be aware of this state.

config WINDOWS_CYGWIN
	bool "Cygwin"
	select TOOLCHAIN_WINDOWS
	---help---
		Build natively in a Cygwin environment with POSIX style paths (like
		/cygdrive/c/Program Files)

config WINDOWS_MSYS
	bool "MSYS or MSYS2"
	select TOOLCHAIN_WINDOWS
	---help---
		Build natively in a Cygwin environment with POSIX style paths (like
		/cygdrive/c/cygwin/home)

config WINDOWS_OTHER
	bool "Windows POSIX-like environment"
	select TOOLCHAIN_WINDOWS
	---help---
		Build natively in another POSIX-like environment.  Additional
		support may be necessary

endchoice

config WINDOWS_MKLINK
	bool "Use mklink"
	default n
	depends on WINDOWS_NATIVE
	---help---
		Use the mklink command to set up symbolic links when NuttX is
		configured.  Otherwise, configuration directories will be copied to
		establish the configuration.

		If directories are copied, then some confusion can result ("Which
		version of the file did I modify?").  In that case, it is recommended
		that you re-build using 'make clean_context all'.  That will cause the
		configured directories to be recopied on each build.

		NOTE: This option also (1) that you have administrator privileges, (2)
		that you are using Windows 2000 or better, and (3) that you are using
		the NTFS file system.  Select 'n' is that is not the case.

menu "Build Configuration"

config APPS_DIR
	string "Application directory"
	default "../apps" if !WINDOWS_NATIVE
	default "..\apps" if WINDOWS_NATIVE
	---help---
		Identifies the directory that builds the
		application to link with NuttX.  Default: ../apps This symbol must
		be assigned to the path to the application build directory
		*relative* to the NuttX top build directory. If you had an
		application directory and the NuttX directory each in separate
		directory trees like this:

			build
			|-nuttx
			|  |
			|  `- Makefile
			`-application
			|
			`- Makefile

		Then you would set APPS_DIR=../application.

		The application direction must contain Makefile and this make
		file must support the following targets:

		1)libapps$(LIBEXT) (usually libapps.a). libapps.a is a static
		library ( an archive) that contains all of application object
		files.

		2)clean. Do whatever is appropriate to clean the application
		directories for a fresh build.

		3)distclean. Clean everything -- auto-generated files, symbolic
		links etc. -- so that the directory contents are the same as
		the contents in your configuration management system.
		This is only done when you change the NuttX configuration.

		4)depend. Make or update the application build dependencies.

		When this application is invoked it will receive the setting TOPDIR like:

		$(MAKE) -C $(CONFIG_APPS_DIR) TOPDIR="$(TOPDIR)" <target>

		TOPDIR is the full path to the NuttX directory. It can be used, for
		example, to include makefile fragments (e.g., .config or Make.defs)
		or to set up include file paths.

config BUILD_LOADABLE
	bool
	option modules
	---help---
		Automatically selected if KERNEL build is selected.
		This selection only effects the behavior of the 'make export'
		target and currently has no effect unless you wish to build
		loadable applications in a FLAT build.

choice
	prompt "Memory organization"
	default BUILD_FLAT

config BUILD_FLAT
	bool "Flat address space"
	---help---
		Build NuttX as one large, executable "blob".  All of the code
		within the blob can interrupt with all of the other code within
		the blob.  There are no special privileges, protections, or
		restraints.

config BUILD_PROTECTED
	bool "NuttX protected build"
	depends on ARCH_USE_MPU
	select LIB_SYSCALL
	select BUILD_2PASS
	---help---
		Builds NuttX and selected applications as two "blobs":  A protected,
		privileged kernel blob and a separate unprivileged, user blob.  This
		requires use of the two pass build with each blob being build on
		each pass.

		NOTE:  This build configuration requires that the platform support
		a memory protection unit (MPU).  Support, however, may not be
		implemented on all platforms.

config BUILD_KERNEL
	bool "NuttX kernel build"
	depends on ARCH_USE_MMU && ARCH_ADDRENV
	select BUILD_LOADABLE
	select LIB_SYSCALL
	---help---
		Builds NuttX as a separately compiled kernel.  No applications are
		built.  All user applications must reside in a file system where
		they can be loaded into memory for execution.

		NOTE:  This build configuration requires that the platform support
		a memory management unit (MMU) and address environments.  Support,
		however, may not be implemented on all platforms.

endchoice # Build configuration

config BUILD_2PASS
	bool "Two pass build"
	default n
	---help---
		Enables the two pass build options.

		Two-pass build options.  If the 2 pass build option is selected, then these
		options configure the make system build a extra link object. This link object
		is assumed to be an incremental (relative) link object, but could be a static
		library (archive) (some modification to this Makefile would be required if
		PASS1_TARGET generates an archive). Pass 1 1ncremental (relative) link
		objects should be put into the processor-specific source directory (where other
		link objects will be created).  If the pass1 object is an archive, it could
		go anywhere.

if BUILD_2PASS

config PASS1_TARGET
	string "Pass one target"
	default "all"
	---help---
		The name of the first pass build target.  This
		can be specific build target, a special build target (all, default, etc.)
		or may just be left undefined.

config PASS1_BUILDIR
	string "Pass one build directory"
	default "build"
	---help---
		The path, relative to the top NuttX build
		directory to directory that contains the Makefile to build the
		first pass object.  The Makefile must support the following targets:
		The special target PASS1_TARGET (if defined)
		and the usual depend, clean, and distclean targets.

config PASS1_OBJECT
	string "Pass one object"
	default ""
	---help---
		May be used to include an extra, pass1 object
		into the final link.  This would probably be the object generated
		from the PASS1_TARGET.  It may be available at link time
		in the arch/<architecture>/src directory.

config NUTTX_USERSPACE
	hex "Beginning of user-space blob"
	default 0x0
	depends on BUILD_PROTECTED
	---help---
		In the kernel build, the NuttX kernel and the user-space blob are
		built separately linked objects.  NUTTX_USERSPACE provides the
		address where the user-space blob is loaded into memory.  NuttX will
		expect to find and instance of struct userspace_s at this location.

endif # Build 2-pass
endmenu # Build Setup

menu "Binary Output Formats"

config INTELHEX_BINARY
	bool "Intel HEX binary format"
	default n
	---help---
		Create the nuttx.hex in the Intel HEX binary format that is
		used with many different loaders. This option will use the GNU objcopy
		program and should not be selected if you are not using the GNU
		toolchain.

config MOTOROLA_SREC
	bool "Motorola S-Record binary format"
	default n
	---help---
		Create the nuttx.srec in the Motorola S-Record binary format that is
		used with many different loaders. This option will use the GNU objcopy
		program and should not be selected if you are not using the GNU
		toolchain.

config RAW_BINARY
	bool "Raw binary format"
	default n
	---help---
		Create the nuttx.bin in the raw binary format that is used with many
		different loaders using the GNU objcopy program.  This option
		should not be selected if you are not using the GNU toolchain.

menuconfig UBOOT_UIMAGE
	bool "U-Boot uImage"
	select RAW_BINARY
	depends on !WINDOWS_NATIVE
	---help---
		Create the uImage binary used with U-Boot.

if UBOOT_UIMAGE

config UIMAGE_LOAD_ADDRESS
	hex "uImage load address"
	default 0x0

config UIMAGE_ENTRY_POINT
	hex "uImage entry point"
	default 0x0

endif

menuconfig DFU_BINARY
	bool "DFU binary format"
	select RAW_BINARY
	---help---
	Create the dfu binary used with dfu-utils.

if DFU_BINARY

config DFU_BASE
	hex "Address DFU image is loaded to"

config DFU_VID
	hex "VID to use for DFU image"

config DFU_PID
	hex "PID to use for DFU image"

endif
endmenu # Binary Output Formats

menu "Customize Header Files"

config ARCH_HAVE_STDINT_H
	bool
	default n
	---help---
		Selected by architecture specific logic if the architecture provides
		a stdint.h header file.

config ARCH_STDINT_H
	bool "stdint.h"
	default n
	depends on ARCH_HAVE_STDINT_H
	---help---
		The stdint.h header file can be found at nuttx/include/stdint.h.
		However, that header includes logic to redirect the inclusion of an
		architecture specific header file like:

			#ifdef CONFIG_ARCH_STDINT_H
			#  include <arch/stdint.h>
			#else
			...
			#endif

		Recall that that include path, include/arch, is a symbolic link and
		will refer to a version of stdint.h at nuttx/arch/<architecture>/include/stdint.h.

config ARCH_HAVE_STDBOOL_H
	bool
	default n
	---help---
		Selected by architecture specific logic if the architecture provides
		a stdbool.h header file.

config ARCH_STDBOOL_H
	bool "stdbool.h"
	default n
	depends on ARCH_HAVE_STDBOOL_H
	---help---
		The stdbool.h header file can be found at nuttx/include/stdbool.h.
		However, that header includes logic to redirect the inclusion of an
		architecture specific header file like:

			#ifdef CONFIG_ARCH_STDBOOL_H
			#  include <arch/stdbool.h>
			#else
			...
			#endif

		Recall that that include path, include/arch, is a symbolic link and
		will refer to a version of stdbool.h at nuttx/arch/<architecture>/include/stdbool.h.

config ARCH_HAVE_MATH_H
	bool
	default n
	---help---
		Selected by architecture specific logic if the architecture provides
		a math.h header file.

config ARCH_MATH_H
	bool "math.h"
	depends on ARCH_HAVE_MATH_H
	default n
	---help---
		There is also a re-directing version of math.h in the source tree.
		However, it resides out-of-the-way at include/nuttx/lib/math.h because it
		conflicts too often with the system math.h. If ARCH_MATH_H=y is
		defined, however, the top-level makefile will copy the redirecting
		math.h header file from include/nuttx/lib/math.h to include/math.h. math.h
		will then include the architecture-specific version of math.h that you
		must provide at nuttx/arch/>architecture</include/math.h.

			#ifdef CONFIG_ARCH_MATH_H
			#  include <arch/math.h>
			#endif

		So for the architectures that define ARCH_MATH_H=y, include/math.h
		will be the redirecting math.h header file; for the architectures
		that don't select ARCH_MATH_H, the redirecting math.h header file
		will stay out-of-the-way in include/nuttx/.

config ARCH_FLOAT_H
	bool "float.h"
	default n
	---help---
		The float.h header file defines the properties of your floating
		point implementation.  It would always be best to use your
		toolchain's float.h header file but if none is available, a default
		float.h header file will provided if this option is selected.  However
		there is no assurance that the settings in this float.h are actually
		correct for your platform!

config ARCH_HAVE_STDARG_H
	bool
	default n
	---help---
		Selected by architecture specific logic if the architecture provides
		a math.h header file.

config ARCH_STDARG_H
	bool "stdarg.h"
	depends on ARCH_HAVE_STDARG_H
	default n
	---help---
		There is a redirecting version of stdarg.h in the source tree. It
		resides out-of-the-way at include/nuttx/lib/stdarg.h.  This is
		because you should normally use your toolchain's stdarg.h file. But
		sometimes, your toolchain's stdarg.h file may have other header
		file dependencies and so may not be usable in the NuttX build
		environment. In those cases, you may have to create a architecture-
		specific stdarg.h header file at nuttx/arch/<architecture>/include/stdarg.h

		If ARCH_STDARG_H=y is defined, the top-level makefile will copy the
		re-directing stdarg.h header file from include/nuttx/lib/stdarg.h to
		include/stdarg.h. So for the architectures that cannot use their
		toolchain's stdarg.h file, they can use this alternative by defining
		ARCH_STDARG_H=y and providing. If ARCH_STDARG_H, is not defined, then
		the stdarg.h header file will stay out-of-the-way in include/nuttx/.

config ARCH_HAVE_SETJMP
	bool
	default n

config ARCH_SETJMP_H
	bool "setjmp.h"
	default n
	depends on ARCH_HAVE_SETJMP
	---help---
		There is a redirecting version of setjmp.h in the source tree. It
		resides out-of-the-way at include/nuttx/lib/setjmp.h.  This is
		because you should normally use your toolchain's setjmp.h file. But
		sometimes, your toolchain's setjmp.h file may have other header
		file dependencies and so may not be usable in the NuttX build
		environment. In those cases, you may have to create a architecture-
		specific setjmp.h header file at nuttx/arch/<architecture>/include/setjmp.h

		If ARCH_SETJMP_H=y is defined, the top-level makefile will copy the
		re-directing setjmp.h header file from include/nuttx/lib/setjmp.h to
		include/setjmp.h. So for the architectures that cannot use their
		toolchain's setjmp.h file, they can use this alternative by defining
		ARCH_SETJMP_H=y and providing. If ARCH_SETJMP_H, is not defined, then
		the setjmp.h header file will stay out-of-the-way in include/nuttx/.

choice
	prompt "debug.h selection"
	default ARCH_NONE_DEBUG_H

config ARCH_NONE_DEBUG_H
	bool "None"
	---help---
		No debug.h under include/arch/ and include/arch/chip.

config ARCH_DEBUG_H
	bool "debug.h"
	---help---
		The debug.h under include/arch contains architecture dependent debugging primitives

config ARCH_CHIP_DEBUG_H
	bool "chip debug.h"
	---help---
		The debug.h under include/arch/chip contains architecture dependent debugging primitives

endchoice # debug.h selection

endmenu # Customize Header Files

menu "Debug Options"

config DEBUG_ALERT
	bool
	default n

config DEBUG_FEATURES
	bool "Enable Debug Features"
	default n
	select DEBUG_ALERT
	---help---
		Enables built-in debug features.  Selecting this option will (1) Enable
		debug assertions in the code, (2) enable extended parameter testing in
		many functions, and (3) enable support for debug output to the SYSLOG.
		Note that enabling this option by itself does not produce debug output.
		Debug output must also be selected on a subsystem-by-subsystem basis.

if DEBUG_FEATURES

comment "Debug SYSLOG Output Controls"

config DEBUG_ERROR
	bool "Enable Error Output"
	default n
	---help---
		Enables output from [a-z]err() statements.  Errors are significant system
		exceptions that require immediate attention.

config DEBUG_WARN
	bool "Enable Warnings Output"
	default n
	depends on DEBUG_ERROR
	---help---
		Enables output from [a-z]warn() statements.  Warnings are considered to
		be various unexpected conditions, potential errors or errors that will
		not have serious consequences.

config DEBUG_INFO
	bool "Enable Informational Debug Output"
	default n
	depends on DEBUG_WARN
	---help---
		Enables verbose "informational" debug output.  If you enable
		CONFIG_DEBUG_INFO, then very chatty (and often annoying) output
		will be generated.

config DEBUG_ASSERTIONS
	bool "Enable Debug Assertions"
	default n
	---help---
		Enables the DEBUGASSERT() macro.  When CONFIG_DEBUG_ASSERTIONS is
		defined, DEBUGASSERT() will cause the system to halt if the
		assertion fails.  If CONFIG_DEBUG_ASSERTIONS is not defined
		DEBUGASSERT() compiled out of the system.  In general, you would
		set CONFIG_DEBUG_ASSERTIONS=y during debug, but disable the
		assertions on a final, buckled up system.

comment "Subsystem Debug Options"

config DEBUG_AUDIO
	bool "Audio Device Debug Features"
	default n
	depends on AUDIO
	---help---
		Enable audio device debug features.
		Enable low level debug features for the audio subsystem and for audio
		device drivers. (disabled by default).  Support for this debug option
		is architecture-specific and may not be available for some MCUs.

if DEBUG_AUDIO

config DEBUG_AUDIO_ERROR
	bool "Audio Device Error Output"
	default n
	depends on DEBUG_ERROR
	---help---
		Enable audio device error output to SYSLOG.

config DEBUG_AUDIO_WARN
	bool "Audio Device Warnings Output"
	default n
	depends on DEBUG_WARN
	---help---
		Enable audio device warning output to SYSLOG.

config DEBUG_AUDIO_INFO
	bool "Audio Device Informational Output"
	default n
	depends on DEBUG_INFO
	---help---
		Enable audio device informational output to SYSLOG.

endif # DEBUG_AUDIO

config DEBUG_BINFMT
	bool "Binary Loader Debug Features"
	default n
	depends on !BINFMT_DISABLE || LIBC_MODLIB
	---help---
		Enable binary loader debug features.

if DEBUG_BINFMT

config DEBUG_BINFMT_ERROR
	bool "Binary Loader Error Output"
	default n
	depends on DEBUG_ERROR
	---help---
		Enable binary loader error output to SYSLOG.

config DEBUG_BINFMT_WARN
	bool "Binary Loader Warnings Output"
	default n
	depends on DEBUG_WARN
	---help---
		Enable binary loader warning output to SYSLOG.

config DEBUG_BINFMT_INFO
	bool "Binary Loader Informational Output"
	default n
	depends on DEBUG_INFO
	---help---
		Enable binary loader informational output to SYSLOG.

endif # DEBUG_BINFMT

config DEBUG_CONTACTLESS
	bool "Contactless Debug Features"
	default n
	depends on DRIVERS_CONTACTLESS
	---help---
		Enable debug features for contactless (aka RFID) subsystem.

if DEBUG_CONTACTLESS

config DEBUG_CONTACTLESS_ERROR
	bool "Contactless Error Output"
	default n
	depends on DEBUG_ERROR
	---help---
		Enable contactless (aka RFID) subsystem error output to
		SYSLOG.

config DEBUG_CONTACTLESS_WARN
	bool "Contactless Warnings Output"
	default n
	depends on DEBUG_ERROR
	---help---
		Enable contactless (aka RFID) subsystem warning output to
		SYSLOG.

config DEBUG_CONTACTLESS_INFO
	bool "Contactless Informational Output"
	default n
	depends on DEBUG_ERROR
	---help---
		Enable contactless (aka RFID) subsystem informational output
		to SYSLOG.

endif # DEBUG_CONTACTLESS

config DEBUG_CRYPTO
	bool "Crypto Debug Features"
	default n
	depends on CRYPTO
	---help---
		Enable cryptographic debug features.

if DEBUG_CRYPTO

config DEBUG_CRYPTO_ERROR
	bool "Crypto Error Output"
	default n
	depends on DEBUG_ERROR
	---help---
		Enable cryptographic error output to SYSLOG.

config DEBUG_CRYPTO_WARN
	bool "Crypto Warnings Output"
	default n
	depends on DEBUG_WARN
	---help---
		Enable cryptographic warning output to SYSLOG.

config DEBUG_CRYPTO_INFO
	bool "Crypto Informational Output"
	default n
	depends on DEBUG_INFO
	---help---
		Enable cryptographic informational output to SYSLOG.

endif # DEBUG_CRYPTO

config DEBUG_FS
	bool "File System Debug Features"
	default n
	---help---
		Enable file system debug features.

if DEBUG_FS

config DEBUG_FS_ERROR
	bool "File System Error Output"
	default n
	depends on DEBUG_ERROR
	---help---
		Enable file system error output to SYSLOG.

config DEBUG_FS_WARN
	bool "File System Warnings Output"
	default n
	depends on DEBUG_WARN
	---help---
		Enable file system warning output to SYSLOG.

config DEBUG_FS_INFO
	bool "File System Informational Output"
	default n
	depends on DEBUG_INFO
	---help---
		Enable file system informational output to SYSLOG.

endif # DEBUG_FS

config DEBUG_GRAPHICS
	bool "Graphics Debug Features"
	default n
	---help---
		Enable NX graphics subsystem debug features.

if DEBUG_GRAPHICS

config DEBUG_GRAPHICS_ERROR
	bool "Graphics Error Output"
	default n
	depends on DEBUG_ERROR
	---help---
		Enable NX graphics subsystem error output to SYSLOG.

config DEBUG_GRAPHICS_WARN
	bool "Graphics Warnings Output"
	default n
	depends on DEBUG_WARN
	---help---
		Enable NX graphics subsystem warning output to SYSLOG.

config DEBUG_GRAPHICS_INFO
	bool "Graphics Informational Output"
	default n
	depends on DEBUG_INFO
	---help---
		Enable NX graphics subsystem informational output to SYSLOG.

endif # DEBUG_GRAPHICS

config DEBUG_LIB
	bool "C Library Debug Features"
	default n
	---help---
		Enable C library debug features.

if DEBUG_LIB

config DEBUG_LIB_ERROR
	bool "C Library Error Output"
	default n
	depends on DEBUG_ERROR
	---help---
		Enable C library error output to SYSLOG.

config DEBUG_LIB_WARN
	bool "C Library Warnings Output"
	default n
	depends on DEBUG_WARN
	---help---
		Enable C library warning output to SYSLOG.

config DEBUG_LIB_INFO
	bool "C Library Informational Output"
	default n
	depends on DEBUG_INFO
	---help---
		Enable C library informational output to SYSLOG.

endif # DEBUG_LIB

config DEBUG_MM
	bool "Memory Manager Debug Features"
	default n
	---help---
		Enable memory management debug features.

if DEBUG_MM

config DEBUG_MM_ERROR
	bool "Memory Manager Error Output"
	default n
	depends on DEBUG_ERROR
	---help---
		Enable memory management error output to SYSLOG.

config DEBUG_MM_WARN
	bool "Memory Manager Warnings Output"
	default n
	depends on DEBUG_WARN
	---help---
		Enable memory management warning output to SYSLOG.

config DEBUG_MM_INFO
	bool "Memory Manager Informational Output"
	default n
	depends on DEBUG_INFO
	---help---
		Enable memory management informational output to SYSLOG.

endif # DEBUG_MM

config DEBUG_SHM
	bool "Shared Memory Debug Output"
	default n
	depends on MM_SHM
	---help---
		Enable shared memory management debug SYSLOG output (disabled by default)

config DEBUG_NET
	bool "Network Debug Features"
	default n
	depends on ARCH_HAVE_NET
	---help---
		Enable network debug features.

if DEBUG_NET

config DEBUG_NET_ERROR
	bool "Network Error Output"
	default n
	depends on DEBUG_ERROR
	---help---
		Enable network error output to SYSLOG.

config DEBUG_NET_WARN
	bool "Network Warnings Output"
	default n
	depends on DEBUG_WARN
	---help---
		Enable network warning output to SYSLOG.

config DEBUG_NET_INFO
	bool "Network Informational Output"
	default n
	depends on DEBUG_INFO
	---help---
		Enable network informational output to SYSLOG.

endif # DEBUG_NET

config DEBUG_POWER
	bool "Power-related Debug Features"
	default n
	---help---
		Enable power-related debug features.

if DEBUG_POWER

config DEBUG_POWER_ERROR
	bool "Power-related Error Output"
	default n
	depends on DEBUG_ERROR
	---help---
		Enable power-related error output to SYSLOG.

config DEBUG_POWER_WARN
	bool "Power-related Warnings Output"
	default n
	depends on DEBUG_WARN
	---help---
		Enable power-related warning output to SYSLOG.

config DEBUG_POWER_INFO
	bool "Power-related Informational Output"
	default n
	depends on DEBUG_INFO
	---help---
		Enable power-related informational output to SYSLOG.

endif # DEBUG_POWER

config DEBUG_WIRELESS
	bool "Wireless Debug Features"
	default n
	depends on WIRELESS || DRIVERS_WIRELESS
	---help---
		Enable wireless debug features.

if DEBUG_WIRELESS

config DEBUG_WIRELESS_ERROR
	bool "Wireless Error Output"
	default n
	depends on DEBUG_ERROR
	---help---
		Enable wireless error output to SYSLOG.

config DEBUG_WIRELESS_WARN
	bool "Wireless Warnings Output"
	default n
	depends on DEBUG_WARN
	---help---
		Enable wireless warning output to SYSLOG.

config DEBUG_WIRELESS_INFO
	bool "Wireless Informational Output"
	default n
	depends on DEBUG_INFO
	---help---
		Enable wireless informational output to SYSLOG.

endif # DEBUG_WIRELESS

config DEBUG_SCHED
	bool "Scheduler Debug Features"
	default n
	---help---
		Enable OS scheduler debug features.

if DEBUG_SCHED

config DEBUG_SCHED_ERROR
	bool "Scheduler Error Output"
	default n
	depends on DEBUG_ERROR
	---help---
		Enable OS scheduler error output to SYSLOG.

config DEBUG_SCHED_WARN
	bool "Scheduler Warnings Output"
	default n
	depends on DEBUG_WARN
	---help---
		Enable OS scheduler warning output to SYSLOG.

config DEBUG_SCHED_INFO
	bool "Scheduler Informational Output"
	default n
	depends on DEBUG_INFO
	---help---
		Enable OS scheduler informational output to SYSLOG.

endif # DEBUG_SCHED

config DEBUG_SYSCALL
	bool "SYSCALL Debug Features"
	default n
	depends on LIB_SYSCALL
	---help---
		Enable very low level features related to system calls.  If SYSCAL
		output is enabled, this gives you basically a poor man's version of
		strace.

if DEBUG_SYSCALL

config DEBUG_SYSCALL_ERROR
	bool "SYSCALL Error Output"
	default n
	depends on DEBUG_ERROR
	---help---
		Enable OS SYSCALL error output to SYSLOG.

config DEBUG_SYSCALL_WARN
	bool "SYSCALL Warnings Output"
	default n
	depends on DEBUG_WARN
	---help---
		Enable OS SYSCALL warning output to SYSLOG.

config DEBUG_SYSCALL_INFO
	bool "SYSCALL Informational Output"
	default n
	depends on DEBUG_INFO
	---help---
		Enable OS SYSCALL informational output to SYSLOG.

endif # DEBUG_SYSCALL

comment "OS Function Debug Options"

config DEBUG_DMA
	bool "DMA Debug Features"
	default n
	depends on ARCH_DMA
	---help---
		Enable DMA debug features.

		Support for this debug option is architecture-specific and may not
		be available for some MCUs.

if DEBUG_DMA

config DEBUG_DMA_ERROR
	bool "DMA Error Output"
	default n
	depends on DEBUG_ERROR
	---help---
		Enable DMA error output to SYSLOG.

config DEBUG_DMA_WARN
	bool "DMA Warnings Output"
	default n
	depends on DEBUG_WARN
	---help---
		Enable DMA warning output to SYSLOG.

config DEBUG_DMA_INFO
	bool "DMA Informational Output"
	default n
	depends on DEBUG_INFO
	---help---
		Enable DMA informational output to SYSLOG.

endif # DEBUG_DMA

config DEBUG_IRQ
	bool "Interrupt Controller Debug Features"
	default n
	---help---
		Enable interrupt controller debug features.

		Some (but not all) architectures support debug output to verify
		interrupt controller logic.  If supported, then option will enable
		that output.  This may interfere with normal operations!  You
		should *not* enable interrupt controller debug unless you suspect
		that here is a problem with that logic.  On some platforms, this
		option may even cause crashes! Use with care!

if DEBUG_IRQ

config DEBUG_IRQ_ERROR
	bool "Interrupt Controller Error Output"
	default n
	depends on DEBUG_ERROR
	---help---
		Enable interrupt controller error output to SYSLOG.

config DEBUG_IRQ_WARN
	bool "Interrupt Controller Warnings Output"
	default n
	depends on DEBUG_WARN
	---help---
		Enable interrupt controller warning output to SYSLOG.

config DEBUG_IRQ_INFO
	bool "Interrupt Controller Informational Output"
	default n
	depends on DEBUG_INFO
	---help---
		Enable interrupt controller informational output to SYSLOG.

endif # DEBUG_IRQ

config DEBUG_PAGING
	bool "Paging Debug Features"
	default n
	depends on PAGING
	---help---
		Enable OS demand paging debug features.

if DEBUG_PAGING

config DEBUG_PAGING_ERROR
	bool "Paging Error Output"
	default n
	depends on DEBUG_ERROR
	---help---
		Enable OS demand paging error output to SYSLOG.

config DEBUG_PAGING_WARN
	bool "Paging Warnings Output"
	default n
	depends on DEBUG_WARN
	---help---
		Enable OS demand paging warning output to SYSLOG.

config DEBUG_PAGING_INFO
	bool "Paging Informational Output"
	default n
	depends on DEBUG_INFO
	---help---
		Enable OS demand paging informational output to SYSLOG.

endif # DEBUG_PAGING

comment "Driver Debug Options"

config DEBUG_LCD
	bool "Low-level LCD Debug Features"
	default n
	depends on LCD
	---help---
		Enable LCD driver debug features.

		Support for this debug option is board-specific and may not
		be available for some boards.
if DEBUG_LCD

config DEBUG_LCD_ERROR
	bool "LCD Driver Error Output"
	default n
	depends on DEBUG_ERROR
	---help---
		Enable LCD driver error output to SYSLOG.

config DEBUG_LCD_WARN
	bool "LCD Driver Warnings Output"
	default n
	depends on DEBUG_WARN
	---help---
		Enable LCD driver warning output to SYSLOG.

config DEBUG_LCD_INFO
	bool "LCD Driver Informational Output"
	default n
	depends on DEBUG_INFO
	---help---
		Enable LCD driver informational output to SYSLOG.

endif # DEBUG_LCD

config DEBUG_LEDS
	bool "Low-level LED Debug Features"
	default n
	depends on ARCH_HAVE_LEDS
	---help---
		Enable LED driver debug features.

		Support for this debug option is board-specific and may not
		be available for some boards.

if DEBUG_LEDS

config DEBUG_LEDS_ERROR
	bool "LED Driver Error Output"
	default n
	depends on DEBUG_ERROR
	---help---
		Enable LED driver error output to SYSLOG.

config DEBUG_LEDS_WARN
	bool "LED Driver Warnings Output"
	default n
	depends on DEBUG_WARN
	---help---
		Enable LED driver warning output to SYSLOG.

config DEBUG_LEDS_INFO
	bool "LED Driver Informational Output"
	default n
	depends on DEBUG_INFO
	---help---
		Enable LED driver informational output to SYSLOG.

endif # DEBUG_LEDS

config DEBUG_INPUT
	bool "Input Device Debug Features"
	default n
	depends on INPUT
	---help---
		Enable input d.
		Enable low level device debug features for the input device drivers
		such as mice and touchscreens (disabled by default).  Support for
		this debug option is board-specific and may not be available for
		some boards.

if DEBUG_INPUT

config DEBUG_INPUT_ERROR
	bool "Input Device Error Output"
	default n
	depends on DEBUG_ERROR
	---help---
		Enable input device error output to SYSLOG.

config DEBUG_INPUT_WARN
	bool "Input Device Warnings Output"
	default n
	depends on DEBUG_WARN
	---help---
		Enable input device warning output to SYSLOG.

config DEBUG_INPUT_INFO
	bool "Input Device Informational Output"
	default n
	depends on DEBUG_INFO
	---help---
		Enable input device informational output to SYSLOG.

endif # DEBUG_INPUT

config DEBUG_ANALOG
	bool "Analog Device Debug Features"
	default n
	depends on ANALOG
	---help---
		Enable analog device debug features.
		Enable low level debug features the analog device drivers such as
		A/D and D/A converters (disabled by default).  Support for this
		debug option is architecture-specific and may not be available for
		some MCUs.

if DEBUG_ANALOG

config DEBUG_ANALOG_ERROR
	bool "Analog Device Error Output"
	default n
	depends on DEBUG_ERROR
	---help---
		Enable analog device error output to SYSLOG.

config DEBUG_ANALOG_WARN
	bool "Analog Device Warnings Output"
	default n
	depends on DEBUG_WARN
	---help---
		Enable analog device warning output to SYSLOG.

config DEBUG_ANALOG_INFO
	bool "Analog Device Informational Output"
	default n
	depends on DEBUG_INFO
	---help---
		Enable CAN driver informational output to SYSLOG.

endif # DEBUG_ANALOG

config DEBUG_CAN
	bool "CAN Debug Features"
	default n
	depends on CAN
	---help---
		Enable CAN driver debug features.

		Support for this debug option is architecture-specific and may not
		be available for some MCUs.

if DEBUG_CAN

config DEBUG_CAN_ERROR
	bool "CAN Error Output"
	default n
	depends on DEBUG_ERROR
	---help---
		Enable CAN driver error output to SYSLOG.

config DEBUG_CAN_WARN
	bool "CAN Warnings Output"
	default n
	depends on DEBUG_WARN
	---help---
		Enable CAN driver warning output to SYSLOG.

config DEBUG_CAN_INFO
	bool "CAN Informational Output"
	default n
	depends on DEBUG_INFO
	---help---
		Enable CAN driver informational output to SYSLOG.

endif # DEBUG_CAN

config DEBUG_GPIO
	bool "GPIO Debug Features"
	default n
	---help---
		Enable GPIO debug features.

		Support for this debug option is architecture-specific and may not
		be available for some MCUs.

if DEBUG_GPIO

config DEBUG_GPIO_ERROR
	bool "GPIO Error Output"
	default n
	depends on DEBUG_ERROR
	---help---
		Enable GPIO error output to SYSLOG.

config DEBUG_GPIO_WARN
	bool "GPIO Warnings Output"
	default n
	depends on DEBUG_WARN
	---help---
		Enable GPIO warning output to SYSLOG.

config DEBUG_GPIO_INFO
	bool "GPIO Informational Output"
	default n
	depends on DEBUG_INFO
	---help---
		Enable GPIO informational output to SYSLOG.

endif # DEBUG_GPIO

config DEBUG_I2C
	bool "I2C Debug Features"
	default n
	depends on I2C
	---help---
		Enable I2C debug features.

		Support for this debug option is architecture-specific and may not
		be available for some MCUs.

if DEBUG_I2C

config DEBUG_I2C_ERROR
	bool "I2C Error Output"
	default n
	depends on DEBUG_ERROR
	---help---
		Enable I2C driver error output to SYSLOG.

config DEBUG_I2C_WARN
	bool "I2C Warnings Output"
	default n
	depends on DEBUG_WARN
	---help---
		Enable I2C driver warning output to SYSLOG.

config DEBUG_I2C_INFO
	bool "I2C Informational Output"
	default n
	depends on DEBUG_INFO
	---help---
		Enable I2C driver informational output to SYSLOG.

endif # DEBUG_I2C

config DEBUG_I2S
	bool "I2S Debug Features"
	default n
	depends on I2S
	---help---
		Enable I2S debug features.

		Support for this debug option is architecture-specific and may not
		be available for some MCUs.

if DEBUG_I2S

config DEBUG_I2S_ERROR
	bool "I2S Error Output"
	default n
	depends on DEBUG_ERROR
	---help---
		Enable I2S driver error output to SYSLOG.

		Support for this debug option is architecture-specific and may not
		be available for some MCUs.

config DEBUG_I2S_WARN
	bool "I2S Warnings Output"
	default n
	depends on DEBUG_WARN
	---help---
		Enable I2S driver warning output to SYSLOG.

config DEBUG_I2S_INFO
	bool "I2S Informational Output"
	default n
	depends on DEBUG_INFO
	---help---
		Enable I2S driver informational output to SYSLOG.

endif # DEBUG_I2S

config DEBUG_PWM
	bool "PWM Debug Features"
	default n
	depends on PWM
	---help---
		Enable PWM debug features.

		Support for this debug option is architecture-specific and may not
		be available for some MCUs.

if DEBUG_PWM

config DEBUG_PWM_ERROR
	bool "PWM Error Output"
	default n
	depends on DEBUG_ERROR
	---help---
		Enable PWM driver error output to SYSLOG.

		Support for this debug option is architecture-specific and may not
		be available for some MCUs.

config DEBUG_PWM_WARN
	bool "PWM Warnings Output"
	default n
	depends on DEBUG_WARN
	---help---
		Enable PWM driver warning output to SYSLOG.

config DEBUG_PWM_INFO
	bool "PWM Informational Output"
	default n
	depends on DEBUG_INFO
	---help---
		Enable PWM driver informational output to SYSLOG.

endif # DEBUG_PWM

config DEBUG_RC
	bool "RC Debug Features"
	default n
	depends on DRIVERS_RC
	---help---
		Enable RC debug features.

		Support for this debug option is architecture-specific and may not
		be available for some MCUs.

if DEBUG_RC

config DEBUG_RC_ERROR
	bool "RC Error Output"
	default n
	depends on DEBUG_ERROR
	---help---
		Enable RC driver error output to SYSLOG.

		Support for this debug option is architecture-specific and may not
		be available for some MCUs.

config DEBUG_RC_WARN
	bool "RC Warnings Output"
	default n
	depends on DEBUG_WARN
	---help---
		Enable RC driver warning output to SYSLOG.

config DEBUG_RC_INFO
	bool "RC Informational Output"
	default n
	depends on DEBUG_INFO
	---help---
		Enable RC driver informational output to SYSLOG.

endif # DEBUG_RC

config DEBUG_RTC
	bool "RTC Debug Features"
	default n
	depends on RTC
	---help---
		Enable RTC debug features.

		Support for this debug option is architecture-specific and may not
		be available for some MCUs.

if DEBUG_RTC

config DEBUG_RTC_ERROR
	bool "RTC Error Output"
	default n
	depends on DEBUG_ERROR
	---help---
		Enable RTC driver error output to SYSLOG.

		Support for this debug option is architecture-specific and may not
		be available for some MCUs.

config DEBUG_RTC_WARN
	bool "RTC Warnings Output"
	default n
	depends on DEBUG_WARN
	---help---
		Enable RTC driver warning output to SYSLOG.

config DEBUG_RTC_INFO
	bool "RTC Informational Output"
	default n
	depends on DEBUG_INFO
	---help---
		Enable RTC driver informational output to SYSLOG.

endif # DEBUG_RTC

config DEBUG_MEMCARD
	bool "Memory Card Driver Debug Features"
	default n
	depends on MMCSD
	---help---
		Enable MMC/SD memory card Driver debug features.

		Support for this debug option is architecture-specific and may not
		be available for some MCUs.

if DEBUG_MEMCARD

config DEBUG_MEMCARD_ERROR
	bool "Memory Card Driver Error Output"
	default n
	depends on DEBUG_ERROR
	---help---
		Enable MMC/SD memory card driver error output to SYSLOG.

		Support for this debug option is architecture-specific and may not
		be available for some MCUs.

config DEBUG_MEMCARD_WARN
	bool "Memory Card Driver Warnings Output"
	default n
	depends on DEBUG_WARN
	---help---
		Enable MMC/SD memory card driver warning output to SYSLOG.

config DEBUG_MEMCARD_INFO
	bool "Memory Card Driver Informational Output"
	default n
	depends on DEBUG_INFO
	---help---
		Enable MMC/SD memory card driver informational output to SYSLOG.

endif # DEBUG_MEMCARD

config DEBUG_SENSORS
	bool "Sensor Debug Features"
	default n
	depends on SENSORS
	---help---
		Enable sensor driver debug features.

		Support for this debug option is architecture-specific and may not
		be available for some MCUs.

if DEBUG_SENSORS

config DEBUG_SENSORS_ERROR
	bool "Sensor Error Output"
	default n
	depends on DEBUG_ERROR
	---help---
		Enable sensor driver error output to SYSLOG.

config DEBUG_SENSORS_WARN
	bool "Sensor Warnings Output"
	default n
	depends on DEBUG_WARN
	---help---
		Enable sensor driver warning output to SYSLOG.

config DEBUG_SENSORS_INFO
	bool "Sensor Informational Output"
	default n
	depends on DEBUG_INFO
	---help---
		Enable sensor driver informational output to SYSLOG.

endif # DEBUG_SENSORS

config DEBUG_SPI
	bool "SPI Debug Features"
	default n
	depends on SPI
	---help---
		Enable SPI debug features.

		Support for this debug option is architecture-specific and may not
		be available for some MCUs.

if DEBUG_SPI

config DEBUG_SPI_ERROR
	bool "SPI Error Output"
	default n
	depends on DEBUG_ERROR
	---help---
		Enable SPI error output to SYSLOG.

config DEBUG_SPI_WARN
	bool "SPI Warnings Output"
	default n
	depends on DEBUG_WARN
	---help---
		Enable SPI warning output to SYSLOG.

config DEBUG_SPI_INFO
	bool "SPI Informational Output"
	default n
	depends on DEBUG_INFO
	---help---
		Enable SPI informational output to SYSLOG.

endif # DEBUG_SPI

config DEBUG_TIMER
	bool "Timer Debug Features"
	default n
	---help---
		Enable timer debug features.

		Support for this debug option is architecture-specific and may not
		be available for some MCUs.

if DEBUG_TIMER

config DEBUG_TIMER_ERROR
	bool "Timer Error Output"
	default n
	depends on DEBUG_ERROR
	---help---
		Enable timer error output to SYSLOG.

config DEBUG_TIMER_WARN
	bool "Timer Warnings Output"
	default n
	depends on DEBUG_WARN
	---help---
		Enable timer warning output to SYSLOG.

config DEBUG_TIMER_INFO
	bool "Timer Informational Output"
	default n
	depends on DEBUG_INFO
	---help---
		Enable timer informational output to SYSLOG.

endif # DEBUG_TIMER

config DEBUG_USB
	bool "USB Debug Features"
	default n
	depends on USBDEV || USBHOST
	---help---
		Enable USB debug features.

if DEBUG_USB

config DEBUG_USB_ERROR
	bool "USB Error Output"
	default n
	depends on DEBUG_ERROR
	---help---
		Enable USB error output to SYSLOG.

config DEBUG_USB_WARN
	bool "USB Warnings Output"
	default n
	depends on DEBUG_WARN
	---help---
		Enable USB warning output to SYSLOG.

config DEBUG_USB_INFO
	bool "USB Informational Output"
	default n
	depends on DEBUG_INFO
	---help---
		Enable USB informational output to SYSLOG.

endif # DEBUG_USB

config DEBUG_WATCHDOG
	bool "Watchdog Timer Debug Features"
	default n
	depends on WATCHDOG
	---help---
		Enable watchdog timer debug features.

		Support for this debug option is architecture-specific and may not
		be available for some MCUs.

if DEBUG_WATCHDOG

config DEBUG_WATCHDOG_ERROR
	bool "Watchdog Timer Error Output"
	default n
	depends on DEBUG_ERROR
	---help---
		Enable watchdog time error output to SYSLOG.

config DEBUG_WATCHDOG_WARN
	bool "Watchdog Timer Warnings Output"
	default n
	depends on DEBUG_WARN
	---help---
		Enable watchdog time warning output to SYSLOG.

config DEBUG_WATCHDOG_INFO
	bool "Watchdog Timer Informational Output"
	default n
	depends on DEBUG_INFO
	---help---
		Enable watchdog time informational output to SYSLOG.

endif # DEBUG_WATCHDOG

config DEBUG_MOTOR
	bool "Motor Debug Features"
	default n
	depends on MOTOR
	---help---
		Enable motor debug features.

if DEBUG_MOTOR

config DEBUG_MOTOR_ERROR
	bool "Motor Error Output"
	default n
	depends on DEBUG_ERROR
	---help---
		Enable motor error output to SYSLOG.

config DEBUG_MOTOR_WARN
	bool "Motor Warnings Output"
	default n
	depends on DEBUG_WARN
	---help---
		Enable motor warning output to SYSLOG.

config DEBUG_MOTOR_INFO
	bool "Motor Informational Output"
	default n
	depends on DEBUG_INFO
	---help---
		Enable motor informational output to SYSLOG.

endif # DEBUG_MOTOR
endif # DEBUG_FEATURES

config ARCH_HAVE_STACKCHECK
	bool
	default n

config STACK_COLORATION
	bool "Stack coloration"
	default n
	depends on ARCH_HAVE_STACKCHECK
	---help---
		Enable stack coloration to initialize the stack memory to the value
		of STACK_COLOR and enable the stack checking APIs that can be used
		to monitor the level of stack usage.

		Only supported by a few architectures.

config STACK_USAGE_SAFE_PERCENT
	int "Stack usage safe precent"
	default 0
	range 0 100
	depends on STACK_COLORATION
	---help---
		Stack usage precent = up_check_tcbstack() * 100 / tcb->adj_stack_size,
		this should lower then STACK_USAGE_SAFE_PERCENT.
<<<<<<< HEAD
		Idle thread will timely check stack usage when this marco value > 0.
=======
		Idle thread will timely check stack usage when this macro value > 0.

		N.B. This feature should not be used in production code.
>>>>>>> 2e43815c

config STACK_CANARIES
	bool "Compiler stack canaries"
	depends on ARCH_HAVE_STACKCHECK
	default n
	---help---
		This option enables compiler stack canaries.
		If stack canaries are supported by the compiler, it will emit
		extra code that inserts a canary value into the stack frame when
		a function is entered and validates this value upon exit.
		Stack corruption (such as that caused by buffer overflow) results
		in a fatal error condition for the running entity.
		Enabling this option can result in a significant increase
		in footprint and an associated decrease in performance.

config ARCH_HAVE_HEAPCHECK
	bool
	default n

config HEAP_COLORATION
	bool "Heap coloration"
	default n
	depends on ARCH_HAVE_HEAPCHECK
	---help---
		Enable heap coloration to check heap usage.  Only supported by a few
		architectures.

config DEBUG_SYMBOLS
	bool "Generate Debug Symbols"
	default n
	---help---
		Build with debug symbols (needed for use with a debugger).

endmenu # Debug Options

config ARCH_HAVE_CUSTOMOPT
	bool
	default n

choice
	prompt "Optimization Level"
	default DEBUG_NOOPT if DEBUG_SYMBOLS
	default DEBUG_FULLOPT if !DEBUG_SYMBOLS

config DEBUG_NOOPT
	bool "Suppress Optimization"
	---help---
		Build without optimization.  This is often helpful when debugging code.

config DEBUG_CUSTOMOPT
	bool "Custom Optimization"
	depends on ARCH_HAVE_CUSTOMOPT
	---help---
		Select a custom debug level.  This is often helpful if you suspect an
		optimization level error and want to lower the level of optimization.

config DEBUG_FULLOPT
	bool "Normal, Full optimization"
	---help---
		Build full optimization.  This is the normal case for production
		firmware.

endchoice # Optimization Level

config DEBUG_OPTLEVEL
	string "Custom Optimization Level"
	default "-O2"
	depends on DEBUG_CUSTOMOPT
	---help---
		This string represents the custom optimization level that will be
		used if DEBUG_CUSTOMOPT.

endmenu # Build Setup

menu "System Type"
source "arch/Kconfig"
endmenu

menu "Board Selection"
source "boards/Kconfig"
endmenu

menu "RTOS Features"
source sched/Kconfig
source syscall/Kconfig
endmenu

menu "Device Drivers"
source drivers/Kconfig
endmenu

menu "Networking Support"
source net/Kconfig
endmenu

menu "Crypto API"
source crypto/Kconfig
endmenu

menu "File Systems"
source fs/Kconfig
endmenu

menu "Graphics Support"
source graphics/Kconfig
source libs/libnx/Kconfig
endmenu

menu "Memory Management"
source mm/Kconfig
endmenu

menu "Audio Support"
source audio/Kconfig
endmenu

menu "Video Support"
source video/Kconfig
endmenu

menu "Wireless Support"
source wireless/Kconfig
endmenu

menu "Binary Loader"
source binfmt/Kconfig
endmenu

menu "Library Routines"
source libs/libc/Kconfig
source libs/libxx/Kconfig
source libs/libdsp/Kconfig
endmenu

menu "Open Asymmetric Multi Processing"
source openamp/Kconfig
endmenu

menu "Application Configuration"
source "$APPSDIR/Kconfig"
endmenu

# Support optionally including external code
# into the OS build. EXTERNALDIR will be used
# to either point to 'nuttx/external' or
# 'nuttx/dummy', if 'nuttx/external'
# does not contain a Kconfig file

config EXTERNALDIR
        string
        option env="EXTERNALDIR"

source "$EXTERNALDIR/Kconfig"<|MERGE_RESOLUTION|>--- conflicted
+++ resolved
@@ -1766,13 +1766,9 @@
 	---help---
 		Stack usage precent = up_check_tcbstack() * 100 / tcb->adj_stack_size,
 		this should lower then STACK_USAGE_SAFE_PERCENT.
-<<<<<<< HEAD
-		Idle thread will timely check stack usage when this marco value > 0.
-=======
 		Idle thread will timely check stack usage when this macro value > 0.
 
 		N.B. This feature should not be used in production code.
->>>>>>> 2e43815c
 
 config STACK_CANARIES
 	bool "Compiler stack canaries"
