--- conflicted
+++ resolved
@@ -222,14 +222,11 @@
 #ifdef CONFIG_EVENT_FD
   SYSCALL_LOOKUP(eventfd,                  2)
 #endif
-<<<<<<< HEAD
-=======
 #ifdef CONFIG_TIMER_FD
   SYSCALL_LOOKUP(timerfd_create,           2)
   SYSCALL_LOOKUP(timerfd_settime,          4)
   SYSCALL_LOOKUP(timerfd_gettime,          2)
 #endif
->>>>>>> 0342272e
 
 /* Board support */
 
