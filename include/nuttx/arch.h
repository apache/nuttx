/****************************************************************************
 * include/nuttx/arch.h
 *
 * Licensed to the Apache Software Foundation (ASF) under one or more
 * contributor license agreements.  See the NOTICE file distributed with
 * this work for additional information regarding copyright ownership.  The
 * ASF licenses this file to you under the Apache License, Version 2.0 (the
 * "License"); you may not use this file except in compliance with the
 * License.  You may obtain a copy of the License at
 *
 *   http://www.apache.org/licenses/LICENSE-2.0
 *
 * Unless required by applicable law or agreed to in writing, software
 * distributed under the License is distributed on an "AS IS" BASIS, WITHOUT
 * WARRANTIES OR CONDITIONS OF ANY KIND, either express or implied.  See the
 * License for the specific language governing permissions and limitations
 * under the License.
 *
 ****************************************************************************/

#ifndef __INCLUDE_NUTTX_ARCH_H
#define __INCLUDE_NUTTX_ARCH_H

/* This header file contains function prototypes for the interfaces between
 * (1) the nuttx core-code, (2) the microprocessor specific logic that
 * resides under the arch/ sub-directory, and (3) the board-specific logic
 * that resides under boards/
 *
 * Naming conventions:
 *
 * 1. Common Microprocessor Interfaces.
 *
 *    Any interface that is common across all microprocessors should be
 *    prefixed with up_ and prototyped in this header file. These
 *    definitions provide the common interface between NuttX and the
 *    architecture-specific implementation in arch/
 *
 *    This chip related declarations are retained in this header file.
 *
 *    NOTE: up_ is supposed to stand for microprocessor; the u is like the
 *    Greek letter micron.
 *
 * 2. Microprocessor-Specific Interfaces.
 *
 *    An interface which is unique to a certain microprocessor should be
 *    prefixed with the name of the microprocessor, for example stm32_,
 *    and be prototyped in some header file in the arch/ directories.
 *
 *    There is also a arch/<architecture>/include/<chip>/chip.h header file
 *    that can be used to communicate other microprocessor-specific
 *    information between the board logic and even application logic.
 *    Application logic may, for example, need to know specific capabilities
 *    of the chip.  Prototypes in that chip.h header file should follow the
 *    microprocessor specific naming convention.
 *
 * 3. Common Board Interfaces.
 *
 *    Any interface that is common across all boards should be prefixed
 *    with board_ and should be prototyped in the board.h header file.
 *    These board_ definitions provide the interface between the board-level
 *    logic and the architecture-specific logic.
 *
 * 4. Board-Specific Interfaces.
 *
 *    Any interface that is unique to a board should be prefixed with
 *    the board name, for example stm32f4discovery_.  Sometimes the board
 *    name is too long so stm32_ would be okay too.  These should be
 *    prototyped in boards/<arch>/<chip><board>/src/<board>.h and should
 *    not be used outside of that board directory since board-specific
 *    definitions have no meaning outside of the board directory.
 */

/****************************************************************************
 * Included Files
 ****************************************************************************/

#include <nuttx/config.h>

#include <stdint.h>
#include <stdbool.h>

#include <arch/arch.h>
#include <arch/types.h>

#include <nuttx/compiler.h>
#include <nuttx/cache.h>
#include <nuttx/sched.h>

/****************************************************************************
 * Pre-processor definitions
 ****************************************************************************/

/****************************************************************************
 * Public Types
 ****************************************************************************/

typedef CODE void (*sig_deliver_t)(FAR struct tcb_s *tcb);
typedef CODE void (*phy_enable_t)(bool enable);

/****************************************************************************
 * Public Data
 ****************************************************************************/

#undef EXTERN
#if defined(__cplusplus)
#define EXTERN extern "C"
extern "C"
{
#else
#define EXTERN extern
#endif

#ifdef CONFIG_SCHED_TICKLESS_LIMIT_MAX_SLEEP
/* By default, the RTOS tickless logic assumes that the range of times that
 * can be represented by the underlying hardware timer is so large that no
 * special precautions need to be taken.  That is not always the case.  If
 * there is a limit to the maximum timing interval that can be represented by
 * the timer, then that limit must be respected.
 *
 * If CONFIG_SCHED_TICKLESS_LIMIT_MAX_SLEEP is defined, then use a 32-bit
 * global variable called g_oneshot_maxticks variable is enabled. This
 * variable is initialized by platform-specific logic at runtime to the
 * maximum delay that the timer can wait (in configured clock ticks).
 * The RTOS tickless logic will then limit all requested delays to this
 * value (in ticks).
 */

EXTERN uint32_t g_oneshot_maxticks;
#endif

#ifdef CONFIG_RTC
/* Variable determines the state of the RTC module.
 *
 * After initialization value is set to 'true' if RTC starts successfully.
 * The value can be changed to false also during operation if RTC for
 * some reason fails.
 */

EXTERN volatile bool g_rtc_enabled;
#endif

#ifdef CONFIG_ARCH_MINIMAL_VECTORTABLE
/* This is the interrupt vector mapping table.  This must be provided by
 * architecture specific logic if CONFIG_ARCH_MINIMAL_VECTORTABLE is define
 * in the configuration.  See declaration in include/nuttx/irq.h
 */

/* EXTERN const irq_mapped_t g_irqmap[NR_IRQS]; */

#endif

/****************************************************************************
 * Public Function Prototypes
 ****************************************************************************/

/****************************************************************************
 * These are standard interfaces that must be exported to the base RTOS
 * logic from architecture-specific code.
 ****************************************************************************/

/****************************************************************************
 * Name: up_initialize
 *
 * Description:
 *   up_initialize will be called once during OS initialization after the
 *   basic OS services have been initialized.  The architecture specific
 *   details of initializing the OS will be handled here.  Such things as
 *   setting up interrupt service routines, starting the clock, and
 *   registering device drivers are some of the things that are different
 *   for each processor and hardware platform.
 *
 *   up_initialize is called after the OS initialized but before the initial
 *   application has been started and before the libraries have been
 *   initialized. OS services and driver services are available.
 *
 ****************************************************************************/

void up_initialize(void);

/****************************************************************************
 * Name: up_systemreset
 *
 * Description:
 *   The function up_systemreset() will reset the MCU.  Optional!
 *   Availability of this function is dependent upon the architecture
 *   support.
 *
 ****************************************************************************/

void up_systemreset(void) noreturn_function;

/****************************************************************************
 * Name: up_idle
 *
 * Description:
 *   up_idle() is the logic that will be executed when there is no other
 *   ready-to-run task.  This is processor idle time and will continue until
 *   some interrupt occurs to cause a context switch from the idle task.
 *
 *   Processing in this state may be processor-specific. e.g.,
 *   this is where power management operations might be performed.
 *
 ****************************************************************************/

void up_idle(void);

/****************************************************************************
 * Name: up_initial_state
 *
 * Description:
 *   A new thread is being started and a new TCB has been created.
 *   This function is called to initialize the processor specific portions
 *   of the new TCB.
 *
 *   This function must setup the initial architecture registers and/or
 *   stack so that execution will begin at tcb->start on the next context
 *   switch.
 *
 ****************************************************************************/

void up_initial_state(FAR struct tcb_s *tcb);

/****************************************************************************
 * Name: up_create_stack
 *
 * Description:
 *   Allocate a stack for a new thread and setup up stack-related information
 *   in the TCB.
 *
 *   The following TCB fields must be initialized by this function:
 *
 *   - adj_stack_size: Stack size after adjustment for hardware, processor,
 *     etc.  This value is retained only for debug purposes.
 *   - stack_alloc_ptr: Pointer to allocated stack
 *   - stack_base_ptr: Adjusted stack base pointer after the TLS Data and
 *     Arguments has been removed from the stack allocation.
 *
 * Input Parameters:
 *   - tcb: The TCB of new task
 *   - stack_size:  The requested stack size.  At least this much
 *     must be allocated.
 *   - ttype:  The thread type.  This may be one of following (defined in
 *     include/nuttx/sched.h):
 *
 *       TCB_FLAG_TTYPE_TASK     Normal user task
 *       TCB_FLAG_TTYPE_PTHREAD  User pthread
 *       TCB_FLAG_TTYPE_KERNEL   Kernel thread
 *
 *     This thread type is normally available in the flags field of the TCB,
 *     however, there are certain contexts where the TCB may not be fully
 *     initialized when up_create_stack is called.
 *
 *     If CONFIG_BUILD_PROTECTED or CONFIG_BUILD_KERNEL are is defined, then
 *     this thread type may affect how the stack is allocated.  For example,
 *     kernel thread stacks should be allocated from protected kernel memory.
 *     Stacks for user tasks and threads must come from memory that is
 *     accessible to user code.
 *
 ****************************************************************************/

int up_create_stack(FAR struct tcb_s *tcb, size_t stack_size, uint8_t ttype);

/****************************************************************************
 * Name: up_use_stack
 *
 * Description:
 *   Setup stack-related information in the TCB using pre-allocated stack
 *   memory.  This function is called only from nxtask_init() when a task or
 *   kernel thread is started (never for pthreads).
 *
 *   The following TCB fields must be initialized:
 *
 *   - adj_stack_size: Stack size after adjustment for hardware,
 *     processor, etc.  This value is retained only for debug
 *     purposes.
 *   - stack_alloc_ptr: Pointer to allocated stack
 *   - stack_base_ptr: Adjusted stack base pointer after the TLS Data and
 *     Arguments has been removed from the stack allocation.
 *
 * Input Parameters:
 *   - tcb:  The TCB of new task
 *   - stack:  The new stack to be used.
 *   - stack_size:  The allocated stack size.
 *
 *   NOTE:  Unlike up_stack_create() and up_stack_release, this function
 *   does not require the task type (ttype) parameter.  The TCB flags will
 *   always be set to provide the task type to up_use_stack() if it needs
 *   that information.
 *
 ****************************************************************************/

int up_use_stack(FAR struct tcb_s *tcb, FAR void *stack, size_t stack_size);

/****************************************************************************
 * Name: up_stack_frame
 *
 * Description:
 *   Allocate a stack frame in the TCB's stack to hold thread-specific data.
 *   This function may be called any time after up_create_stack() or
 *   up_use_stack() have been called but before the task has been started.
 *
 *   Thread data may be kept in the stack (instead of in the TCB) if it is
 *   accessed by the user code directly.  This includes such things as
 *   argv[].  The stack memory is guaranteed to be in the same protection
 *   domain as the thread.
 *
 *   The following TCB fields will be re-initialized:
 *
 *   - adj_stack_size: Stack size after removal of the stack frame from
 *     the stack
 *   - stack_base_ptr: Adjusted stack base pointer after the TLS Data and
 *     Arguments has been removed from the stack allocation.
 *
 *   Here is the diagram after some allocation(tls, arg):
 *
 *                   +-------------+ <-stack_alloc_ptr(lowest)
 *                   |  TLS Data   |
 *                   +-------------+
 *                   |  Arguments  |
 *  stack_base_ptr-> +-------------+\
 *                   |  Available  | +
 *                   |    Stack    | |
 *                |  |             | |
 *                |  |             | +->adj_stack_size
 *                v  |             | |
 *                   |             | |
 *                   |             | +
 *                   +-------------+/
 *
 * Input Parameters:
 *   - tcb:  The TCB of new task
 *   - frame_size:  The size of the stack frame to allocate.
 *
 *  Returned Value:
 *   - A pointer to bottom of the allocated stack frame.  NULL will be
 *     returned on any failures.  The alignment of the returned value is
 *     the same as the alignment of the stack itself.
 *
 ****************************************************************************/

FAR void *up_stack_frame(FAR struct tcb_s *tcb, size_t frame_size);

/****************************************************************************
 * Name: up_release_stack
 *
 * Description:
 *   A task has been stopped. Free all stack related resources retained in
 *   the defunct TCB.
 *
 * Input Parameters:
 *   - dtcb:  The TCB containing information about the stack to be released
 *   - ttype:  The thread type.  This may be one of following (defined in
 *     include/nuttx/sched.h):
 *
 *       TCB_FLAG_TTYPE_TASK     Normal user task
 *       TCB_FLAG_TTYPE_PTHREAD  User pthread
 *       TCB_FLAG_TTYPE_KERNEL   Kernel thread
 *
 *     This thread type is normally available in the flags field of the TCB,
 *     however, there are certain error recovery contexts where the TCB may
 *     not be fully initialized when up_release_stack is called.
 *
 *     If CONFIG_BUILD_PROTECTED or CONFIG_BUILD_KERNEL are defined, then
 *     this thread type may affect how the stack is freed.  For example,
 *     kernel thread stacks may have been allocated from protected kernel
 *     memory.  Stacks for user tasks and threads must have come from memory
 *     that is accessible to user code.
 *
 * Returned Value:
 *   None
 *
 ****************************************************************************/

void up_release_stack(FAR struct tcb_s *dtcb, uint8_t ttype);

/****************************************************************************
 * Name: up_unblock_task
 *
 * Description:
 *   A task is currently in an inactive task list
 *   but has been prepped to execute.  Move the TCB to the
 *   ready-to-run list, restore its context, and start execution.
 *
 *   This function is called only from the NuttX scheduling
 *   logic.  Interrupts will always be disabled when this
 *   function is called.
 *
 * Input Parameters:
 *   tcb: Refers to the tcb to be unblocked.  This tcb is
 *     in one of the waiting tasks lists.  It must be moved to
 *     the ready-to-run list and, if it is the highest priority
 *     ready to run task, executed.
 *
 ****************************************************************************/

void up_unblock_task(FAR struct tcb_s *tcb);

/****************************************************************************
 * Name: up_block_task
 *
 * Description:
 *   The currently executing task at the head of the ready to run list must
 *   be stopped.  Save its context and move it to the inactive list
 *   specified by task_state.
 *
 *   This function is called only from the NuttX scheduling logic.
 *   Interrupts will always be disabled when this function is called.
 *
 * Input Parameters:
 *   tcb: Refers to a task in the ready-to-run list (normally the task at
 *     the head of the list).  It must be stopped, its context saved and
 *     moved into one of the waiting task lists.  If it was the task at the
 *     head of the ready-to-run list, then a context switch to the new ready
 *     to run task must be performed.
 *   task_state: Specifies which waiting task list should be
 *     hold the blocked task TCB.
 *
 ****************************************************************************/

void up_block_task(FAR struct tcb_s *tcb, tstate_t task_state);

/****************************************************************************
 * Name: up_release_pending
 *
 * Description:
 *   When tasks become ready-to-run but cannot run because
 *   pre-emption is disabled, they are placed into a pending
 *   task list.  This function releases and makes ready-to-run
 *   all of the tasks that have collected in the pending task
 *   list.  This can cause a context switch if a new task is
 *   placed at the head of the ready to run list.
 *
 *   This function is called only from the NuttX scheduling
 *   logic when pre-emptioni is re-enabled.  Interrupts will
 *   always be disabled when this function is called.
 *
 ****************************************************************************/

void up_release_pending(void);

/****************************************************************************
 * Name: up_reprioritize_rtr
 *
 * Description:
 *   Called when the priority of a running or
 *   ready-to-run task changes and the reprioritization will
 *   cause a context switch.  Two cases:
 *
 *   1) The priority of the currently running task drops and the next
 *      task in the ready to run list has priority.
 *   2) An idle, ready to run task's priority has been raised above the
 *      the priority of the current, running task and it now has the
 *      priority.
 *
 *   This function is called only from the NuttX scheduling
 *   logic.  Interrupts will always be disabled when this
 *   function is called.
 *
 * Input Parameters:
 *   tcb: The TCB of the task that has been reprioritized
 *   priority: The new task priority
 *
 ****************************************************************************/

void up_reprioritize_rtr(FAR struct tcb_s *tcb, uint8_t priority);

/****************************************************************************
 * Name: up_exit
 *
 * Description:
 *   This function causes the currently executing task to cease
 *   to exist.  This is a special case of task_delete() where the task to
 *   be deleted is the currently executing task.  It is more complex because
 *   a context switch must be perform to the next ready to run task.
 *
 *   Unlike other UP APIs, this function may be called directly from user
 *   programs in various states.  The implementation of this function should
 *   disable interrupts before performing scheduling operations.
 *
 ****************************************************************************/

void up_exit() noreturn_function;

/* Prototype is in unistd.h */

/****************************************************************************
 * Name: up_assert
 *
 * Description:
 *   Assertions may be handled in an architecture-specific way.
 *
 ****************************************************************************/

void up_assert(FAR const char *filename, int linenum);

/****************************************************************************
 * Name: up_schedule_sigaction
 *
 * Description:
 *   This function is called by the OS when one or more
 *   signal handling actions have been queued for execution.
 *   The architecture specific code must configure things so
 *   that the 'sigdeliver' callback is executed on the thread
 *   specified by 'tcb' as soon as possible.
 *
 *   This function may be called from interrupt handling logic.
 *
 *   This operation should not cause the task to be unblocked
 *   nor should it cause any immediate execution of sigdeliver.
 *   Typically, a few cases need to be considered:
 *
 *   (1) This function may be called from an interrupt handler
 *       During interrupt processing, all xcptcontext structures
 *       should be valid for all tasks.  That structure should
 *       be modified to invoke sigdeliver() either on return
 *       from (this) interrupt or on some subsequent context
 *       switch to the recipient task.
 *   (2) If not in an interrupt handler and the tcb is NOT
 *       the currently executing task, then again just modify
 *       the saved xcptcontext structure for the recipient
 *       task so it will invoke sigdeliver when that task is
 *       later resumed.
 *   (3) If not in an interrupt handler and the tcb IS the
 *       currently executing task -- just call the signal
 *       handler now.
 *
 ****************************************************************************/

void up_schedule_sigaction(FAR struct tcb_s *tcb, sig_deliver_t sigdeliver);

/****************************************************************************
 * Name: up_task_start
 *
 * Description:
 *   In this kernel mode build, this function will be called to execute a
 *   task in user-space.  When the task is first started, a kernel-mode
 *   stub will first run to perform some housekeeping functions.  This
 *   kernel-mode stub will then be called transfer control to the user-mode
 *   task by calling this function.
 *
 *   Normally the a user-mode start-up stub will also execute before the
 *   task actually starts.  See libc/sched/task_startup.c
 *
 * Input Parameters:
 *   taskentry - The user-space entry point of the task.
 *   argc - The number of parameters being passed.
 *   argv - The parameters being passed. These lie in kernel-space memory
 *     and will have to be reallocated  in user-space memory.
 *
 * Returned Value:
 *   This function should not return.  It should call the user-mode start-up
 *   stub and that stub should call exit if/when the user task terminates.
 *
 ****************************************************************************/

#if !defined(CONFIG_BUILD_FLAT) && defined(__KERNEL__)
void up_task_start(main_t taskentry, int argc, FAR char *argv[])
       noreturn_function;
#endif

#if !defined(CONFIG_BUILD_FLAT) && defined(__KERNEL__) && \
    !defined(CONFIG_DISABLE_PTHREAD)
/****************************************************************************
 * Name: up_pthread_start
 *
 * Description:
 *   In this kernel mode build, this function will be called to execute a
 *   pthread in user-space.  When the pthread is first started, a kernel-mode
 *   stub will first run to perform some housekeeping functions.  This
 *   kernel-mode stub will then be called transfer control to the user-mode
 *   pthread by calling this function.
 *
 *   Normally the a user-mode start-up stub will also execute before the
 *   pthread actually starts.  See libc/pthread/pthread_create.c
 *
 * Input Parameters:
 *   startup - The user-space pthread startup function
 *   entrypt - The user-space address of the pthread entry point
 *   arg     - Standard argument for the pthread entry point
 *
 * Returned Value:
 *   This function should not return.  It should call the user-mode start-up
 *   stub and that stub should call pthread_exit if/when the user pthread
 *   terminates.
 *
 ****************************************************************************/

void up_pthread_start(pthread_trampoline_t startup,
                      pthread_startroutine_t entrypt, pthread_addr_t arg);
       noreturn_function;

/****************************************************************************
 * Name: up_pthread_exit
 *
 * Description:
 *   In this kernel mode build, this function will be called to execute a
 *   pthread in user-space. This kernel-mode stub will then be called
 *   transfer control to the user-mode pthread_exit.
 *
 * Input Parameters:
 *   exit       - The user-space pthread_exit function
 *   exit_value - The pointer of the pthread exit parameter
 *
 * Returned Value:
 *   None
 ****************************************************************************/

void up_pthread_exit(pthread_exitroutine_t exit, FAR void *exit_value);
        noreturn_function;
#endif

/****************************************************************************
 * Name: up_signal_dispatch
 *
 * Description:
 *   In this kernel mode build, this function will be called to execute a
 *   a signal handler in user-space.  When the signal is delivered, a
 *   kernel-mode stub will first run to perform some housekeeping functions.
 *   This kernel-mode stub will then be called transfer control to the user
 *   mode signal handler by calling this function.
 *
 *   Normally the a architecture, user-mode signal handling stub will also
 *   execute before the ultimate signal handler is called.  That stub
 *   function is the user-space, signal handler trampoline function.  It is
 *   called from up_signal_dispatch() in user-mode.
 *
 * Input Parameters:
 *   sighand - The address user-space signal handling function
 *   signo, info, and ucontext - Standard arguments to be passed to the
 *     signal handling function.
 *
 * Returned Value:
 *   None.  This function does not return in the normal sense.  It returns
 *   via an architecture specific system call made by up_signal_handler()
 *   (see below).  However, this will look like a normal return by the
 *   caller of up_signal_dispatch.
 *
 ****************************************************************************/

#if !defined(CONFIG_BUILD_FLAT) && defined(__KERNEL__)
void up_signal_dispatch(_sa_sigaction_t sighand, int signo,
                        FAR siginfo_t *info, FAR void *ucontext);
#endif

/****************************************************************************
 * Name: up_signal_handler
 *
 * Description:
 *   This function is the user-space, signal handler trampoline function that
 *   must be provided by architecture-specific logic.  It is called from
 *   up_signal_dispatch() in user-mode.
 *
 * Input Parameters:
 *   sighand - The address user-space signal handling function
 *   signo, info, and ucontext - Standard arguments to be passed to the
 *     signal handling function.
 *
 * Returned Value:
 *   None.  This function does not return in the normal sense.  It returns
 *   via an architecture specific system call.
 *
 ****************************************************************************/

#if defined(CONFIG_BUILD_PROTECTED) && !defined(__KERNEL__)
void up_signal_handler(_sa_sigaction_t sighand, int signo,
                       FAR siginfo_t *info, FAR void *ucontext)
       noreturn_function;
#endif

/****************************************************************************
 * Name: up_allocate_heap
 *
 * Description:
 *   This function will be called to dynamically set aside the heap region.
 *
 *   For the kernel build (CONFIG_BUILD_PROTECTED=y) with both kernel- and
 *   user-space heaps (CONFIG_MM_KERNEL_HEAP=y), this function provides the
 *   size of the unprotected, user-space heap.
 *
 *   If a protected kernel-space heap is provided, the kernel heap must be
 *   allocated (and protected) by an analogous up_allocate_kheap().
 *
 ****************************************************************************/

void up_allocate_heap(FAR void **heap_start, size_t *heap_size);

/****************************************************************************
 * Name: up_allocate_kheap
 *
 * Description:
 *   For the kernel builds (CONFIG_BUILD_PROTECTED=y or
 *   CONFIG_BUILD_KERNEL=y) there may be both kernel- and user-space heaps
 *   as determined by CONFIG_MM_KERNEL_HEAP=y.  This function allocates (and
 *   protects) the kernel-space heap.
 *
 ****************************************************************************/

#ifdef CONFIG_MM_KERNEL_HEAP
void up_allocate_kheap(FAR void **heap_start, size_t *heap_size);
#endif

/****************************************************************************
 * Name: up_allocate_pgheap
 *
 * Description:
 *   If there is a page allocator in the configuration, then this function
 *   must be provided by the platform-specific code.  The OS initialization
 *   logic will call this function early in the initialization sequence to
 *   get the page heap information needed to configure the page allocator.
 *
 ****************************************************************************/

#ifdef CONFIG_MM_PGALLOC
void up_allocate_pgheap(FAR void **heap_start, size_t *heap_size);
#endif

/****************************************************************************
 * Name: pgalloc
 *
 * Description:
 *   If there is a page allocator in the configuration and if an MMU is
 *   available to map physical addresses to virtual address, then this
 *   function must be provided by the platform-specific code.  This is part
 *   of the implementation of sbrk().  This function will allocate the
 *   requested number of pages using the page allocator and map them into
 *   consecutive virtual addresses beginning with 'brkaddr'
 *
 *   NOTE:  This function does not use the up_ naming standard because it
 *   is indirectly callable from user-space code via a system trap.
 *   Therefore, it is a system interface and follows a different naming
 *   convention.
 *
 * Input Parameters:
 *   brkaddr - The heap break address.  The next page will be allocated and
 *     mapped to this address.  Must be page aligned.  If the memory manager
 *     has not yet been initialized and this is the first block requested for
 *     the heap, then brkaddr should be zero.  pgalloc will then assigned the
 *     well-known virtual address of the beginning of the heap.
 *   npages - The number of pages to allocate and map.  Mapping of pages
 *     will be contiguous beginning beginning at 'brkaddr'
 *
 * Returned Value:
 *   The (virtual) base address of the mapped page will be returned on
 *   success.
 *   Normally this will be the same as the 'brkaddr' input. However, if
 *   the 'brkaddr' input was zero, this will be the virtual address of the
 *   beginning of the heap.  Zero is returned on any failure.
 *
 ****************************************************************************/

#if defined(CONFIG_ARCH_ADDRENV) && defined(CONFIG_MM_PGALLOC) && \
    defined(CONFIG_ARCH_USE_MMU)
uintptr_t pgalloc(uintptr_t brkaddr, unsigned int npages);
#endif

/****************************************************************************
<<<<<<< HEAD
 * Name: up_textheap_init
 *
 * Description:
 *   Initialize the text heap.
 *
 ****************************************************************************/

#if defined(CONFIG_ARCH_USE_TEXT_HEAP)
void up_textheap_init(void);
=======
 * Name: up_extraheaps_init
 *
 * Description:
 *   Initialize any extra heap.
 *
 ****************************************************************************/

#if defined(CONFIG_ARCH_HAVE_EXTRA_HEAPS)
void up_extraheaps_init(void);
>>>>>>> bb4e6bc1
#endif

/****************************************************************************
 * Name: up_textheap_memalign
 *
 * Description:
<<<<<<< HEAD
 *   Allocate memory from the text heap with the specified alignment.
=======
 *   Allocate memory for text sections with the specified alignment.
>>>>>>> bb4e6bc1
 *
 ****************************************************************************/

#if defined(CONFIG_ARCH_USE_TEXT_HEAP)
FAR void *up_textheap_memalign(size_t align, size_t size);
#endif

/****************************************************************************
 * Name: up_textheap_free
 *
 * Description:
<<<<<<< HEAD
 *   Free memory from the text heap.
=======
 *   Free memory allocated for text sections.
>>>>>>> bb4e6bc1
 *
 ****************************************************************************/

#if defined(CONFIG_ARCH_USE_TEXT_HEAP)
void up_textheap_free(FAR void *p);
#endif

/****************************************************************************
 * Name: up_setpicbase and up_getpicbase
 *
 * Description:
 *   It NXFLAT external modules (or any other binary format that requires
 *   PIC) are supported, then these macros must defined to (1) set or get
 *   the PIC base register value.  These must be implemented with in-line
 *   assembly.
 *
 ****************************************************************************/

#ifndef CONFIG_PIC
#  define up_setpicbase(picbase)
#  define up_getpicbase(ppicbase)
#endif

/****************************************************************************
 * Address Environment Interfaces
 *
 * Low-level interfaces used in binfmt/ to instantiate tasks with address
 * environments.  These interfaces all operate on type group_addrenv_t which
 * is an abstract representation of a task group's address environment and
 * must be defined in arch/arch.h if CONFIG_ARCH_ADDRENV is defined.
 *
 *   up_addrenv_create   - Create an address environment
 *   up_addrenv_destroy  - Destroy an address environment.
 *   up_addrenv_vtext    - Returns the virtual base address of the .text
 *                         address environment
 *   up_addrenv_vdata    - Returns the virtual base address of the .bss/.data
 *                         address environment
 *   up_addrenv_heapsize - Returns the size of the initial heap allocation.
 *   up_addrenv_select   - Instantiate an address environment
 *   up_addrenv_restore  - Restore an address environment
 *   up_addrenv_clone    - Copy an address environment from one location to
 *                         another.
 *
 * Higher-level interfaces used by the tasking logic.  These interfaces are
 * used by the functions in sched/ and all operate on the thread which whose
 * group been assigned an address environment by up_addrenv_clone().
 *
 *   up_addrenv_attach   - Clone the address environment assigned to one TCB
 *                         to another.  This operation is done when a pthread
 *                         is created that share's the same address
 *                         environment.
 *   up_addrenv_detach   - Release the threads reference to an address
 *                         environment when a task/thread exits.
 *
 * CONFIG_ARCH_STACK_DYNAMIC=y indicates that the user process stack resides
 * in its own address space.  This options is also *required* if
 * CONFIG_BUILD_KERNEL and CONFIG_LIBC_EXECFUNCS are selected.  Why?
 * Because the caller's stack must be preserved in its own address space
 * when we instantiate the environment of the new process in order to
 * initialize it.
 *
 * NOTE: The naming of the CONFIG_ARCH_STACK_DYNAMIC selection implies that
 * dynamic stack allocation is supported.  Certainly this option must be set
 * if dynamic stack allocation is supported by a platform.  But the more
 * general meaning of this configuration environment is simply that the
 * stack has its own address space.
 *
 * If CONFIG_ARCH_STACK_DYNAMIC=y is selected then the platform specific
 * code must export these additional interfaces:
 *
 *   up_addrenv_ustackalloc  - Create a stack address environment
 *   up_addrenv_ustackfree   - Destroy a stack address environment.
 *   up_addrenv_vustack      - Returns the virtual base address of the stack
 *   up_addrenv_ustackselect - Instantiate a stack address environment
 *
 * If CONFIG_ARCH_KERNEL_STACK is selected, then each user process will have
 * two stacks:  (1) a large (and possibly dynamic) user stack and (2) a
 * smaller kernel stack.  However, this option is *required* if both
 * CONFIG_BUILD_KERNEL and CONFIG_LIBC_EXECFUNCS are selected.  Why?  Because
 * when we instantiate and initialize the address environment of the new
 * user process, we will temporarily lose the address environment of the old
 * user process, including its stack contents.  The kernel C logic will crash
 * immediately with no valid stack in place.
 *
 * If CONFIG_ARCH_KERNEL_STACK=y is selected then the platform specific
 * code must export these additional interfaces:
 *
 *   up_addrenv_kstackalloc  - Create a stack in the kernel address
 *                             environment
 *   up_addrenv_kstackfree   - Destroy the kernel stack.
 *
 ****************************************************************************/

/****************************************************************************
 * Name: up_addrenv_create
 *
 * Description:
 *   This function is called when a new task is created in order to
 *   instantiate an address environment for the new task group.
 *   up_addrenv_create() is essentially the allocator of the physical
 *   memory for the new task.
 *
 * Input Parameters:
 *   textsize - The size (in bytes) of the .text address environment needed
 *     by the task.  This region may be read/execute only.
 *   datasize - The size (in bytes) of the .data/.bss address environment
 *     needed by the task.  This region may be read/write only.  NOTE: The
 *     actual size of the data region that is allocated will include a
 *     OS private reserved region at the beginning.  The size of the
 *     private, reserved region is give by ARCH_DATA_RESERVE_SIZE.
 *   heapsize - The initial size (in bytes) of the heap address environment
 *     needed by the task.  This region may be read/write only.
 *   addrenv - The location to return the representation of the task address
 *     environment.
 *
 * Returned Value:
 *   Zero (OK) on success; a negated errno value on failure.
 *
 ****************************************************************************/

#ifdef CONFIG_ARCH_ADDRENV
int up_addrenv_create(size_t textsize, size_t datasize, size_t heapsize,
                      FAR group_addrenv_t *addrenv);
#endif

/****************************************************************************
 * Name: up_addrenv_destroy
 *
 * Description:
 *   This function is called when a final thread leaves the task group and
 *   the task group is destroyed.  This function then destroys the defunct
 *   address environment, releasing the underlying physical memory.
 *
 * Input Parameters:
 *   addrenv - The address environment to be destroyed.
 *
 * Returned Value:
 *   Zero (OK) on success; a negated errno value on failure.
 *
 ****************************************************************************/

#ifdef CONFIG_ARCH_ADDRENV
int up_addrenv_destroy(FAR group_addrenv_t *addrenv);
#endif

/****************************************************************************
 * Name: up_addrenv_vtext
 *
 * Description:
 *   Return the virtual address associated with the newly create .text
 *   address environment.  This function is used by the binary loaders in
 *   order get an address that can be used to initialize the new task.
 *
 * Input Parameters:
 *   addrenv - The representation of the task address environment previously
 *      returned by up_addrenv_create.
 *   vtext - The location to return the virtual address.
 *
 * Returned Value:
 *   Zero (OK) on success; a negated errno value on failure.
 *
 ****************************************************************************/

#ifdef CONFIG_ARCH_ADDRENV
int up_addrenv_vtext(FAR group_addrenv_t *addrenv, FAR void **vtext);
#endif

/****************************************************************************
 * Name: up_addrenv_vdata
 *
 * Description:
 *   Return the virtual address associated with the newly create .text
 *   address environment.  This function is used by the binary loaders in
 *   order get an address that can be used to initialize the new task.
 *
 * Input Parameters:
 *   addrenv - The representation of the task address environment previously
 *      returned by up_addrenv_create.
 *   textsize - For some implementations, the text and data will be saved
 *      in the same memory region (read/write/execute) and, in this case,
 *      the virtual address of the data just lies at this offset into the
 *      common region.
 *   vdata - The location to return the virtual address.  NOTE that the
 *      beginning of the data region is reserved for use by the OS.  The
 *      returned address will be at a offset from the actual allocated base
 *      address to account for the OS private region.  The size of that
 *      offset is given by ARCH_DATA_RESERVE_SIZE
 *
 * Returned Value:
 *   Zero (OK) on success; a negated errno value on failure.
 *
 ****************************************************************************/

#ifdef CONFIG_ARCH_ADDRENV
int up_addrenv_vdata(FAR group_addrenv_t *addrenv, uintptr_t textsize,
                     FAR void **vdata);
#endif

/****************************************************************************
 * Name: up_addrenv_heapsize
 *
 * Description:
 *   Return the initial heap allocation size.  That is the amount of memory
 *   allocated by up_addrenv_create() when the heap memory region was first
 *   created.  This may or may not differ from the heapsize parameter that
 *   was passed to up_addrenv_create()
 *
 * Input Parameters:
 *   addrenv - The representation of the task address environment previously
 *     returned by up_addrenv_create.
 *
 * Returned Value:
 *   The initial heap size allocated is returned on success; a negated
 *   errno value on failure.
 *
 ****************************************************************************/

#if defined(CONFIG_ARCH_ADDRENV) && defined(CONFIG_BUILD_KERNEL)
ssize_t up_addrenv_heapsize(FAR const group_addrenv_t *addrenv);
#endif

/****************************************************************************
 * Name: up_addrenv_select
 *
 * Description:
 *   After an address environment has been established for a task group (via
 *   up_addrenv_create().  This function may be called to instantiate
 *   that address environment in the virtual address space.  This might be
 *   necessary, for example, to load the code for the task group from a file
 *   or to access address environment private data.
 *
 * Input Parameters:
 *   addrenv - The representation of the task address environment previously
 *     returned by up_addrenv_create.
 *   oldenv
 *     The address environment that was in place before up_addrenv_select().
 *     This may be used with up_addrenv_restore() to restore the original
 *     address environment that was in place before up_addrenv_select() was
 *     called.  Note that this may be a task agnostic, platform-specific
 *     representation that may or may not be different from group_addrenv_t.
 *
 * Returned Value:
 *   Zero (OK) on success; a negated errno value on failure.
 *
 ****************************************************************************/

#ifdef CONFIG_ARCH_ADDRENV
int up_addrenv_select(FAR const group_addrenv_t *addrenv,
                      FAR save_addrenv_t *oldenv);
#endif

/****************************************************************************
 * Name: up_addrenv_restore
 *
 * Description:
 *   After an address environment has been temporarily instantiated by
 *   up_addrenv_select(), this function may be called to restore the
 *   original address environment.
 *
 * Input Parameters:
 *   oldenv - The platform-specific representation of the address environment
 *     previously returned by up_addrenv_select.
 *
 * Returned Value:
 *   Zero (OK) on success; a negated errno value on failure.
 *
 ****************************************************************************/

#ifdef CONFIG_ARCH_ADDRENV
int up_addrenv_restore(FAR const save_addrenv_t *oldenv);
#endif

/****************************************************************************
 * Name: up_addrenv_coherent
 *
 * Description:
 *   Flush D-Cache and invalidate I-Cache in preparation for a change in
 *   address environments.  This should immediately precede a call to
 *   up_addrenv_select();
 *
 * Input Parameters:
 *   addrenv - Describes the address environment to be made coherent.
 *
 * Returned Value:
 *   Zero (OK) on success; a negated errno value on failure.
 *
 ****************************************************************************/

#ifdef CONFIG_ARCH_ADDRENV
int up_addrenv_coherent(FAR const group_addrenv_t *addrenv);
#endif

/****************************************************************************
 * Name: up_addrenv_clone
 *
 * Description:
 *   Duplicate an address environment.  This does not copy the underlying
 *   memory, only the representation that can be used to instantiate that
 *   memory as an address environment.
 *
 * Input Parameters:
 *   src - The address environment to be copied.
 *   dest - The location to receive the copied address environment.
 *
 * Returned Value:
 *   Zero (OK) on success; a negated errno value on failure.
 *
 ****************************************************************************/

#ifdef CONFIG_ARCH_ADDRENV
int up_addrenv_clone(FAR const group_addrenv_t *src,
                     FAR group_addrenv_t *dest);
#endif

/****************************************************************************
 * Name: up_addrenv_attach
 *
 * Description:
 *   This function is called from the core scheduler logic when a thread
 *   is created that needs to share the address environment of its task
 *   group.
 *
 *   NOTE: In some platforms, nothing will need to be done in this case.
 *   Simply being a member of the group that has the address environment
 *   may be sufficient.
 *
 * Input Parameters:
 *   group - The task group to which the new thread belongs.
 *   tcb   - The TCB of the thread needing the address environment.
 *
 * Returned Value:
 *   Zero (OK) on success; a negated errno value on failure.
 *
 ****************************************************************************/

#ifdef CONFIG_ARCH_ADDRENV
int up_addrenv_attach(FAR struct task_group_s *group, FAR struct tcb_s *tcb);
#endif

/****************************************************************************
 * Name: up_addrenv_detach
 *
 * Description:
 *   This function is called when a task or thread exits in order to release
 *   its reference to an address environment.  The address environment,
 *   however, should persist until up_addrenv_destroy() is called when the
 *   task group is itself destroyed.  Any resources unique to this thread
 *   may be destroyed now.
 *
 *   NOTE: In some platforms, nothing will need to be done in this case.
 *   Simply being a member of the group that has the address environment
 *   may be sufficient.
 *
 * Input Parameters:
 *   group - The group to which the thread belonged.
 *   tcb - The TCB of the task or thread whose the address environment will
 *     be released.
 *
 * Returned Value:
 *   Zero (OK) on success; a negated errno value on failure.
 *
 ****************************************************************************/

#ifdef CONFIG_ARCH_ADDRENV
int up_addrenv_detach(FAR struct task_group_s *group, FAR struct tcb_s *tcb);
#endif

/****************************************************************************
 * Name: up_addrenv_ustackalloc
 *
 * Description:
 *   This function is called when a new thread is created in order to
 *   instantiate an address environment for the new thread's stack.
 *   up_addrenv_ustackalloc() is essentially the allocator of the physical
 *   memory for the new task's stack.
 *
 * Input Parameters:
 *   tcb - The TCB of the thread that requires the stack address environment.
 *   stacksize - The size (in bytes) of the initial stack address
 *     environment needed by the task.  This region may be read/write only.
 *
 * Returned Value:
 *   Zero (OK) on success; a negated errno value on failure.
 *
 ****************************************************************************/

#if defined(CONFIG_ARCH_ADDRENV) && defined(CONFIG_ARCH_STACK_DYNAMIC)
int up_addrenv_ustackalloc(FAR struct tcb_s *tcb, size_t stacksize);
#endif

/****************************************************************************
 * Name: up_addrenv_ustackfree
 *
 * Description:
 *   This function is called when any thread exits.  This function then
 *   destroys the defunct address environment for the thread's stack,
 *   releasing the underlying physical memory.
 *
 * Input Parameters:
 *   tcb - The TCB of the thread that no longer requires the stack address
 *     environment.
 *
 * Returned Value:
 *   Zero (OK) on success; a negated errno value on failure.
 *
 ****************************************************************************/

#if defined(CONFIG_ARCH_ADDRENV) && defined(CONFIG_ARCH_STACK_DYNAMIC)
int up_addrenv_ustackfree(FAR struct tcb_s *tcb);
#endif

/****************************************************************************
 * Name: up_addrenv_vustack
 *
 * Description:
 *   Return the virtual address associated with the newly create stack
 *   address environment.
 *
 * Input Parameters:
 *   tcb - The TCB of the thread with the stack address environment of
 *     interest.
 *   vstack - The location to return the stack virtual base address.
 *
 * Returned Value:
 *   Zero (OK) on success; a negated errno value on failure.
 *
 ****************************************************************************/

#if defined(CONFIG_ARCH_ADDRENV) && defined(CONFIG_ARCH_STACK_DYNAMIC)
int up_addrenv_vustack(FAR const struct tcb_s *tcb, FAR void **vstack);
#endif

/****************************************************************************
 * Name: up_addrenv_ustackselect
 *
 * Description:
 *   After an address environment has been established for a task's stack
 *   (via up_addrenv_ustackalloc().  This function may be called to
 *   instantiate that address environment in the virtual address space.
 *   This is a necessary step before each context switch to the newly created
 *   thread (including the initial thread startup).
 *
 * Input Parameters:
 *   tcb - The TCB of the thread with the stack address environment to be
 *     instantiated.
 *
 * Returned Value:
 *   Zero (OK) on success; a negated errno value on failure.
 *
 ****************************************************************************/

#if defined(CONFIG_ARCH_ADDRENV) && defined(CONFIG_ARCH_STACK_DYNAMIC)
int up_addrenv_ustackselect(FAR const struct tcb_s *tcb);
#endif

/****************************************************************************
 * Name: up_addrenv_kstackalloc
 *
 * Description:
 *   This function is called when a new thread is created to allocate
 *   the new thread's kernel stack.   This function may be called for certain
 *   terminating threads which have no kernel stack.  It must be tolerant of
 *   that case.
 *
 * Input Parameters:
 *   tcb - The TCB of the thread that requires the kernel stack.
 *   stacksize - The size (in bytes) of the kernel stack needed by the
 *     thread.
 *
 * Returned Value:
 *   Zero (OK) on success; a negated errno value on failure.
 *
 ****************************************************************************/

#if defined(CONFIG_ARCH_ADDRENV) && defined(CONFIG_ARCH_KERNEL_STACK)
int up_addrenv_kstackalloc(FAR struct tcb_s *tcb);
#endif

/****************************************************************************
 * Name: up_addrenv_kstackfree
 *
 * Description:
 *   This function is called when any thread exits.  This function frees
 *   the kernel stack.
 *
 * Input Parameters:
 *   tcb - The TCB of the thread that no longer requires the kernel stack.
 *
 * Returned Value:
 *   Zero (OK) on success; a negated errno value on failure.
 *
 ****************************************************************************/

#if defined(CONFIG_ARCH_ADDRENV) && defined(CONFIG_ARCH_KERNEL_STACK)
int up_addrenv_kstackfree(FAR struct tcb_s *tcb);
#endif

/****************************************************************************
 * Name: up_addrenv_pa_to_va
 *
 * Description:
 *   Map phy address to virtual address.  Not supported by all architectures.
 *
 *   REVISIT:  Should this not then be conditional on having that
 *   architecture-specific support?
 *
 * Input Parameters:
 *   pa - The phy address to be mapped.
 *
 * Returned Value:
 *   Virtual address on success; NULL on failure.
 *
 ****************************************************************************/

FAR void *up_addrenv_pa_to_va(uintptr_t pa);

/****************************************************************************
 * Name: up_addrenv_va_to_pa
 *
 * Description:
 *   Map virtual address to phy address.  Not supported by all architectures.
 *
 *   REVISIT:  Should this not then be conditional on having that
 *   architecture-specific support?
 *
 * Input Parameters:
 *   va - The virtual address to be mapped.  Not supported by all
 *        architectures.
 *
 * Returned Value:
 *   Phy address on success; NULL on failure.
 *
 ****************************************************************************/

uintptr_t up_addrenv_va_to_pa(FAR void *va);

/****************************************************************************
 * Name: up_shmat
 *
 * Description:
 *   Attach, i.e, map, on shared memory region to a user virtual address
 *
 * Input Parameters:
 *   pages - A pointer to the first element in a array of physical address,
 *     each corresponding to one page of memory.
 *   npages - The number of pages in the list of physical pages to be mapped.
 *   vaddr - The virtual address corresponding to the beginning of the
 *     (contiguous) virtual address region.
 *
 * Returned Value:
 *   Zero (OK) is returned on success; a negated errno value is returned
 *   on failure.
 *
 ****************************************************************************/

#ifdef CONFIG_MM_SHM
int up_shmat(FAR uintptr_t *pages, unsigned int npages, uintptr_t vaddr);
#endif

/****************************************************************************
 * Name: up_shmdt
 *
 * Description:
 *   Detach, i.e, unmap, on shared memory region from a user virtual address
 *
 * Input Parameters:
 *   vaddr - The virtual address corresponding to the beginning of the
 *     (contiguous) virtual address region.
 *   npages - The number of pages to be unmapped
 *
 * Returned Value:
 *   Zero (OK) is returned on success; a negated errno value is returned
 *   on failure.
 *
 ****************************************************************************/

#ifdef CONFIG_MM_SHM
int up_shmdt(uintptr_t vaddr, unsigned int npages);
#endif

/****************************************************************************
 * Interfaces required for ELF module support
 *
 *   up_checkarch   - Perform architecture-specific ELF check
 *   up_relocate    - Perform architecture-specific ELF relocation
 *   up_relocateadd - Perform architecture-specific ELF relocation
 *
 ****************************************************************************/

/* See prototype in include/nuttx/elf.h */

/****************************************************************************
 * Name: up_irqinitialize
 ****************************************************************************/

void up_irqinitialize(void);

/****************************************************************************
 * Name: up_interrupt_context
 *
 * Description:
 *   Return true is we are currently executing in
 *   the interrupt handler context.
 *
 ****************************************************************************/

bool up_interrupt_context(void);

/****************************************************************************
 * Name: up_enable_irq
 *
 * Description:
 *   On many architectures, there are three levels of interrupt enabling: (1)
 *   at the global level, (2) at the level of the interrupt controller,
 *   and (3) at the device level.  In order to receive interrupts, they
 *   must be enabled at all three levels.
 *
 *   This function implements enabling of the device specified by 'irq'
 *   at the interrupt controller level if supported by the architecture
 *   (up_irq_restore() supports the global level, the device level is
 *   hardware specific).
 *
 *   Since this API is not supported on all architectures, it should be
 *   avoided in common implementations where possible.
 *
 ****************************************************************************/

#ifndef CONFIG_ARCH_NOINTC
void up_enable_irq(int irq);
#endif

/****************************************************************************
 * Name: up_disable_irq
 *
 * Description:
 *   This function implements disabling of the device specified by 'irq'
 *   at the interrupt controller level if supported by the architecture
 *   (up_irq_save() supports the global level, the device level is hardware
 *   specific).
 *
 *   Since this API is not supported on all architectures, it should be
 *   avoided in common implementations where possible.
 *
 ****************************************************************************/

#ifndef CONFIG_ARCH_NOINTC
void up_disable_irq(int irq);
#endif

/****************************************************************************
 * Name: up_trigger_irq
 *
 * Description:
 *   Trigger an IRQ by software. May not be supported by all architectures.
 *
 ****************************************************************************/

#ifdef CONFIG_ARCH_HAVE_IRQTRIGGER
void up_trigger_irq(int irq);
#endif

/****************************************************************************
 * Name: up_prioritize_irq
 *
 * Description:
 *   Set the priority of an IRQ.
 *
 *   Since this API is not supported on all architectures, it should be
 *   avoided in common implementations where possible.
 *
 ****************************************************************************/

#ifdef CONFIG_ARCH_IRQPRIO
int up_prioritize_irq(int irq, int priority);
#endif

/****************************************************************************
 * Function:  up_timer_initialize
 *
 * Description:
 *   This function is called during start-up to initialize
 *   the timer hardware.
 *
 ****************************************************************************/

void up_timer_initialize(void);

/****************************************************************************
 * Tickless OS Support.
 *
 * When CONFIG_SCHED_TICKLESS is enabled, all support for timer interrupts
 * is suppressed and the platform specific code is expected to provide the
 * following custom functions.
 *
 *   Architecture specific timer initialization logic initializes the timer
 *     facilities.  This happens early in the initialization sequence (via
 *     up_initialize()).
 *   int up_timer_gettime(FAR struct timespec *ts):  Returns the current
 *     time from the platform specific time source.
 *
 * The tickless option can be supported either via a simple interval timer
 * (plus elapsed time) or via an alarm.  The interval timer allows
 * programming events to occur after an interval.  With the alarm, you can
 * set a time in the future and get an event when that alarm goes off.
 *
 *   int up_alarm_cancel(void):  Cancel the alarm.
 *   int up_alarm_start(FAR const struct timespec *ts): Enable (or re-anable
 *     the alarm.
 * #else
 *   int up_timer_cancel(void):  Cancels the interval timer.
 *   int up_timer_start(FAR const struct timespec *ts): Start (or re-starts)
 *     the interval timer.
 * #endif
 *
 * The RTOS will provide the following interfaces for use by the platform-
 * specific interval timer implementation:
 *
 * #ifdef CONFIG_SCHED_TICKLESS_ALARM
 *   void nxsched_alarm_expiration(FAR const struct timespec *ts):  Called
 *     by the platform-specific logic when the alarm expires.
 * #else
 *   void nxsched_timer_expiration(void):  Called by the platform-specific
 *     logic when the interval timer expires.
 * #endif
 *
 ****************************************************************************/

/****************************************************************************
 * Name: up_timer_gettime
 *
 * Description:
 *   Return the elapsed time since power-up (or, more correctly, since
 *   the archtecture-specific timer was initialized).  This function is
 *   functionally equivalent to:
 *
 *      int clock_gettime(clockid_t clockid, FAR struct timespec *ts);
 *
 *   when clockid is CLOCK_MONOTONIC.
 *
 *   This function provides the basis for reporting the current time and
 *   also is used to eliminate error build-up from small errors in interval
 *   time calculations.
 *
 *   Provided by platform-specific code and called from the RTOS base code.
 *
 * Input Parameters:
 *   ts - Provides the location in which to return the up-time.
 *
 * Returned Value:
 *   Zero (OK) is returned on success; a negated errno value is returned on
 *   any failure.
 *
 * Assumptions:
 *   Called from the normal tasking context.  The implementation must
 *   provide whatever mutual exclusion is necessary for correct operation.
 *   This can include disabling interrupts in order to assure atomic register
 *   operations.
 *
 ****************************************************************************/

#if defined(CONFIG_SCHED_TICKLESS)
int up_timer_gettime(FAR struct timespec *ts);
#endif

#ifdef CONFIG_CLOCK_TIMEKEEPING
int up_timer_getcounter(FAR uint64_t *cycles);
void up_timer_getmask(FAR uint64_t *mask);
#endif

/****************************************************************************
 * Name: up_alarm_cancel
 *
 * Description:
 *   Cancel the alarm and return the time of cancellation of the alarm.
 *   These two steps need to be as nearly atomic as possible.
 *   nxsched_alarm_expiration() will not be called unless the alarm is
 *   restarted with up_alarm_start().
 *
 *   If, as a race condition, the alarm has already expired when this
 *   function is called, then time returned is the current time.
 *
 *   NOTE: This function may execute at a high rate with no timer running (as
 *   when pre-emption is enabled and disabled).
 *
 *   Provided by platform-specific code and called from the RTOS base code.
 *
 * Input Parameters:
 *   ts - Location to return the expiration time.  The current time should
 *        returned if the alarm is not active.  ts may be NULL in which
 *        case the time is not returned.
 *
 * Returned Value:
 *   Zero (OK) is returned on success.  A call to up_alarm_cancel() when
 *   the timer is not active should also return success; a negated errno
 *   value is returned on any failure.
 *
 * Assumptions:
 *   May be called from interrupt level handling or from the normal tasking
 *   level.  Interrupts may need to be disabled internally to assure
 *   non-reentrancy.
 *
 ****************************************************************************/

#if defined(CONFIG_SCHED_TICKLESS) && defined(CONFIG_SCHED_TICKLESS_ALARM)
int up_alarm_cancel(FAR struct timespec *ts);
#endif

/****************************************************************************
 * Name: up_alarm_start
 *
 * Description:
 *   Start the alarm.  nxsched_alarm_expiration() will be called when the
 *   alarm occurs (unless up_alaram_cancel is called to stop it).
 *
 *   Provided by platform-specific code and called from the RTOS base code.
 *
 * Input Parameters:
 *   ts - The time in the future at the alarm is expected to occur.  When
 *        the alarm occurs the timer logic will call
 *        nxsched_alarm_expiration().
 *
 * Returned Value:
 *   Zero (OK) is returned on success; a negated errno value is returned on
 *   any failure.
 *
 * Assumptions:
 *   May be called from interrupt level handling or from the normal tasking
 *   level.  Interrupts may need to be disabled internally to assure
 *   non-reentrancy.
 *
 ****************************************************************************/

#if defined(CONFIG_SCHED_TICKLESS) && defined(CONFIG_SCHED_TICKLESS_ALARM)
int up_alarm_start(FAR const struct timespec *ts);
#endif

/****************************************************************************
 * Name: up_timer_cancel
 *
 * Description:
 *   Cancel the interval timer and return the time remaining on the timer.
 *   These two steps need to be as nearly atomic as possible.
 *   nxsched_timer_expiration() will not be called unless the timer is
 *   restarted with up_timer_start().
 *
 *   If, as a race condition, the timer has already expired when this
 *   function is called, then that pending interrupt must be cleared so
 *   that up_timer_start() and the remaining time of zero should be
 *   returned.
 *
 *   NOTE: This function may execute at a high rate with no timer running (as
 *   when pre-emption is enabled and disabled).
 *
 *   Provided by platform-specific code and called from the RTOS base code.
 *
 * Input Parameters:
 *   ts - Location to return the remaining time.  Zero should be returned
 *        if the timer is not active.  ts may be zero in which case the
 *        time remaining is not returned.
 *
 * Returned Value:
 *   Zero (OK) is returned on success.  A call to up_timer_cancel() when
 *   the timer is not active should also return success; a negated errno
 *   value is returned on any failure.
 *
 * Assumptions:
 *   May be called from interrupt level handling or from the normal tasking
 *   level.  Interrupts may need to be disabled internally to assure
 *   non-reentrancy.
 *
 ****************************************************************************/

#if defined(CONFIG_SCHED_TICKLESS) && !defined(CONFIG_SCHED_TICKLESS_ALARM)
int up_timer_cancel(FAR struct timespec *ts);
#endif

/****************************************************************************
 * Name: up_timer_start
 *
 * Description:
 *   Start the interval timer.  nxsched_timer_expiration() will be called at
 *   the completion of the timeout (unless up_timer_cancel is called to stop
 *   the timing.
 *
 *   Provided by platform-specific code and called from the RTOS base code.
 *
 * Input Parameters:
 *   ts - Provides the time interval until nxsched_timer_expiration() is
 *        called.
 *
 * Returned Value:
 *   Zero (OK) is returned on success; a negated errno value is returned on
 *   any failure.
 *
 * Assumptions:
 *   May be called from interrupt level handling or from the normal tasking
 *   level.  Interrupts may need to be disabled internally to assure
 *   non-reentrancy.
 *
 ****************************************************************************/

#if defined(CONFIG_SCHED_TICKLESS) && !defined(CONFIG_SCHED_TICKLESS_ALARM)
int up_timer_start(FAR const struct timespec *ts);
#endif

/****************************************************************************
 * Name: up_getsp
 *
 * Input Parameters:
 *   None
 *
 * Returned Value:
 *   Current stack pointer.
 *
 ****************************************************************************/

/* uintptr_t up_getsp(void);
 *
 * The actual declaration or definition is provided in arch/arch.h.
 * The actual implementation may be a MACRO or an inline function.
 */

/****************************************************************************
 * TLS support
 ****************************************************************************/

/****************************************************************************
 * Name: up_tls_info
 *
 * Description:
 *   Return the TLS information structure for the currently executing thread.
 *   When TLS is enabled, up_create_stack() will align allocated stacks to
 *   the TLS_STACK_ALIGN value.  An instance of the following structure will
 *   be implicitly positioned at the "lower" end of the stack.  Assuming a
 *   "push down" stack, this is at the "far" end of the stack (and can be
 *   clobbered if the stack overflows).
 *
 *   If an MCU has a "push up" then that TLS structure will lie at the top
 *   of the stack and stack allocation and initialization logic must take
 *   care to preserve this structure content.
 *
 *   The stack memory is fully accessible to user mode threads.
 *
 * Input Parameters:
 *   None
 *
 * Returned Value:
 *   A pointer to TLS info structure at the beginning of the STACK memory
 *   allocation.  This is essentially an application of the TLS_INFO(sp)
 *   macro and has a platform dependency only in the manner in which the
 *   stack pointer (sp) is obtained and interpreted.
 *
 ****************************************************************************/

/* struct tls_info_s;
 * FAR struct tls_info_s *up_tls_info(void);
 *
 * The actual declaration or definition is provided in arch/tls.h.  The
 * actual implementation may be a MACRO or an inline function.
 */

/****************************************************************************
 * Multiple CPU support
 ****************************************************************************/

/****************************************************************************
 * Name: up_testset
 *
 * Description:
 *   Perform an atomic test and set operation on the provided spinlock.
 *
 * Input Parameters:
 *   lock - The address of spinlock object.
 *
 * Returned Value:
 *   The spinlock is always locked upon return.  The value of previous value
 *   of the spinlock variable is returned, either SP_LOCKED if the spinlock
 *   was previously locked (meaning that the test-and-set operation failed to
 *   obtain the lock) or SP_UNLOCKED if the spinlock was previously unlocked
 *   (meaning that we successfully obtained the lock)
 *
 ****************************************************************************/

/* See prototype in include/nuttx/spinlock.h */

/****************************************************************************
 * Name: up_fetchadd8, up_fetchadd16, and up_fetchadd32
 *
 * Description:
 *   Perform an atomic fetch add operation on the provided 8-, 16-, or 32-
 *   bit value.
 *
 *   This function must be provided via the architecture-specific logic.
 *
 * Input Parameters:
 *   addr  - The address of value to be incremented.
 *   value - The addend
 *
 * Returned Value:
 *   The incremented value (volatile!)
 *
 ****************************************************************************/

#ifdef CONFIG_ARCH_HAVE_FETCHADD
int32_t up_fetchadd32(FAR volatile int32_t *addr, int32_t value);
int16_t up_fetchadd16(FAR volatile int16_t *addr, int16_t value);
int8_t up_fetchadd8(FAR volatile int8_t *addr, int8_t value);
#endif

/****************************************************************************
 * Name: up_fetchsub8
 *
 * Description:
 *   Perform an atomic fetch subtract operation on the provided 8-, 16-, or
 *   32-bit value.
 *
 *   This function must be provided via the architecture-specific logic.
 *
 * Input Parameters:
 *   addr  - The address of value to be decremented.
 *   value - The subtrahend
 *
 * Returned Value:
 *   The decremented value (volatile!)
 *
 ****************************************************************************/

#ifdef CONFIG_ARCH_HAVE_FETCHADD
int32_t up_fetchsub32(FAR volatile int32_t *addr, int32_t value);
int16_t up_fetchsub16(FAR volatile int16_t *addr, int16_t value);
int8_t up_fetchsub8(FAR volatile int8_t *addr, int8_t value);
#endif

/****************************************************************************
 * Name: up_cpu_index
 *
 * Description:
 *   Return an index in the range of 0 through (CONFIG_SMP_NCPUS-1) that
 *   corresponds to the currently executing CPU.
 *
 * Input Parameters:
 *   None
 *
 * Returned Value:
 *   An integer index in the range of 0 through (CONFIG_SMP_NCPUS-1) that
 *   corresponds to the currently executing CPU.
 *
 ****************************************************************************/

#ifdef CONFIG_SMP
int up_cpu_index(void);
#else
#  define up_cpu_index() (0)
#endif

/****************************************************************************
 * Name: up_cpu_idlestack
 *
 * Description:
 *   Allocate a stack for the CPU[n] IDLE task (n > 0) if appropriate and
 *   setup up stack-related information in the IDLE task's TCB.  This
 *   function is always called before up_cpu_start().  This function is
 *   only called for the CPU's initial IDLE task; up_create_task is used for
 *   all normal tasks, pthreads, and kernel threads for all CPUs.
 *
 *   The initial IDLE task is a special case because the CPUs can be started
 *   in different wans in different environments:
 *
 *   1. The CPU may already have been started and waiting in a low power
 *      state for up_cpu_start().  In this case, the IDLE thread's stack
 *      has already been allocated and is already in use.  Here
 *      up_cpu_idlestack() only has to provide information about the
 *      already allocated stack.
 *
 *   2. The CPU may be disabled but started when up_cpu_start() is called.
 *      In this case, a new stack will need to be created for the IDLE
 *      thread and this function is then equivalent to:
 *
 *      return up_create_stack(tcb, stack_size, TCB_FLAG_TTYPE_KERNEL);
 *
 *   The following TCB fields must be initialized by this function:
 *
 *   - adj_stack_size: Stack size after adjustment for hardware, processor,
 *     etc.  This value is retained only for debug purposes.
 *   - stack_alloc_ptr: Pointer to allocated stack
 *   - stack_base_ptr: Adjusted stack base pointer after the TLS Data and
 *     Arguments has been removed from the stack allocation.
 *
 * Input Parameters:
 *   - cpu:         CPU index that indicates which CPU the IDLE task is
 *                  being created for.
 *   - tcb:         The TCB of new CPU IDLE task
 *   - stack_size:  The requested stack size for the IDLE task.  At least
 *                  this much must be allocated.  This should be
 *                  CONFIG_IDLETHREAD_STACKSIZE.
 *
 ****************************************************************************/

int up_cpu_idlestack(int cpu, FAR struct tcb_s *tcb, size_t stack_size);

/****************************************************************************
 * Name: up_cpu_start
 *
 * Description:
 *   In an SMP configution, only one CPU is initially active (CPU 0). System
 *   initialization occurs on that single thread. At the completion of the
 *   initialization of the OS, just before beginning normal multitasking,
 *   the additional CPUs would be started by calling this function.
 *
 *   Each CPU is provided the entry point to is IDLE task when started.  A
 *   TCB for each CPU's IDLE task has been initialized and placed in the
 *   CPU's g_assignedtasks[cpu] list.  A stack has also been allocateded and
 *   initialized.
 *
 *   The OS initialization logic calls this function repeatedly until each
 *   CPU has been started, 1 through (CONFIG_SMP_NCPUS-1).
 *
 * Input Parameters:
 *   cpu - The index of the CPU being started.  This will be a numeric
 *         value in the range of from one to (CONFIG_SMP_NCPUS-1).  (CPU
 *         0 is already active)
 *
 * Returned Value:
 *   Zero on success; a negated errno value on failure.
 *
 ****************************************************************************/

#ifdef CONFIG_SMP
int up_cpu_start(int cpu);
#endif

/****************************************************************************
 * Name: up_cpu_pause
 *
 * Description:
 *   Save the state of the current task at the head of the
 *   g_assignedtasks[cpu] task list and then pause task execution on the
 *   CPU.
 *
 *   This function is called by the OS when the logic executing on one CPU
 *   needs to modify the state of the g_assignedtasks[cpu] list for another
 *   CPU.
 *
 * Input Parameters:
 *   cpu - The index of the CPU to be paused.
 *
 * Returned Value:
 *   Zero on success; a negated errno value on failure.
 *
 * Assumptions:
 *   Called from within a critical section; up_cpu_resume() must be called
 *   later while still within the same critical section.
 *
 ****************************************************************************/

#ifdef CONFIG_SMP
int up_cpu_pause(int cpu);
#endif

/****************************************************************************
 * Name: up_cpu_pausereq
 *
 * Description:
 *   Return true if a pause request is pending for this CPU.
 *
 * Input Parameters:
 *   cpu - The index of the CPU to be queried
 *
 * Returned Value:
 *   true   = a pause request is pending.
 *   false = no pasue request is pending.
 *
 ****************************************************************************/

#ifdef CONFIG_SMP
bool up_cpu_pausereq(int cpu);
#endif

/****************************************************************************
 * Name: up_cpu_paused
 *
 * Description:
 *   Handle a pause request from another CPU.  Normally, this logic is
 *   executed from interrupt handling logic within the architecture-specific
 *   However, it is sometimes necessary to perform the pending pause
 *   operation in other contexts where the interrupt cannot be taken
 *   in order to avoid deadlocks.
 *
 *   This function performs the following operations:
 *
 *   1. It saves the current task state at the head of the current assigned
 *      task list.
 *   2. It waits on a spinlock, then
 *   3. Returns from interrupt, restoring the state of the new task at the
 *      head of the ready to run list.
 *
 * Input Parameters:
 *   cpu - The index of the CPU to be paused
 *
 * Returned Value:
 *   On success, OK is returned.  Otherwise, a negated errno value indicating
 *   the nature of the failure is returned.
 *
 ****************************************************************************/

#ifdef CONFIG_SMP
int up_cpu_paused(int cpu);
#endif

/****************************************************************************
 * Name: up_cpu_resume
 *
 * Description:
 *   Restart the cpu after it was paused via up_cpu_pause(), restoring the
 *   state of the task at the head of the g_assignedtasks[cpu] list, and
 *   resume normal tasking.
 *
 *   This function is called after up_cpu_pause in order ot resume operation
 *   of the CPU after modifying its g_assignedtasks[cpu] list.
 *
 * Input Parameters:
 *   cpu - The index of the CPU being resumed.
 *
 * Returned Value:
 *   Zero on success; a negated errno value on failure.
 *
 * Assumptions:
 *   Called from within a critical section; up_cpu_pause() must have
 *   previously been called within the same critical section.
 *
 ****************************************************************************/

#ifdef CONFIG_SMP
int up_cpu_resume(int cpu);
#endif

/****************************************************************************
 * Name: up_romgetc
 *
 * Description:
 *   In Harvard architectures, data accesses and instruction accesses occur
 *   on different buses, perhaps concurrently.  All data accesses are
 *   performed on the data bus unless special  machine instructions are
 *   used to read data from the instruction address space.  Also, in the
 *   typical MCU, the available SRAM data memory is much smaller that the
 *   non-volatile FLASH instruction memory.  So if the application requires
 *   many constant strings, the only practical solution may be to store
 *   those constant strings in FLASH memory where they can only be accessed
 *   using architecture-specific machine instructions.
 *
 *   A similar case is where strings are retained in "external" memory such
 *   as EEPROM or serial FLASH.  This case is similar only in that again
 *   special operations are required to obtain the string data; it cannot
 *   be accessed directly from a string pointer.
 *
 *   If CONFIG_ARCH_ROMGETC is defined, then the architecture logic must
 *   export the function up_romgetc().  up_romgetc() will simply read one
 *   byte of data from the instruction space.
 *
 *   If CONFIG_ARCH_ROMGETC, certain C stdio functions are effected: (1)
 *   All format strings in printf, fprintf, sprintf, etc. are assumed to
 *   lie in FLASH (string arguments for %s are still assumed to reside in
 *   SRAM). And (2), the string argument to puts and fputs is assumed to
 *   reside in FLASH.  Clearly, these assumptions may have to modified for
 *   the particular needs of your environment.  There is no
 *   "one-size-fits-all" solution for this problem.
 *
 ****************************************************************************/

#ifdef CONFIG_ARCH_ROMGETC
char up_romgetc(FAR const char *ptr);
#else
#  define up_romgetc(ptr) (*ptr)
#endif

/****************************************************************************
 * Name: up_mdelay and up_udelay
 *
 * Description:
 *   Some device drivers may require that the plaform-specific logic
 *   provides these timing loops for short delays.
 *
 ****************************************************************************/

void up_mdelay(unsigned int milliseconds);
void up_udelay(useconds_t microseconds);

/****************************************************************************
 * These are standard interfaces that are exported by the OS for use by the
 * architecture specific logic.
 ****************************************************************************/

/****************************************************************************
 * Name: nxsched_process_timer
 *
 * Description:
 *   This function handles system timer events (only when
 *   CONFIG_SCHED_TICKLESS is *not* defined).  The timer interrupt logic
 *   itself is implemented in the architecture specific code, but must call
 *   the following OS function periodically -- the calling interval must
 *   be CONFIG_USEC_PER_TICK.
 *
 ****************************************************************************/

#ifndef CONFIG_SCHED_TICKLESS
void nxsched_process_timer(void);
#endif

/****************************************************************************
 * Name:  nxsched_timer_expiration
 *
 * Description:
 *   If CONFIG_SCHED_TICKLESS is defined, then this function is provided by
 *   the RTOS base code and called from platform-specific code when the
 *   interval timer used to implement the tick-less OS expires.
 *
 * Input Parameters:
 *   None
 *
 * Returned Value:
 *   None
 *
 * Assumptions/Limitations:
 *   Base code implementation assumes that this function is called from
 *   interrupt handling logic with interrupts disabled.
 *
 ****************************************************************************/

#if defined(CONFIG_SCHED_TICKLESS) && !defined(CONFIG_SCHED_TICKLESS_ALARM)
void nxsched_timer_expiration(void);
#endif

/****************************************************************************
 * Name:  nxsched_alarm_expiration
 *
 * Description:
 *   if CONFIG_SCHED_TICKLESS is defined, then this function is provided by
 *   the RTOS base code and called from platform-specific code when the
 *   alarm used to implement the tick-less OS expires.
 *
 * Input Parameters:
 *   ts - The time that the alarm expired
 *
 * Returned Value:
 *   None
 *
 * Assumptions/Limitations:
 *   Base code implementation assumes that this function is called from
 *   interrupt handling logic with interrupts disabled.
 *
 ****************************************************************************/

#if defined(CONFIG_SCHED_TICKLESS) && defined(CONFIG_SCHED_TICKLESS_ALARM)
void nxsched_alarm_expiration(FAR const struct timespec *ts);
#endif

/****************************************************************************
 * Name: nxsched_process_cpuload
 *
 * Description:
 *   Collect data that can be used for CPU load measurements.  When
 *   CONFIG_SCHED_CPULOAD_EXTCLK is defined, this is an exported interface,
 *   use the the external clock logic.  Otherwise, it is an OS internal
 *   interface.
 *
 * Input Parameters:
 *   None
 *
 * Returned Value:
 *   None
 *
 * Assumptions/Limitations:
 *   This function is called from a timer interrupt handler with all
 *   interrupts disabled.
 *
 ****************************************************************************/

#if defined(CONFIG_SCHED_CPULOAD) && defined(CONFIG_SCHED_CPULOAD_EXTCLK)
void weak_function nxsched_process_cpuload(void);
#endif

/****************************************************************************
 * Name: irq_dispatch
 *
 * Description:
 *   This function must be called from the achitecture-specific logic in
 *   order to dispatch an interrupt to the appropriate, registered handling
 *   logic.
 *
 ****************************************************************************/

void irq_dispatch(int irq, FAR void *context);

/****************************************************************************
 * Name: up_check_stack and friends
 *
 * Description:
 *   Determine (approximately) how much stack has been used be searching the
 *   stack memory for a high water mark.  That is, the deepest level of the
 *   stack that clobbered some recognizable marker in the stack memory.
 *
 * Input Parameters:
 *   None
 *
 * Returned Value:
 *   The estimated amount of stack space used.
 *
 ****************************************************************************/

#ifdef CONFIG_STACK_COLORATION
struct tcb_s;
size_t  up_check_tcbstack(FAR struct tcb_s *tcb);
ssize_t up_check_tcbstack_remain(FAR struct tcb_s *tcb);
size_t  up_check_stack(void);
ssize_t up_check_stack_remain(void);
#if defined(CONFIG_ARCH_INTERRUPTSTACK) && CONFIG_ARCH_INTERRUPTSTACK > 3
size_t  up_check_intstack(void);
size_t  up_check_intstack_remain(void);
#endif
#endif

/****************************************************************************
 * Name: up_rtc_initialize
 *
 * Description:
 *   Initialize the builtin, MCU hardware RTC per the selected
 *   configuration.  This function is called once very early in the OS
 *   initialization sequence.
 *
 *   NOTE that initialization of external RTC hardware that depends on the
 *   availability of OS resources (such as SPI or I2C) must be deferred
 *   until the system has fully booted.  Other, RTC-specific initialization
 *   functions are used in that case.
 *
 * Input Parameters:
 *   None
 *
 * Returned Value:
 *   Zero (OK) on success; a negated errno on failure
 *
 ****************************************************************************/

#if defined(CONFIG_RTC) && !defined(CONFIG_RTC_EXTERNAL)
int up_rtc_initialize(void);
#endif

/****************************************************************************
 * Name: up_rtc_time
 *
 * Description:
 *   Get the current time in seconds.  This is similar to the standard time()
 *   function.  This interface is only required if the low-resolution
 *   RTC/counter hardware implementation is selected.  It is only used by the
 *   RTOS during initialization to set up the system time when CONFIG_RTC is
 *   set but neither CONFIG_RTC_HIRES nor CONFIG_RTC_DATETIME are set.
 *
 * Input Parameters:
 *   None
 *
 * Returned Value:
 *   The current time in seconds.
 *
 ****************************************************************************/

#if defined(CONFIG_RTC) && !defined(CONFIG_RTC_HIRES)
time_t up_rtc_time(void);
#endif

/****************************************************************************
 * Name: up_rtc_gettime
 *
 * Description:
 *   Get the current time from the high resolution RTC clock/counter.  This
 *   interface is only supported by the high-resolution RTC/counter hardware
 *   implementation.
 *   It is used to replace the system timer.
 *
 * Input Parameters:
 *   tp - The location to return the high resolution time value.
 *
 * Returned Value:
 *   Zero (OK) on success; a negated errno value on failure.
 *
 ****************************************************************************/

#if defined(CONFIG_RTC) && defined(CONFIG_RTC_HIRES)
int up_rtc_gettime(FAR struct timespec *tp);
#endif

/****************************************************************************
 * Name: up_rtc_getdatetime
 *
 * Description:
 *   Get the current date and time from the date/time RTC.  This interface
 *   is only supported by the date/time RTC hardware implementation.
 *   It is used to replace the system timer.  It is only used by the RTOS
 *   during initialization to set up the system time when CONFIG_RTC and
 *   CONFIG_RTC_DATETIME are selected (and CONFIG_RTC_HIRES is not).
 *
 *   NOTE: Some date/time RTC hardware is capability of sub-second accuracy.
 *   That sub-second accuracy is lost in this interface.  However, since the
 *   system time is reinitialized on each power-up/reset, there will be no
 *   timing inaccuracy in the long run.
 *
 * Input Parameters:
 *   tp - The location to return the high resolution time value.
 *
 * Returned Value:
 *   Zero (OK) on success; a negated errno value on failure.
 *
 ****************************************************************************/

#if defined(CONFIG_RTC) && defined(CONFIG_RTC_DATETIME)
int up_rtc_getdatetime(FAR struct tm *tp);
#endif

/****************************************************************************
 * Name: up_rtc_getdatetime_with_subseconds
 *
 * Description:
 *   Get the current date and time from the date/time RTC.  This interface
 *   is only supported by the date/time RTC hardware implementation.
 *   It is used to replace the system timer.  It is only used by the RTOS
 *   during initialization to set up the system time when CONFIG_RTC and
 *   CONFIG_RTC_DATETIME are selected (and CONFIG_RTC_HIRES is not).
 *
 *   NOTE: This interface exposes sub-second accuracy capability of RTC
 *   hardware. This interface allow maintaining timing accuracy when system
 *   time needs constant resynchronization with RTC, for example on MCU with
 *   low-power state that stop system timer.
 *
 * Input Parameters:
 *   tp - The location to return the high resolution time value.
 *   nsec - The location to return the subsecond time value.
 *
 * Returned Value:
 *   Zero (OK) on success; a negated errno on failure
 *
 ****************************************************************************/

#if defined(CONFIG_RTC) && defined(CONFIG_RTC_DATETIME) && \
    defined(CONFIG_ARCH_HAVE_RTC_SUBSECONDS)
int up_rtc_getdatetime_with_subseconds(FAR struct tm *tp, FAR long *nsec);
#endif

/****************************************************************************
 * Name: up_rtc_settime
 *
 * Description:
 *   Set the RTC to the provided time.  All RTC implementations must be able
 *   to set their time based on a standard timespec.
 *
 * Input Parameters:
 *   tp - the time to use
 *
 * Returned Value:
 *   Zero (OK) on success; a negated errno value on failure.
 *
 ****************************************************************************/

#ifdef CONFIG_RTC
int up_rtc_settime(FAR const struct timespec *tp);
#endif

/****************************************************************************
 * Name: arch_phy_irq
 *
 * Description:
 *   This function may be called to register an interrupt handler that will
 *   be called when a PHY interrupt occurs.  This function both attaches
 *   the interrupt handler and enables the interrupt if 'handler' is non-
 *   NULL.  If handler is NULL, then the interrupt is detached and disabled
 *   instead.
 *
 *   The PHY interrupt is always disabled upon return.  The caller must
 *   call back through the enable function point to control the state of
 *   the interrupt.
 *
 *   This interrupt may or may not be available on a given platform depending
 *   on how the network hardware architecture is implemented.  In a typical
 *   case, the PHY interrupt is provided to board-level logic as a GPIO
 *   interrupt (in which case this is a board-specific interface and really
 *   should be called board_phy_irq()); In other cases, the PHY interrupt
 *   may be cause by the chip's MAC logic (in which case arch_phy_irq()) is
 *   an appropriate name.  Other other boards, there may be no PHY interrupts
 *   available at all.  If client attachable PHY interrupts are available
 *   from the board or from the chip, then CONFIG_ARCH_PHY_INTERRUPT should
 *   be defined to indicate that fact.
 *
 *   Typical usage:
 *   a. OS service logic (not application logic*) attaches to the PHY
 *      PHY interrupt and enables the PHY interrupt.
 *   b. When the PHY interrupt occurs:  (1) the interrupt should be
 *      disabled and () work should be scheduled on the worker thread (or
 *      perhaps a dedicated application thread).
 *   c. That worker thread should use the SIOCGMIIPHY, SIOCGMIIREG,
 *      and SIOCSMIIREG ioctl calls** to communicate with the PHY,
 *      determine what network event took place (Link Up/Down?), and
 *      take the appropriate actions.
 *   d. It should then interact the PHY to clear any pending
 *      interrupts, then re-enable the PHY interrupt.
 *
 *    * This is an OS internal interface and should not be used from
 *      application space.  Rather applications should use the SIOCMIISIG
 *      ioctl to receive a signal when a PHY event occurs.
 *   ** This interrupt is really of no use if the Ethernet MAC driver
 *      does not support these ioctl calls.
 *
 * Input Parameters:
 *   intf    - Identifies the network interface.  For example "eth0".  Only
 *             useful on platforms that support multiple Ethernet interfaces
 *             and, hence, multiple PHYs and PHY interrupts.
 *   handler - The client interrupt handler to be invoked when the PHY
 *             asserts an interrupt.  Must reside in OS space, but can
 *             signal tasks in user space.  A value of NULL can be passed
 *             in order to detach and disable the PHY interrupt.
 *   arg     - The argument that will accompany the interrupt
 *   enable  - A function pointer that be unused to enable or disable the
 *             PHY interrupt.
 *
 * Returned Value:
 *   Zero (OK) returned on success; a negated errno value is returned on
 *   failure.
 *
 ****************************************************************************/

#ifdef CONFIG_ARCH_PHY_INTERRUPT
int arch_phy_irq(FAR const char *intf, xcpt_t handler, void *arg,
                 phy_enable_t *enable);
#endif

/****************************************************************************
 * Debug interfaces exported by the architecture-specific logic
 ****************************************************************************/

/****************************************************************************
 * Name: up_putc
 *
 * Description:
 *   Output one character on the console
 *
 ****************************************************************************/

int up_putc(int ch);

/****************************************************************************
 * Name: up_puts
 *
 * Description:
 *   Output a string on the console
 *
 ****************************************************************************/

void up_puts(FAR const char *str);

/****************************************************************************
 * Name: arch_sporadic_*
 *
 * Description:
 *   Hooks that can be enabled to monitor the behavior of the sporadic
 *   scheduler.  These are call outs from the OS and must be provided by
 *   architecture-specific logic.
 *
 * Input Parameters:
 *   tcb - The TCB of the thread to be restarted.
 *
 * Returned Value:
 *   None
 *
 ****************************************************************************/

#ifdef CONFIG_SPORADIC_INSTRUMENTATION
void arch_sporadic_start(FAR struct tcb_s *tcb);
void arch_sporadic_lowpriority(FAR struct tcb_s *tcb);
void arch_sporadic_suspend(FAR struct tcb_s *tcb);
void arch_sporadic_resume(FAR struct tcb_s *tcb);
#endif

/****************************************************************************
 * Name: up_critmon_*
 *
 * Description:
 *   The first interface simply provides the current time value in unknown
 *   units.  NOTE:  This function may be called early before the timer has
 *   been initialized.  In that event, the function should just return a
 *   start time of zero.
 *
 *   Nothing is assumed about the units of this time value.  The following
 *   are assumed, however: (1) The time is an unsigned integer value, (2)
 *   the time is monotonically increasing, and (3) the elapsed time (also
 *   in unknown units) can be obtained by subtracting a start time from
 *   the current time.
 *
 *   The second interface simple converts an elapsed time into well known
 *   units.
 ****************************************************************************/

#ifdef CONFIG_SCHED_CRITMONITOR
uint32_t up_critmon_gettime(void);
void up_critmon_convert(uint32_t elapsed, FAR struct timespec *ts);
#endif

#undef EXTERN
#if defined(__cplusplus)
}
#endif

#endif /* __INCLUDE_NUTTX_ARCH_H */<|MERGE_RESOLUTION|>--- conflicted
+++ resolved
@@ -754,17 +754,6 @@
 #endif
 
 /****************************************************************************
-<<<<<<< HEAD
- * Name: up_textheap_init
- *
- * Description:
- *   Initialize the text heap.
- *
- ****************************************************************************/
-
-#if defined(CONFIG_ARCH_USE_TEXT_HEAP)
-void up_textheap_init(void);
-=======
  * Name: up_extraheaps_init
  *
  * Description:
@@ -774,18 +763,13 @@
 
 #if defined(CONFIG_ARCH_HAVE_EXTRA_HEAPS)
 void up_extraheaps_init(void);
->>>>>>> bb4e6bc1
 #endif
 
 /****************************************************************************
  * Name: up_textheap_memalign
  *
  * Description:
-<<<<<<< HEAD
- *   Allocate memory from the text heap with the specified alignment.
-=======
  *   Allocate memory for text sections with the specified alignment.
->>>>>>> bb4e6bc1
  *
  ****************************************************************************/
 
@@ -797,11 +781,7 @@
  * Name: up_textheap_free
  *
  * Description:
-<<<<<<< HEAD
- *   Free memory from the text heap.
-=======
  *   Free memory allocated for text sections.
->>>>>>> bb4e6bc1
  *
  ****************************************************************************/
 
