--- conflicted
+++ resolved
@@ -397,12 +397,7 @@
  *
  ****************************************************************************/
 
-<<<<<<< HEAD
-int nxmq_alloc_msgq(FAR struct mq_attr *attr,
-                    FAR struct mqueue_inode_s **msgq);
-=======
 FAR struct mqueue_inode_s *nxmq_alloc_msgq(FAR struct mq_attr *attr);
->>>>>>> 649f99ce
 
 /****************************************************************************
  * Name: nxmq_pollnotify
