/****************************************************************************
 * include/nuttx/lib/lib.h
 * Non-standard, internal APIs available in lib/.
 *
 * Licensed to the Apache Software Foundation (ASF) under one or more
 * contributor license agreements.  See the NOTICE file distributed with
 * this work for additional information regarding copyright ownership.  The
 * ASF licenses this file to you under the Apache License, Version 2.0 (the
 * "License"); you may not use this file except in compliance with the
 * License.  You may obtain a copy of the License at
 *
 *   http://www.apache.org/licenses/LICENSE-2.0
 *
 * Unless required by applicable law or agreed to in writing, software
 * distributed under the License is distributed on an "AS IS" BASIS, WITHOUT
 * WARRANTIES OR CONDITIONS OF ANY KIND, either express or implied.  See the
 * License for the specific language governing permissions and limitations
 * under the License.
 *
 ****************************************************************************/

#ifndef __INCLUDE_NUTTX_LIB_LIB_H
#define __INCLUDE_NUTTX_LIB_LIB_H

/****************************************************************************
 * Included Files
 ****************************************************************************/

#include <nuttx/config.h>
#include <nuttx/fs/fs.h>
#include <nuttx/kmalloc.h>

/****************************************************************************
 * Pre-processor Definitions
 ****************************************************************************/

/* The NuttX C library can be built in two modes: (1) as a standard,
 * C-library that can be used by normal, user-space applications, or
 * (2) as a special, kernel-mode C-library only used within the OS.
 * If NuttX is not being built as separated kernel- and user-space modules,
 * then only the first mode is supported.
 */

#if !defined(CONFIG_BUILD_FLAT) && defined(__KERNEL__)

  /* Domain-specific allocations */

#  define lib_malloc(s)       kmm_malloc(s)
<<<<<<< HEAD
#  define lib_malloc_size(s)  kmm_malloc_size(s)
=======
#  define lib_malloc_size(p)  kmm_malloc_size(p)
>>>>>>> 2e43815c
#  define lib_zalloc(s)       kmm_zalloc(s)
#  define lib_realloc(p,s)    kmm_realloc(p,s)
#  define lib_memalign(p,s)   kmm_memalign(p,s)
#  define lib_free(p)         kmm_free(p)

  /* User-accessible allocations */

#  define lib_umalloc(s)      kumm_malloc(s)
<<<<<<< HEAD
#  define lib_umalloc_size(s) kumm_malloc_size(s)
=======
#  define lib_umalloc_size(p) kumm_malloc_size(p)
>>>>>>> 2e43815c
#  define lib_uzalloc(s)      kumm_zalloc(s)
#  define lib_urealloc(p,s)   kumm_realloc(p,s)
#  define lib_umemalign(p,s)  kumm_memalign(p,s)
#  define lib_ufree(p)        kumm_free(p)

#else

  /* Domain-specific allocations */

#  define lib_malloc(s)       malloc(s)
<<<<<<< HEAD
#  define lib_malloc_size(s)  malloc_size(s)
=======
#  define lib_malloc_size(p)  malloc_size(p)
>>>>>>> 2e43815c
#  define lib_zalloc(s)       zalloc(s)
#  define lib_realloc(p,s)    realloc(p,s)
#  define lib_memalign(p,s)   memalign(p,s)
#  define lib_free(p)         free(p)

  /* User-accessible allocations */

#  define lib_umalloc(s)      malloc(s)
<<<<<<< HEAD
#  define lib_umalloc_size(s) malloc_size(s)
=======
#  define lib_umalloc_size(p) malloc_size(p)
>>>>>>> 2e43815c
#  define lib_uzalloc(s)      zalloc(s)
#  define lib_urealloc(p,s)   realloc(p,s)
#  define lib_umemalign(p,s)  memalign(p,s)
#  define lib_ufree(p)        free(p)

#endif

/****************************************************************************
 * Public Data
 ****************************************************************************/

#ifndef __ASSEMBLY__

#ifdef __cplusplus
#define EXTERN extern "C"
extern "C"
{
#else
#define EXTERN extern
#endif

/****************************************************************************
 * Public Function Prototypes
 ****************************************************************************/

/* Hook for library initialization.  No is needed now, however */

#define lib_initialize()

/* Functions contained in lib_streams.c *************************************/

#ifdef CONFIG_FILE_STREAM
struct task_group_s;
void lib_stream_initialize(FAR struct task_group_s *group);
void lib_stream_release(FAR struct task_group_s *group);
#endif

/* Functions defined in lib_filesem.c ***************************************/

#ifdef CONFIG_STDIO_DISABLE_BUFFERING
#  define lib_sem_initialize(s)
#  define lib_take_semaphore(s)
#  define lib_give_semaphore(s)
#else
void lib_sem_initialize(FAR struct file_struct *stream);
void lib_take_semaphore(FAR struct file_struct *stream);
void lib_give_semaphore(FAR struct file_struct *stream);
#endif

/* Functions defined in lib_srand.c *****************************************/

unsigned long nrand(unsigned long limit);

#undef EXTERN
#ifdef __cplusplus
}
#endif

#endif /* __ASSEMBLY__ */
#endif /* __INCLUDE_NUTTX_LIB_LIB_H */<|MERGE_RESOLUTION|>--- conflicted
+++ resolved
@@ -46,11 +46,7 @@
   /* Domain-specific allocations */
 
 #  define lib_malloc(s)       kmm_malloc(s)
-<<<<<<< HEAD
-#  define lib_malloc_size(s)  kmm_malloc_size(s)
-=======
 #  define lib_malloc_size(p)  kmm_malloc_size(p)
->>>>>>> 2e43815c
 #  define lib_zalloc(s)       kmm_zalloc(s)
 #  define lib_realloc(p,s)    kmm_realloc(p,s)
 #  define lib_memalign(p,s)   kmm_memalign(p,s)
@@ -59,11 +55,7 @@
   /* User-accessible allocations */
 
 #  define lib_umalloc(s)      kumm_malloc(s)
-<<<<<<< HEAD
-#  define lib_umalloc_size(s) kumm_malloc_size(s)
-=======
 #  define lib_umalloc_size(p) kumm_malloc_size(p)
->>>>>>> 2e43815c
 #  define lib_uzalloc(s)      kumm_zalloc(s)
 #  define lib_urealloc(p,s)   kumm_realloc(p,s)
 #  define lib_umemalign(p,s)  kumm_memalign(p,s)
@@ -74,11 +66,7 @@
   /* Domain-specific allocations */
 
 #  define lib_malloc(s)       malloc(s)
-<<<<<<< HEAD
-#  define lib_malloc_size(s)  malloc_size(s)
-=======
 #  define lib_malloc_size(p)  malloc_size(p)
->>>>>>> 2e43815c
 #  define lib_zalloc(s)       zalloc(s)
 #  define lib_realloc(p,s)    realloc(p,s)
 #  define lib_memalign(p,s)   memalign(p,s)
@@ -87,11 +75,7 @@
   /* User-accessible allocations */
 
 #  define lib_umalloc(s)      malloc(s)
-<<<<<<< HEAD
-#  define lib_umalloc_size(s) malloc_size(s)
-=======
 #  define lib_umalloc_size(p) malloc_size(p)
->>>>>>> 2e43815c
 #  define lib_uzalloc(s)      zalloc(s)
 #  define lib_urealloc(p,s)   realloc(p,s)
 #  define lib_umemalign(p,s)  memalign(p,s)
