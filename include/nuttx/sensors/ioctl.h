/****************************************************************************
 * include/nuttx/sensors/ioctl.h
 *
 * Licensed to the Apache Software Foundation (ASF) under one or more
 * contributor license agreements.  See the NOTICE file distributed with
 * this work for additional information regarding copyright ownership.  The
 * ASF licenses this file to you under the Apache License, Version 2.0 (the
 * "License"); you may not use this file except in compliance with the
 * License.  You may obtain a copy of the License at
 *
 *   http://www.apache.org/licenses/LICENSE-2.0
 *
 * Unless required by applicable law or agreed to in writing, software
 * distributed under the License is distributed on an "AS IS" BASIS, WITHOUT
 * WARRANTIES OR CONDITIONS OF ANY KIND, either express or implied.  See the
 * License for the specific language governing permissions and limitations
 * under the License.
 *
 ****************************************************************************/

#ifndef __INCLUDE_NUTTX_SENSORS_IOCTL_H
#define __INCLUDE_NUTTX_SENSORS_IOCTL_H

/****************************************************************************
 * Included Files
 ****************************************************************************/

#include <nuttx/config.h>
#include <nuttx/fs/ioctl.h>

/****************************************************************************
 * Pre-processor Definitions
 ****************************************************************************/

/* IOCTL commands unique to the BH1750FVI */

#define SNIOC_CHRM                 _SNIOC(0x0001) /* Contin. H-Res Mode Arg: None   */
#define SNIOC_CHRM2                _SNIOC(0x0002) /* Contin. H-Res Mode2 Arg: None  */
#define SNIOC_CLRM                 _SNIOC(0x0003) /* Contin. L-Res Mode Arg: None   */
#define SNIOC_OTHRM                _SNIOC(0x0004) /* One Time H-Res Mode Arg: None  */
#define SNIOC_OTHRM2               _SNIOC(0x0005) /* One Time H-Res Mode2 Arg: None */
#define SNIOC_OTLRM                _SNIOC(0x0006) /* One Time L-Res Mode Arg: None  */
#define SNIOC_CHMEATIME            _SNIOC(0x0007) /* Change Meas. Time Arg: uint8_t */

/* IOCTL commands unique to the KXTJ9 */

#define SNIOC_ENABLE               _SNIOC(0x0008) /* Arg: None */
#define SNIOC_DISABLE              _SNIOC(0x0009) /* Arg: None */
#define SNIOC_CONFIGURE            _SNIOC(0x000a) /* Arg: enum kxtj9_odr_e value */

/* IOCTL commands common to the LM75, LM92 (and compatible parts) */

#define SNIOC_READCONF             _SNIOC(0x000b) /* Arg: uint8_t* pointer */
#define SNIOC_WRITECONF            _SNIOC(0x000c) /* Arg: uint8_t value */
#define SNIOC_SHUTDOWN             _SNIOC(0x000d) /* Arg: None */
#define SNIOC_POWERUP              _SNIOC(0x000e) /* Arg: None */
#define SNIOC_FAHRENHEIT           _SNIOC(0x000f) /* Arg: None */
#define SNIOC_CENTIGRADE           _SNIOC(0x0010) /* Arg: None */
#define SNIOC_READTHYS             _SNIOC(0x0011) /* Arg: b16_t* pointer */
#define SNIOC_WRITETHYS            _SNIOC(0x0012) /* Arg: b16_t value */

/* IOCTL commands unique to the LM75 */

#define SNIOC_READTOS              _SNIOC(0x0013) /* Arg: b16_t* pointer */
#define SNIOC_WRITETOS             _SNIOC(0x0014) /* Arg: b16_t value */

/* IOCTL commands unique to the LM92 */

#define SNIOC_READTCRIT            _SNIOC(0x0015) /* Arg: b16_t* pointer */
#define SNIOC_WRITETCRIT           _SNIOC(0x0016) /* Arg: b16_t value */
#define SNIOC_READTLOW             _SNIOC(0x0017) /* Arg: b16_t* pointer */
#define SNIOC_WRITETLOW            _SNIOC(0x0018) /* Arg: b16_t value */
#define SNIOC_READTHIGH            _SNIOC(0x0019) /* Arg: b16_t* pointer */
#define SNIOC_WRITETHIGH           _SNIOC(0x001a) /* Arg: b16_t value */
#define SNIOC_READID               _SNIOC(0x001b) /* Arg: uint16_t* pointer */

/* IOCTL commands unique to the LSM9DS1 */

#define SNIOC_START                _SNIOC(0x001c) /* Arg: None */
#define SNIOC_STOP                 _SNIOC(0x001d) /* Arg: None */
#define SNIOC_SETSAMPLERATE        _SNIOC(0x001e) /* Arg: uint32_t value */
#define SNIOC_SETFULLSCALE         _SNIOC(0x001f) /* Arg: uint32_t value */

/* IOCTL commands unique to the MB7040 */

#define SNIOC_MEASURE              _SNIOC(0x0020) /* Arg: None */
#define SNIOC_RANGE                _SNIOC(0x0021) /* Arg: int32_t* pointer */
#define SNIOC_CHANGEADDR           _SNIOC(0x0022) /* Arg: uint8_t value */

/* IOCTL commands unique to the MCP9844 */

#define SNIOC_READTEMP             _SNIOC(0x0023)  /* Arg: mcp9844_temp_arg_s* pointer */
#define SNIOC_SETRESOLUTION        _SNIOC(0x0024)  /* Arg: uint16_t value */

/* IOCTL commands unique to the MS58XX */

#define SNIOC_MEASURE              _SNIOC(0x0025) /* Arg: None */
#define SNIOC_TEMPERATURE          _SNIOC(0x0026) /* Arg: int32_t* pointer */
#define SNIOC_PRESSURE             _SNIOC(0x0027) /* Arg: int32_t* pointer */
#define SNIOC_RESET                _SNIOC(0x0028) /* Arg: None */
#define SNIOC_OVERSAMPLING         _SNIOC(0x0029) /* Arg: uint16_t value */

/* IOCTL commands to the HTS221 & LPS25H */

#define SNIOC_CFGR                 _SNIOC(0x002a)
#define SNIOC_GET_DEV_ID           _SNIOC(0x002b)

/* IOCTL commands unique to the HTS221 */

#define SNIOC_START_CONVERSION     _SNIOC(0x002c)
#define SNIOC_CHECK_STATUS_REG     _SNIOC(0x002d)
#define SNIOC_READ_RAW_DATA        _SNIOC(0x002e)
#define SNIOC_READ_CONVERT_DATA    _SNIOC(0x002f)
#define SNIOC_DUMP_REGS            _SNIOC(0x0030)

/* IOCTL commands unique to the LPS25H */

#define SNIOC_TEMPERATURE_OUT      _SNIOC(0x0031)
#define SNIOC_PRESSURE_OUT         _SNIOC(0x0032)
#define SNIOC_SENSOR_OFF           _SNIOC(0x0033)

/* IOCTL commands unique to the LIS2DH */

#define SNIOC_WRITESETUP           _SNIOC(0x0034) /* Arg: uint8_t value */
#define SNIOC_WRITE_INT1THRESHOLD  _SNIOC(0x0035) /* Arg: uint8_t value */
#define SNIOC_WRITE_INT2THRESHOLD  _SNIOC(0x0036) /* Arg: uint8_t value */
#define SNIOC_RESET_HPFILTER       _SNIOC(0x0037) /* Arg: uint8_t value */
#define SNIOC_START_SELFTEST       _SNIOC(0x0038) /* Arg: uint8_t value */
#define SNIOC_WHO_AM_I             _SNIOC(0x0039)
#define SNIOC_READ_TEMP            _SNIOC(0x003a) /* Arg: int16_t value */

/* IOCTL commands unique to the MAX44009 */

#define SNIOC_INIT                 _SNIOC(0x003b)
#define SNIOC_THRESHOLD            _SNIOC(0x003c)

/* IOCTL commands unique to LIS3DH */

#define SNIOC_SET_POWER_MODE       _SNIOC(0x003d) /* Arg: LIS3DH_POWER_xxx */
#define SNIOC_SET_DATA_RATE        _SNIOC(0x003e) /* Arg: LIS3DH_ODR_xxx */
#define SNIOC_SET_DATA_FORMAT      _SNIOC(0x003f) /* Arg: LIS3DH_FORMAT_xxx */

/* IOCTL commands unique to T67XX */

#define SNIOC_SPCALIB              _SNIOC(0x0040) /* Arg: uint8_t value */
#define SNIOC_ABCLOGIC             _SNIOC(0x0041) /* Arg: uint8_t value */

/* IOCTL commands unique to the LSM6DSL */

#define SNIOC_START                _SNIOC(0x0042) /* Arg: None */
#define SNIOC_STOP                 _SNIOC(0x0043) /* Arg: None */
#define SNIOC_LSM6DSLSENSORREAD    _SNIOC(0x0046) /* Arg: file *filep, FAR char *buffer,size_t buflen */
#define SNIOC_START_SELFTEST       _SNIOC(0x0047) /* Arg: file *filep, FAR char *buffer,size_t mode */

/* IOCTL commands unique to the LSM303AGR */

#define SNIOC_START                _SNIOC(0x0049) /* Arg: None */
#define SNIOC_STOP                 _SNIOC(0x0050) /* Arg: None */
#define SNIOC_LSM303AGRSENSORREAD  _SNIOC(0x0051) /* Arg: file *filep, FAR char *buffer,size_t buflen */
#define SNIOC_START_SELFTEST       _SNIOC(0x0052) /* Arg: file *filep, FAR char *buffer,size_t mode */

/* IOCTL commands unique to the MLX90614 */

#define SNIOC_CHANGE_SMBUSADDR     _SNIOC(0x0053) /* Arg: uint8_t value */

/* IOCTL commands unique to the SCD30 */

/* SNIOC_RESET */                                 /* Arg: None */

/* SNIOC_START */                                 /* Arg: None */

/* SNIOC_STOP */                                  /* Arg: None */

/* SNIOC_READ_CONVERT_DATA */                     /* Arg: struct scd30_conv_data_s* */
#define SNIOC_SET_INTERVAL         _SNIOC(0x0054) /* Arg: uint16_t value (seconds) */
#define SNIOC_SET_TEMP_OFFSET      _SNIOC(0x0055) /* Arg: uint16_t value (0.01 Kelvin) */
#define SNIOC_SET_PRESSURE_COMP    _SNIOC(0x0056) /* Arg: uint16_t value (mbar) */
#define SNIOC_SET_ALTITUDE_COMP    _SNIOC(0x0057) /* Arg: uint16_t value (meters) */
#define SNIOC_SET_FRC              _SNIOC(0x0058) /* Arg: uint16_t value (CO₂ ppm) */
#define SNIOC_ENABLE_ASC           _SNIOC(0x0059) /* Arg: bool value */

/* IOCTL commands unique to the SGP30 */

/* SNIOC_RESET */                                 /* Arg: None */

/* SNIOC_START_SELFTEST */                        /* Arg: None */

/* SNIOC_READ_CONVERT_DATA */                     /* Arg: struct sgp30_conv_data_s* */

/* SNIOC_READ_RAW_DATA */                         /* Arg: struct sgp30_raw_data_s* */

#define SNIOC_GET_BASELINE         _SNIOC(0x005a) /* Arg: struct sgp30_baseline_s* */
#define SNIOC_SET_BASELINE         _SNIOC(0x005b) /* Arg: const struct sgp30_baseline_s* */
#define SNIOC_SET_HUMIDITY         _SNIOC(0x005c) /* Arg: uint32_t value (mg/m³) */

/* IOCTL commands unique to the SPS30 */

/* SNIOC_RESET */                                 /* Arg: None */

/* SNIOC_START */                                 /* Arg: None */

/* SNIOC_STOP */                                  /* Arg: None */

/* SNIOC_READ_CONVERT_DATA */                     /* Arg: struct sps30_conv_data_s* */

#define SNIOC_SET_CLEAN_INTERVAL   _SNIOC(0x005d) /* Arg: uint32_t value (seconds) */
#define SNIOC_START_FAN_CLEANING   _SNIOC(0x005e) /* Arg: None */

/* IOCTL commands unique to the ADT7320 */

#define SNIOC_READSTAT             _SNIOC(0x005f) /* Arg: uint8_t* pointer */

/* IOCTL commands unique to the VL53L1X */

#define SNIOC_DISTANCESHORT        _SNIOC(0x0060) /* Arg: None */
#define SNIOC_DISTANCELONG         _SNIOC(0x0061) /* Arg: None */
#define SNIOC_CALIBRATE            _SNIOC(0x0062) /* Arg: b16_t value */
#define SNIOC_TEMPUPDATE           _SNIOC(0x0063) /* Arg: b16_t value */

/* IOCTL commands unique to the ISL29023 */

#define SNIOC_SET_OPERATIONAL_MODE _SNIOC(0x0064) /* Arg: uint8_t value */
#define SNIOC_SET_RESOLUTION       _SNIOC(0x0065) /* Arg: uint8_t value */
#define SNIOC_SET_RANGE            _SNIOC(0x0066) /* Arg: uint8_t value */

/* IOCTL commands unique to the HYS271 */

/* SNIOC_CHANGEADDR */                            /* Arg: uint8_t value */

#define SNIOC_READADDR             SNIOC_READID   /* Arg: uint8_t* pointer */

/* IOCTL commands unique to the DS18B20 */

/* SNIOC_SETRESOLUTION */                          /* Arg: uint8_t value */

#define SNIOC_READROMCODE          _SNIOC(0x0067)  /* Arg: uint64_t* pointer */
#define SNIOC_SETALARM             _SNIOC(0x0068)  /* Arg: struct ds18b20_alarm_s* */

/* Command:      SNIOC_ACTIVATE
 * Description:  Enable or disable sensor
 * Argument:     true or false.
 */

#define SNIOC_ACTIVATE             _SNIOC(0x0080)

/* Command:      SNIOC_SET_INTERVAL
 * Description:  Set interval between samples
 * Argument:     This is the interval pointer, in microseconds
 */

#define SNIOC_SET_INTERVAL         _SNIOC(0x0081)

/* Command:      SNIOC_BATCH
 * Description:  Set batch latency between batch data.
 * Argument:     This is the latency pointer, in microseconds
 */

#define SNIOC_BATCH                _SNIOC(0x0082)

/* Command:      SNIOC_GET_NEVENTBUF
 * Description:  the number of sensor events that sensor buffer of upper half
 *               holds.
 * Argument:     This is the number of events pointer, is output parameter.
 * Note:         Tell the application layer number of sensor events in sensor
 *               buffer.
 *               This buffer is used to solve the problem that the
 *               application layer can't read the sensor event in time.
 *               Recommend the number of sensor events in application layer's
 *               buffer is same as result by call this function.
 *               This is number of sensor events rather than the length of
 *               buffer.
 *               See sensor.h(struct sensor_lower_half_s buffer_bytes).
 */

#define SNIOC_GET_NEVENTBUF        _SNIOC(0x0083)

/* Command:      SNIOC_SET_BUFFER_NUMBER
 * Description:  Set the number of events intermediate circualr buffer can
 *               hold in upper half driver.
 * Argument:     This is the number of events that buffer can hold.
 * Note:         The application layer can set number of events intermediate
 *               circualr buffer can hold by this ioctl command.
 */

#define SNIOC_SET_BUFFER_NUMBER    _SNIOC(0x0084)

<<<<<<< HEAD
/* Command:      SNIOC_SELFTEST
 * Description:  Take a selftest for sensor.
 * Argument:     A argument of selftest for sensor.
 * Note:         If selftest is failed, return errno, otherwise, return OK.
 *               This cmd is handled by sensor_ops_s::selftest.
 */

#define SNIOC_SELFTEST           _SNIOC(0x0085)
=======
/* IOCTL commands unique to the Hall effect sensor */

#define SNIOC_GET_POSITION         _SNIOC(0x0085)
>>>>>>> 5498fbef

#endif /* __INCLUDE_NUTTX_SENSORS_IOCTL_H */<|MERGE_RESOLUTION|>--- conflicted
+++ resolved
@@ -284,7 +284,6 @@
 
 #define SNIOC_SET_BUFFER_NUMBER    _SNIOC(0x0084)
 
-<<<<<<< HEAD
 /* Command:      SNIOC_SELFTEST
  * Description:  Take a selftest for sensor.
  * Argument:     A argument of selftest for sensor.
@@ -293,10 +292,9 @@
  */
 
 #define SNIOC_SELFTEST           _SNIOC(0x0085)
-=======
+
 /* IOCTL commands unique to the Hall effect sensor */
 
-#define SNIOC_GET_POSITION         _SNIOC(0x0085)
->>>>>>> 5498fbef
+#define SNIOC_GET_POSITION         _SNIOC(0x0086)
 
 #endif /* __INCLUDE_NUTTX_SENSORS_IOCTL_H */