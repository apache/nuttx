--- conflicted
+++ resolved
@@ -110,15 +110,9 @@
   struct iovec iov;
   struct msghdr msg;
 
-<<<<<<< HEAD
-  iov.iov_base = buf;
-  iov.iov_len = len;
-  msg.msg_name = to;
-=======
   iov.iov_base = (FAR void *)buf;
   iov.iov_len = len;
   msg.msg_name = (FAR struct sockaddr *)to;
->>>>>>> 1bded73f
   msg.msg_namelen = tolen;
   msg.msg_iov = &iov;
   msg.msg_iovlen = 1;
