--- conflicted
+++ resolved
@@ -60,15 +60,9 @@
  * Returned Value:
  *   On success, returns the number of characters received.  If no data is
  *   available to be received and the peer has performed an orderly shutdown,
-<<<<<<< HEAD
- *   recvmsg() will return 0.  Otherwise, on any failure, a negated errno
- *   value is returned (see comments with recvmsg() for a list of appropriate
- *   errno values).
-=======
  *   psock_recvmsg() will return 0.  Otherwise, on any failure, a negated
  *   errno value is returned (see comments with recvmsg() for a list of
  *   appropriate errno values).
->>>>>>> 1bded73f
  *
  ****************************************************************************/
 
