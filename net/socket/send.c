/****************************************************************************
 * net/socket/send.c
 *
 * Licensed to the Apache Software Foundation (ASF) under one or more
 * contributor license agreements.  See the NOTICE file distributed with
 * this work for additional information regarding copyright ownership.  The
 * ASF licenses this file to you under the Apache License, Version 2.0 (the
 * "License"); you may not use this file except in compliance with the
 * License.  You may obtain a copy of the License at
 *
 *   http://www.apache.org/licenses/LICENSE-2.0
 *
 * Unless required by applicable law or agreed to in writing, software
 * distributed under the License is distributed on an "AS IS" BASIS, WITHOUT
 * WARRANTIES OR CONDITIONS OF ANY KIND, either express or implied.  See the
 * License for the specific language governing permissions and limitations
 * under the License.
 *
 ****************************************************************************/

/****************************************************************************
 * Included Files
 ****************************************************************************/

#include <nuttx/config.h>

#include <sys/types.h>
#include <sys/socket.h>
#include <errno.h>
#include <assert.h>
#include <debug.h>

#include <nuttx/cancelpt.h>
#include <nuttx/net/net.h>

#include "socket/socket.h"

/****************************************************************************
 * Public Functions
 ****************************************************************************/

/****************************************************************************
 * Name: psock_send
 *
 * Description:
 *   The psock_send() call may be used only when the socket is in a
 *   connected state (so that the intended recipient is known).  This is an
 *   internal OS interface.  It is functionally equivalent to send() except
 *   that:
 *
 *   - It is not a cancellation point,
 *   - It does not modify the errno variable, and
 *   - I accepts the internal socket structure as an input rather than an
 *     task-specific socket descriptor.
 *
 *   See comments with send() for more a more complete description of the
 *   functionality.
 *
 * Input Parameters:
 *   psock    An instance of the internal socket structure.
 *   buf      Data to send
 *   len      Length of data to send
 *   flags    Send flags
 *
 * Returned Value:
 *   On success, returns the number of characters sent.  On any failure, a
 *   negated errno value is returned (See comments with send() for a list
 *   of the appropriate errno value).
 *
 ****************************************************************************/

ssize_t psock_send(FAR struct socket *psock, FAR const void *buf, size_t len,
                   int flags)
{
  struct msghdr msg;
  struct iovec iov;

<<<<<<< HEAD
  iov.iov_base = buf;
=======
  iov.iov_base = (FAR void *)buf;
>>>>>>> 1bded73f
  iov.iov_len = len;
  msg.msg_name = NULL;
  msg.msg_namelen = 0;
  msg.msg_iov = &iov;
  msg.msg_iovlen = 1;
  msg.msg_control = NULL;
  msg.msg_controllen = 0;
  msg.msg_flags = 0;

  /* And let psock_sendmsg do all of the work */

  return psock_sendmsg(psock, &msg, flags);
}

/****************************************************************************
 * Name: nx_send
 *
 * Description:
 *   The nx_send() call may be used only when the socket is in a
 *   connected state (so that the intended recipient is known).  This is an
 *   internal OS interface.  It is functionally equivalent to send() except
 *   that:
 *
 *   - It is not a cancellation point, and
 *   - It does not modify the errno variable.
 *
 *   See comments with send() for more a more complete description of the
 *   functionality.
 *
 * Input Parameters:
 *   sockfd   Socket descriptor of the socket
 *   buf      Data to send
 *   len      Length of data to send
 *   flags    Send flags
 *
 * Returned Value:
 *   On success, returns the number of characters sent.  On any failure, a
 *   negated errno value is returned (See comments with send() for a list
 *   of the appropriate errno value).
 *
 ****************************************************************************/

ssize_t nx_send(int sockfd, FAR const void *buf, size_t len, int flags)
{
  FAR struct socket *psock;

  /* Get the underlying socket structure */

  psock = sockfd_socket(sockfd);

  /* And let psock_send do all of the work */

  return psock_send(psock, buf, len, flags);
}

/****************************************************************************
 * Name: send
 *
 * Description:
 *   The send() call may be used only when the socket is in a connected state
 *   (so that the intended recipient is known). The only difference between
 *   send() and write() is the presence of flags. With zero flags parameter,
 *   send() is equivalent to write(). Also, send(sockfd,buf,len,flags) is
 *   equivalent to sendto(sockfd,buf,len,flags,NULL,0).
 *
 * Input Parameters:
 *   sockfd   Socket descriptor of the socket
 *   buf      Data to send
 *   len      Length of data to send
 *   flags    Send flags
 *
 * Returned Value:
 *   On success, returns the number of characters sent.  On  error,
 *   -1 is returned, and errno is set appropriately:
 *
 *   EAGAIN or EWOULDBLOCK
 *     The socket is marked non-blocking and the requested operation
 *     would block.
 *   EBADF
 *     An invalid descriptor was specified.
 *   ECONNRESET
 *     Connection reset by peer.
 *   EDESTADDRREQ
 *     The socket is not connection-mode, and no peer address is set.
 *   EFAULT
 *      An invalid user space address was specified for a parameter.
 *   EINTR
 *      A signal occurred before any data was transmitted.
 *   EINVAL
 *      Invalid argument passed.
 *   EISCONN
 *     The connection-mode socket was connected already but a recipient
 *     was specified. (Now either this error is returned, or the recipient
 *     specification is ignored.)
 *   EMSGSIZE
 *     The socket type requires that message be sent atomically, and the
 *     size of the message to be sent made this impossible.
 *   ENOBUFS
 *     The output queue for a network interface was full. This generally
 *     indicates that the interface has stopped sending, but may be
 *     caused by transient congestion.
 *   ENOMEM
 *     No memory available.
 *   ENOTCONN
 *     The socket is not connected, and no target has been given.
 *   ENOTSOCK
 *     The argument s is not a socket.
 *   EOPNOTSUPP
 *     Some bit in the flags argument is inappropriate for the socket
 *     type.
 *   EPIPE
 *     The local end has been shut down on a connection oriented socket.
 *     In this case the process will also receive a SIGPIPE unless
 *     MSG_NOSIGNAL is set.
 *
 * Assumptions:
 *
 ****************************************************************************/

ssize_t send(int sockfd, FAR const void *buf, size_t len, int flags)
{
  ssize_t ret;

  /* send() is a cancellation point */

  enter_cancellation_point();

  /* Let psock_send() do all of the work */

  ret = nx_send(sockfd, buf, len, flags);
  if (ret < 0)
    {
      _SO_SETERRNO(sockfd_socket(sockfd), -ret);
      ret = ERROR;
    }

  leave_cancellation_point();
  return ret;
}<|MERGE_RESOLUTION|>--- conflicted
+++ resolved
@@ -75,11 +75,7 @@
   struct msghdr msg;
   struct iovec iov;
 
-<<<<<<< HEAD
-  iov.iov_base = buf;
-=======
   iov.iov_base = (FAR void *)buf;
->>>>>>> 1bded73f
   iov.iov_len = len;
   msg.msg_name = NULL;
   msg.msg_namelen = 0;
