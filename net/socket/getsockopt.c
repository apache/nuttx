/****************************************************************************
 * net/socket/getsockopt.c
 *
 *   Copyright (C) 2007-2009, 2012, 2014, 2017-2019 Gregory Nutt. All rights
 *     reserved.
 *   Author: Gregory Nutt <gnutt@nuttx.org>
 *
 * Redistribution and use in source and binary forms, with or without
 * modification, are permitted provided that the following conditions
 * are met:
 *
 * 1. Redistributions of source code must retain the above copyright
 *    notice, this list of conditions and the following disclaimer.
 * 2. Redistributions in binary form must reproduce the above copyright
 *    notice, this list of conditions and the following disclaimer in
 *    the documentation and/or other materials provided with the
 *    distribution.
 * 3. Neither the name NuttX nor the names of its contributors may be
 *    used to endorse or promote products derived from this software
 *    without specific prior written permission.
 *
 * THIS SOFTWARE IS PROVIDED BY THE COPYRIGHT HOLDERS AND CONTRIBUTORS
 * "AS IS" AND ANY EXPRESS OR IMPLIED WARRANTIES, INCLUDING, BUT NOT
 * LIMITED TO, THE IMPLIED WARRANTIES OF MERCHANTABILITY AND FITNESS
 * FOR A PARTICULAR PURPOSE ARE DISCLAIMED. IN NO EVENT SHALL THE
 * COPYRIGHT OWNER OR CONTRIBUTORS BE LIABLE FOR ANY DIRECT, INDIRECT,
 * INCIDENTAL, SPECIAL, EXEMPLARY, OR CONSEQUENTIAL DAMAGES (INCLUDING,
 * BUT NOT LIMITED TO, PROCUREMENT OF SUBSTITUTE GOODS OR SERVICES; LOSS
 * OF USE, DATA, OR PROFITS; OR BUSINESS INTERRUPTION) HOWEVER CAUSED
 * AND ON ANY THEORY OF LIABILITY, WHETHER IN CONTRACT, STRICT
 * LIABILITY, OR TORT (INCLUDING NEGLIGENCE OR OTHERWISE) ARISING IN
 * ANY WAY OUT OF THE USE OF THIS SOFTWARE, EVEN IF ADVISED OF THE
 * POSSIBILITY OF SUCH DAMAGE.
 *
 ****************************************************************************/

/****************************************************************************
 * Included Files
 ****************************************************************************/

#include <nuttx/config.h>
#if defined(CONFIG_NET) && defined(CONFIG_NET_SOCKOPTS)

#include <sys/types.h>
#include <sys/socket.h>
#include <sys/time.h>
#include <debug.h>
#include <assert.h>
#include <errno.h>

#include "socket/socket.h"
#include "tcp/tcp.h"
#include "usrsock/usrsock.h"
#include "utils/utils.h"
#include "can/can.h"

/****************************************************************************
 * Private Functions
 ****************************************************************************/

/****************************************************************************
 * Name: psock_socketlevel_option
 *
 * Description:
 *   getsockopt() retrieve the value for the option specified by the
 *   'option' argument for the socket specified by the 'psock' argument.  If
 *   the size of the option value is greater than 'value_len', the value
 *   stored in the object pointed to by the 'value' argument will be silently
 *   truncated. Otherwise, the length pointed to by the 'value_len' argument
 *   will be modified to indicate the actual length of the'value'.
 *
 *   The 'level' argument specifies the protocol level of the option. To
 *   retrieve options at the socket level, specify the level argument as
 *   SOL_SOCKET; to retrieve options at the TCP-protocol level, the level
 *   argument is SOL_CP.
 *
 *   See <sys/socket.h> a complete list of values for the socket-level
 *   'option' argument.  Protocol-specific options are are protocol specific
 *   header files (such as netinet/tcp.h for the case of the TCP protocol).
 *
 * Input Parameters:
 *   psock     Socket structure of the socket to query
 *   level     Protocol level to set the option
 *   option    identifies the option to get
 *   value     Points to the argument value
 *   value_len The length of the argument value
 *
 * Returned Value:
 *   Returns zero (OK) on success.  On failure, it returns a negated errno
 *   value to indicate the nature of the error.  See psock_getsockopt() for
 *   the complete list of appropriate return error codes.
 *
 ****************************************************************************/

static int psock_socketlevel_option(FAR struct socket *psock, int option,
                                    FAR void *value,
                                    FAR socklen_t *value_len)
{
  /* Verify that the socket option if valid (but might not be supported ) */

  if (!_SO_GETVALID(option) || !value || !value_len)
    {
      return -EINVAL;
    }

  /* Process the options always handled locally */

  switch (option)
    {
      /* The following are valid only if the OS CLOCK feature is enabled */

      case SO_RCVTIMEO:
      case SO_SNDTIMEO:
        {
          socktimeo_t timeo;

          /* Verify that option is the size of an 'int'.  Should also check
           * that 'value' is properly aligned for an 'int'
           */

          if (*value_len < sizeof(struct timeval))
            {
              return -EINVAL;
            }

          /* Get the timeout value.  This is a atomic operation and should
         * require no special operation.
         */

          if (option == SO_RCVTIMEO)
            {
              timeo = psock->s_rcvtimeo;
            }
          else
            {
              timeo = psock->s_sndtimeo;
            }

          /* Then return the timeout value to the caller */

          net_dsec2timeval(timeo, (struct timeval *)value);
          *value_len   = sizeof(struct timeval);
        }

<<<<<<< HEAD
      return OK;
=======
        return OK;
>>>>>>> 2e43815c
    }

#ifdef CONFIG_NET_USRSOCK
    if (psock->s_type == SOCK_USRSOCK_TYPE)
      {
        if (option == SO_TYPE)
          {
            FAR struct usrsock_conn_s *conn = psock->s_conn;

            /* Return the actual socket type */

            *(FAR int *)value = conn->type;
            *value_len        = sizeof(int);

            return OK;
          }

          return -ENOPROTOOPT;
      }
#endif

  switch (option)
    {
      case SO_ACCEPTCONN: /* Reports whether socket listening is enabled */
        if (*value_len < sizeof(int))
          {
            return -EINVAL;
          }

        *(FAR int *)value = _SS_ISLISTENING(psock->s_flags);
        *value_len        = sizeof(int);
        break;

      /* The following options take a point to an integer boolean value.
       * We will blindly report the bit here although the implementation
       * is outside of the scope of getsockopt.
       */

      case SO_BROADCAST:  /* Permits sending of broadcast messages */
      case SO_DEBUG:      /* Enables recording of debugging information */
      case SO_DONTROUTE:  /* Requests outgoing messages bypass standard routing */
#ifndef CONFIG_NET_TCPPROTO_OPTIONS
      case SO_KEEPALIVE:  /* Verifies TCP connections active by enabling the
                           * periodic transmission of probes */
#endif
      case SO_OOBINLINE:  /* Leaves received out-of-band data inline */
      case SO_REUSEADDR:  /* Allow reuse of local addresses */
        {
          sockopt_t optionset;

          /* Verify that option is the size of an 'int'.  Should also check
           * that 'value' is properly aligned for an 'int'
           */

          if (*value_len < sizeof(int))
            {
              return -EINVAL;
           }

          /* Sample the current options.  This is atomic operation and so
           * should not require any special steps for thread safety. We
           * this outside of the macro because you can never be sure what
           * a macro will do.
           */

          optionset         = psock->s_options;
          *(FAR int *)value = _SO_GETOPT(optionset, option);
          *value_len        = sizeof(int);
        }
        break;

#ifdef CONFIG_NET_TCPPROTO_OPTIONS
      /* Any connection-oriented protocol could potentially support
       * SO_KEEPALIVE.  However, this option is currently only available for
       * TCP/IP.
       *
       * NOTE: SO_KEEPALIVE is not really a socket-level option; it is a
       * protocol-level option.  A given TCP connection may service multiple
       * sockets (via dup'ing of the socket).  There is, however, still only
       * one connection to be monitored and that is a global attribute across
       * all of the clones that may use the underlying connection.
       */

      case SO_KEEPALIVE:  /* Verifies TCP connections active by enabling the
                           * periodic transmission of probes */
        return tcp_getsockopt(psock, option, value, value_len);
#endif

      case SO_TYPE:       /* Reports the socket type */
        {
          /* Verify that option is the size of an 'int'.  Should also check
           * that 'value' is properly aligned for an 'int'
           */

          if (*value_len < sizeof(int))
            {
              return -EINVAL;
            }

          /* Return the socket type */

          *(FAR int *)value = psock->s_type;
          *value_len        = sizeof(int);
        }
        break;

      case SO_ERROR:      /* Reports and clears error status. */
        {
          if (*value_len != sizeof(int))
            {
              return -EINVAL;
            }

          *(FAR int *)value = (int)psock->s_error;
          psock->s_error = 0;
        }
        break;

#ifdef CONFIG_NET_TIMESTAMP
      case SO_TIMESTAMP:
        {
          if (*value_len != sizeof(int))
            {
              return -EINVAL;
            }

          *(FAR int *)value = (int)psock->s_timestamp;
        }
        break;
#endif

      /* The following are not yet implemented
       * (return values other than {0,1})
       */

      case SO_LINGER:     /* Lingers on a close() if data is present */
      case SO_RCVBUF:     /* Sets receive buffer size */
      case SO_RCVLOWAT:   /* Sets the minimum number of bytes to input */
      case SO_SNDBUF:     /* Sets send buffer size */
      case SO_SNDLOWAT:   /* Sets the minimum number of bytes to output */

      default:
        return -ENOPROTOOPT;
    }

  return OK;
}

/****************************************************************************
 * Public Functions
 ****************************************************************************/

/****************************************************************************
 * Name: psock_getsockopt
 *
 * Description:
 *   getsockopt() retrieve the value for the option specified by the
 *   'option' argument for the socket specified by the 'psock' argument.  If
 *   the size of the option value is greater than 'value_len', the value
 *   stored in the object pointed to by the 'value' argument will be silently
 *   truncated. Otherwise, the length pointed to by the 'value_len' argument
 *   will be modified to indicate the actual length of the 'value'.
 *
 *   The 'level' argument specifies the protocol level of the option. To
 *   retrieve options at the socket level, specify the level argument as
 *   SOL_SOCKET; to retrieve options at the TCP-protocol level, the level
 *   argument is SOL_CP.
 *
 *   See <sys/socket.h> a complete list of values for the socket-level
 *   'option' argument.  Protocol-specific options are are protocol specific
 *   header files (such as netinet/tcp.h for the case of the TCP protocol).
 *
 * Input Parameters:
 *   psock     Socket structure of the socket to query
 *   level     Protocol level to set the option
 *   option    identifies the option to get
 *   value     Points to the argument value
 *   value_len The length of the argument value
 *
 * Returned Value:
 *   Returns zero (OK) on success.  On failure, it returns a negated errno
 *   value to indicate the nature of the error.
 *
 *   EINVAL
 *     The specified option is invalid at the specified socket 'level' or the
 *     socket has been shutdown.
 *   ENOPROTOOPT
 *     The 'option' is not supported by the protocol.
 *   ENOTSOCK
 *     The 'psock' argument does not refer to a socket.
 *   ENOBUFS
 *     Insufficient resources are available in the system to complete the
 *     call.
 *
 ****************************************************************************/

int psock_getsockopt(FAR struct socket *psock, int level, int option,
                     FAR void *value, FAR socklen_t *value_len)
{
  int ret;

  /* Verify that the sockfd corresponds to valid, allocated socket */

  if (psock == NULL || psock->s_conn == NULL)
    {
      return -EBADF;
    }

  /* Handle retrieval of the socket option according to the level at which
   * option should be applied.
   */

  switch (level)
    {
      case SOL_SOCKET:   /* Socket-level options (see include/sys/socket.h) */
       ret = psock_socketlevel_option(psock, option, value, value_len);
       break;

#ifdef CONFIG_NET_TCPPROTO_OPTIONS
      case IPPROTO_TCP:  /* TCP protocol socket options (see include/netinet/tcp.h) */
       ret = tcp_getsockopt(psock, option, value, value_len);
       break;
#endif

#ifdef CONFIG_NET_CANPROTO_OPTIONS
      case SOL_CAN_RAW:/* CAN protocol socket options (see include/netpacket/can.h) */
       ret = can_getsockopt(psock, option, value, value_len);
       break;
#endif

      /* These levels are defined in sys/socket.h, but are not yet
       * implemented.
       */

      case IPPROTO_IP:   /* TCP protocol socket options (see include/netinet/ip.h) */
      case IPPROTO_IPV6: /* TCP protocol socket options (see include/netinet/ip6.h) */
      case IPPROTO_UDP:  /* TCP protocol socket options (see include/netinit/udp.h) */
      default:           /* The provided level is invalid */
        ret = -ENOPROTOOPT;
       break;
    }

#ifdef CONFIG_NET_USRSOCK
  /* Try usrsock further if the protocol not available */

  if (ret == -ENOPROTOOPT && psock->s_type == SOCK_USRSOCK_TYPE)
    {
      ret = usrsock_getsockopt(psock->s_conn, level,
                               option, value, value_len);
    }
#endif

  return ret;
}

/****************************************************************************
 * Name: getsockopt
 *
 * Description:
 *   getsockopt() retrieve the value for the option specified by the
 *   'option' argument for the socket specified by the 'sockfd' argument. If
 *   the size of the option value is greater than 'value_len', the value
 *   stored in the object pointed to by the 'value' argument will be silently
 *   truncated. Otherwise, the length pointed to by the 'value_len' argument
 *   will be modified to indicate the actual length of the 'value'.
 *
 *   The 'level' argument specifies the protocol level of the option. To
 *   retrieve options at the socket level, specify the level argument as
 *   SOL_SOCKET; to retrieve options at the TCP-protocol level, the level
 *   argument is SOL_CP.
 *
 *   See <sys/socket.h> a complete list of values for the socket-level
 *   'option' argument.  Protocol-specific options are are protocol specific
 *   header files (such as netinet/tcp.h for the case of the TCP protocol).
 *
 * Input Parameters:
 *   sockfd    Socket descriptor of socket
 *   level     Protocol level to set the option
 *   option    identifies the option to get
 *   value     Points to the argument value
 *   value_len The length of the argument value
 *
 * Returned Value:
 *   Returns zero (OK) on success.  On failure, -1 (ERROR) is returned and th
 *   errno variable is set appropriately:
 *
 *   EBADF
 *     The 'sockfd' argument is not a valid socket descriptor.
 *   EINVAL
 *     The specified option is invalid at the specified socket 'level' or the
 *     socket has been shutdown.
 *   ENOPROTOOPT
 *     The 'option' is not supported by the protocol.
 *   ENOTSOCK
 *     The 'sockfd' argument does not refer to a socket.
 *   ENOBUFS
 *     Insufficient resources are available in the system to complete the
 *     call.
 *
 ****************************************************************************/

int getsockopt(int sockfd, int level, int option,
               void *value, socklen_t *value_len)
{
  FAR struct socket *psock;
  int ret;

  /* Get the underlying socket structure */

  psock = sockfd_socket(sockfd);

  /* Then let psock_getsockopt() do all of the work */

  ret = psock_getsockopt(psock, level, option, value, value_len);
  if (ret < 0)
    {
      set_errno(-ret);
      return ERROR;
    }

  return OK;
}

#endif /* CONFIG_NET && CONFIG_NET_SOCKOPTS */<|MERGE_RESOLUTION|>--- conflicted
+++ resolved
@@ -1,36 +1,20 @@
 /****************************************************************************
  * net/socket/getsockopt.c
  *
- *   Copyright (C) 2007-2009, 2012, 2014, 2017-2019 Gregory Nutt. All rights
- *     reserved.
- *   Author: Gregory Nutt <gnutt@nuttx.org>
- *
- * Redistribution and use in source and binary forms, with or without
- * modification, are permitted provided that the following conditions
- * are met:
- *
- * 1. Redistributions of source code must retain the above copyright
- *    notice, this list of conditions and the following disclaimer.
- * 2. Redistributions in binary form must reproduce the above copyright
- *    notice, this list of conditions and the following disclaimer in
- *    the documentation and/or other materials provided with the
- *    distribution.
- * 3. Neither the name NuttX nor the names of its contributors may be
- *    used to endorse or promote products derived from this software
- *    without specific prior written permission.
- *
- * THIS SOFTWARE IS PROVIDED BY THE COPYRIGHT HOLDERS AND CONTRIBUTORS
- * "AS IS" AND ANY EXPRESS OR IMPLIED WARRANTIES, INCLUDING, BUT NOT
- * LIMITED TO, THE IMPLIED WARRANTIES OF MERCHANTABILITY AND FITNESS
- * FOR A PARTICULAR PURPOSE ARE DISCLAIMED. IN NO EVENT SHALL THE
- * COPYRIGHT OWNER OR CONTRIBUTORS BE LIABLE FOR ANY DIRECT, INDIRECT,
- * INCIDENTAL, SPECIAL, EXEMPLARY, OR CONSEQUENTIAL DAMAGES (INCLUDING,
- * BUT NOT LIMITED TO, PROCUREMENT OF SUBSTITUTE GOODS OR SERVICES; LOSS
- * OF USE, DATA, OR PROFITS; OR BUSINESS INTERRUPTION) HOWEVER CAUSED
- * AND ON ANY THEORY OF LIABILITY, WHETHER IN CONTRACT, STRICT
- * LIABILITY, OR TORT (INCLUDING NEGLIGENCE OR OTHERWISE) ARISING IN
- * ANY WAY OUT OF THE USE OF THIS SOFTWARE, EVEN IF ADVISED OF THE
- * POSSIBILITY OF SUCH DAMAGE.
+ * Licensed to the Apache Software Foundation (ASF) under one or more
+ * contributor license agreements.  See the NOTICE file distributed with
+ * this work for additional information regarding copyright ownership.  The
+ * ASF licenses this file to you under the Apache License, Version 2.0 (the
+ * "License"); you may not use this file except in compliance with the
+ * License.  You may obtain a copy of the License at
+ *
+ *   http://www.apache.org/licenses/LICENSE-2.0
+ *
+ * Unless required by applicable law or agreed to in writing, software
+ * distributed under the License is distributed on an "AS IS" BASIS, WITHOUT
+ * WARRANTIES OR CONDITIONS OF ANY KIND, either express or implied.  See the
+ * License for the specific language governing permissions and limitations
+ * under the License.
  *
  ****************************************************************************/
 
@@ -67,12 +51,12 @@
  *   the size of the option value is greater than 'value_len', the value
  *   stored in the object pointed to by the 'value' argument will be silently
  *   truncated. Otherwise, the length pointed to by the 'value_len' argument
- *   will be modified to indicate the actual length of the'value'.
+ *   will be modified to indicate the actual length of the 'value'.
  *
  *   The 'level' argument specifies the protocol level of the option. To
  *   retrieve options at the socket level, specify the level argument as
  *   SOL_SOCKET; to retrieve options at the TCP-protocol level, the level
- *   argument is SOL_CP.
+ *   argument is SOL_TCP.
  *
  *   See <sys/socket.h> a complete list of values for the socket-level
  *   'option' argument.  Protocol-specific options are are protocol specific
@@ -142,11 +126,7 @@
           *value_len   = sizeof(struct timeval);
         }
 
-<<<<<<< HEAD
-      return OK;
-=======
         return OK;
->>>>>>> 2e43815c
     }
 
 #ifdef CONFIG_NET_USRSOCK
@@ -313,7 +293,7 @@
  *   The 'level' argument specifies the protocol level of the option. To
  *   retrieve options at the socket level, specify the level argument as
  *   SOL_SOCKET; to retrieve options at the TCP-protocol level, the level
- *   argument is SOL_CP.
+ *   argument is SOL_TCP.
  *
  *   See <sys/socket.h> a complete list of values for the socket-level
  *   'option' argument.  Protocol-specific options are are protocol specific
@@ -416,7 +396,7 @@
  *   The 'level' argument specifies the protocol level of the option. To
  *   retrieve options at the socket level, specify the level argument as
  *   SOL_SOCKET; to retrieve options at the TCP-protocol level, the level
- *   argument is SOL_CP.
+ *   argument is SOL_TCP.
  *
  *   See <sys/socket.h> a complete list of values for the socket-level
  *   'option' argument.  Protocol-specific options are are protocol specific
