/****************************************************************************
 * net/udp/udp_sendto_buffered.c
 *
 * Licensed to the Apache Software Foundation (ASF) under one or more
 * contributor license agreements.  See the NOTICE file distributed with
 * this work for additional information regarding copyright ownership.  The
 * ASF licenses this file to you under the Apache License, Version 2.0 (the
 * "License"); you may not use this file except in compliance with the
 * License.  You may obtain a copy of the License at
 *
 *   http://www.apache.org/licenses/LICENSE-2.0
 *
 * Unless required by applicable law or agreed to in writing, software
 * distributed under the License is distributed on an "AS IS" BASIS, WITHOUT
 * WARRANTIES OR CONDITIONS OF ANY KIND, either express or implied.  See the
 * License for the specific language governing permissions and limitations
 * under the License.
 *
 ****************************************************************************/

/****************************************************************************
 * Included Files
 ****************************************************************************/

#include <nuttx/config.h>

#if defined(CONFIG_NET) && defined(CONFIG_NET_UDP) && \
    defined(CONFIG_NET_UDP_WRITE_BUFFERS)

#if defined(CONFIG_DEBUG_FEATURES) && defined(CONFIG_NET_UDP_WRBUFFER_DEBUG)
/* Force debug output (from this file only) */

#  undef  CONFIG_DEBUG_NET
#  define CONFIG_DEBUG_NET 1
#endif

#include <sys/types.h>
#include <sys/socket.h>

#include <stdint.h>
#include <stdbool.h>
#include <stdio.h>
#include <string.h>
#include <assert.h>
#include <errno.h>
#include <debug.h>

#include <arch/irq.h>
#include <nuttx/net/net.h>
#include <nuttx/mm/iob.h>
#include <nuttx/net/netdev.h>
#include <nuttx/net/arp.h>
#include <nuttx/net/udp.h>

#include "netdev/netdev.h"
#include "socket/socket.h"
#include "inet/inet.h"
#include "arp/arp.h"
#include "icmpv6/icmpv6.h"
#include "neighbor/neighbor.h"
#include "udp/udp.h"
#include "devif/devif.h"
#include "utils/utils.h"

/****************************************************************************
 * Pre-processor Definitions
 ****************************************************************************/

/* If both IPv4 and IPv6 support are both enabled, then we will need to build
 * in some additional domain selection support.
 */

#if defined(CONFIG_NET_IPv4) && defined(CONFIG_NET_IPv6)
#  define NEED_IPDOMAIN_SUPPORT 1
#endif

#define UDPIPv4BUF ((FAR struct udp_hdr_s *)&dev->d_buf[NET_LL_HDRLEN(dev) + IPv4_HDRLEN])
#define UDPIPv6BUF ((FAR struct udp_hdr_s *)&dev->d_buf[NET_LL_HDRLEN(dev) + IPv6_HDRLEN])

/* Debug */

#ifdef CONFIG_NET_UDP_WRBUFFER_DUMP
#  define BUF_DUMP(msg,buf,len) lib_dumpbuffer(msg,buf,len)
#else
#  define BUF_DUMP(msg,buf,len)
#  undef  UDP_WBDUMP
#  define UDP_WBDUMP(msg,wrb,len,offset)
#endif

/****************************************************************************
 * Private Function Prototypes
 ****************************************************************************/

#ifdef NEED_IPDOMAIN_SUPPORT
static inline void sendto_ipselect(FAR struct net_driver_s *dev,
                                   FAR struct udp_conn_s *conn);
#endif
static int sendto_next_transfer(FAR struct socket *psock,
                                FAR struct udp_conn_s *conn);
static uint16_t sendto_eventhandler(FAR struct net_driver_s *dev,
                                    FAR void *pvconn, FAR void *pvpriv,
                                    uint16_t flags);

/****************************************************************************
 * Private Functions
 ****************************************************************************/

/****************************************************************************
 * Name: udp_inqueue_wrb_size
 *
 * Description:
 *   Get the in-queued write buffer size from connection
 *
 * Input Parameters:
 *   conn - The UDP connection of interest
 *
 * Assumptions:
 *   Called from user logic with the network locked.
 *
 ****************************************************************************/

#if CONFIG_NET_SEND_BUFSIZE > 0
static uint32_t udp_inqueue_wrb_size(FAR struct udp_conn_s *conn)
{
  FAR struct udp_wrbuffer_s *wrb;
  FAR sq_entry_t *entry;
  uint32_t total = 0;

  if (conn)
    {
      for (entry = sq_peek(&conn->write_q); entry; entry = sq_next(entry))
        {
          wrb = (FAR struct udp_wrbuffer_s *)entry;
          total += wrb->wb_iob->io_pktlen;
        }
    }

  return total;
}
#endif /* CONFIG_NET_SEND_BUFSIZE */

/****************************************************************************
 * Name: sendto_writebuffer_release
 *
 * Description:
 *   Release the write buffer at the head of the write buffer queue.
 *
 * Input Parameters:
 *   dev   - The structure of the network driver that caused the event
 *   psock - Socket state structure
 *
 * Returned Value:
 *   None
 *
 * Assumptions:
 *   The network is locked
 *
 ****************************************************************************/

static void sendto_writebuffer_release(FAR struct socket *psock,
                                       FAR struct udp_conn_s *conn)
{
  FAR struct udp_wrbuffer_s *wrb;
  int ret = OK;

  do
    {
      /* Check if the write queue became empty */

      if (sq_empty(&conn->write_q))
        {
          /* Yes.. stifle any further callbacks until more write data is
           * enqueued.
           */

          psock->s_sndcb->flags = 0;
          psock->s_sndcb->priv  = NULL;
          psock->s_sndcb->event = NULL;
          wrb = NULL;

#ifdef CONFIG_NET_UDP_NOTIFIER
          /* Notify any waiters that the write buffers have been drained. */

          udp_writebuffer_signal(conn);
#endif
        }
      else
        {
          /* Remove the write buffer from the head of the write buffer queue
           * and release it.
           */

          wrb = (FAR struct udp_wrbuffer_s *)sq_remfirst(&conn->write_q);
          DEBUGASSERT(wrb != NULL);

          udp_wrbuffer_release(wrb);

          /* Set up for the next packet transfer by setting the connection
           * address to the address of the next packet now at the header of
           * the write buffer queue.
           */

          ret = sendto_next_transfer(psock, conn);
        }
    }
  while (wrb != NULL && ret < 0);

#if CONFIG_NET_SEND_BUFSIZE > 0
  /* Notify the send buffer available if wrbbuffer drained */

  udp_sendbuffer_notify(conn);
#endif /* CONFIG_NET_SEND_BUFSIZE */
}

/****************************************************************************
 * Name: sendto_ipselect
 *
 * Description:
 *   If both IPv4 and IPv6 support are enabled, then we will need to select
 *   which one to use when generating the outgoing packet.  If only one
 *   domain is selected, then the setup is already in place and we need do
 *   nothing.
 *
 * Input Parameters:
 *   dev   - The structure of the network driver that caused the event
 *   psock - Socket state structure
 *
 * Returned Value:
 *   None
 *
 * Assumptions:
 *   The network is locked
 *
 ****************************************************************************/

#ifdef NEED_IPDOMAIN_SUPPORT
static inline void sendto_ipselect(FAR struct net_driver_s *dev,
                                   FAR struct udp_conn_s *conn)
{
  /* Which domain the socket support */

  if (conn->domain == PF_INET)
    {
      /* Select the IPv4 domain */

      udp_ipv4_select(dev);
    }
  else /* if (conn->domain == PF_INET6) */
    {
      /* Select the IPv6 domain */

      DEBUGASSERT(conn->domain == PF_INET6);
      udp_ipv6_select(dev);
    }
}
#endif

/****************************************************************************
 * Name: sendto_next_transfer
 *
 * Description:
 *   Setup for the next packet transfer.  That function is called (1)
 *   psock_udp_sendto() by when the new UDP packet is buffered at the head of
 *   the write queue and (2) by sendto_writebuffer_release() when that
 *   previously queued write buffer was sent and a new write buffer lies at
 *   the head of the write queue.
 *
 * Input Parameters:
 *   psock - Socket state structure
 *   conn  - The UDP connection structure
 *
 * Returned Value:
 *   None
 *
 ****************************************************************************/

static int sendto_next_transfer(FAR struct socket *psock,
                                FAR struct udp_conn_s *conn)
{
  FAR struct udp_wrbuffer_s *wrb;
  FAR struct net_driver_s *dev;

  /* Set the UDP "connection" to the destination address of the write buffer
   * at the head of the queue.
   */

  wrb = (FAR struct udp_wrbuffer_s *)sq_peek(&conn->write_q);
  if (wrb == NULL)
    {
      ninfo("Write buffer queue is empty\n");
      return -ENOENT;
    }

  /* Has this address already been bound to a local port (lport)? */

  if (!conn->lport)
    {
      /* No.. Find an unused local port number and bind it to the
       * connection structure.
       */

<<<<<<< HEAD
      conn->lport = htons(udp_select_port(conn->domain, &conn->u));
=======
      conn->lport = HTONS(udp_select_port(conn->domain, &conn->u));
>>>>>>> 0342272e
    }

  /* Get the device that will handle the remote packet transfers.  This
   * should never be NULL.
   *
   * REVISIT:  There is a logical error here for the case where there are
   * multiple network devices.  In that case, the packets may need to be sent
   * in a different order than they were queued.  Forcing FIFO packet
   * transmission could harm performance.
   */

  dev = udp_find_raddr_device(conn, &wrb->wb_dest);
  if (dev == NULL)
    {
      nerr("ERROR: udp_find_raddr_device failed\n");
      return -ENETUNREACH;
    }

  /* Make sure that the device is in the UP state */

  if ((dev->d_flags & IFF_UP) == 0)
    {
      nwarn("WARNING: device is DOWN\n");
      return -EHOSTUNREACH;
    }

  /* If this is not the same device that we used in the last call to
   * udp_callback_alloc(), then we need to release and reallocate the old
   * callback instance.
   */

  if (psock->s_sndcb != NULL && conn->dev != dev)
    {
      udp_callback_free(conn->dev, conn, psock->s_sndcb);
      psock->s_sndcb = NULL;
    }

  /* Allocate resources to receive a callback from this device if the
   * callback is not already in place.
   */

  if (psock->s_sndcb == NULL)
    {
      psock->s_sndcb = udp_callback_alloc(dev, conn);
    }

  /* Test if the callback has been allocated */

  if (psock->s_sndcb == NULL)
    {
      /* A buffer allocation error occurred */

      nerr("ERROR: Failed to allocate callback\n");
      return -ENOMEM;
    }

  conn->dev = dev;

  /* Set up the callback in the connection */

  psock->s_sndcb->flags = (UDP_POLL | NETDEV_DOWN);
  psock->s_sndcb->priv  = (FAR void *)psock;
  psock->s_sndcb->event = sendto_eventhandler;

  /* Notify the device driver of the availability of TX data */

  netdev_txnotify_dev(dev);
  return OK;
}

/****************************************************************************
 * Name: sendto_eventhandler
 *
 * Description:
 *   This function is called to perform the actual send operation when
 *   polled by the lower, device interfacing layer.
 *
 * Input Parameters:
 *   dev      The structure of the network driver that caused the event
 *   conn     The connection structure associated with the socket
 *   flags    Set of events describing why the callback was invoked
 *
 * Returned Value:
 *   None
 *
 * Assumptions:
 *   The network is locked
 *
 ****************************************************************************/

static uint16_t sendto_eventhandler(FAR struct net_driver_s *dev,
                                    FAR void *pvconn, FAR void *pvpriv,
                                    uint16_t flags)
{
  FAR struct udp_conn_s *conn = (FAR struct udp_conn_s *)pvconn;
  FAR struct socket *psock = (FAR struct socket *)pvpriv;

  DEBUGASSERT(dev != NULL && psock != NULL);

  ninfo("flags: %04x\n", flags);

  /* Check if the network device has gone down  */

  if ((flags & NETDEV_DOWN) != 0)
    {
      ninfo("Device down: %04x\n", flags);

      /* Free the write buffer at the head of the queue and attempt to setup
       * the next transfer.
       */

      sendto_writebuffer_release(psock, psock->s_conn);
      return flags;
    }

  /* The UDP socket should be bound to a device.  Make sure that the polling
   * device is the one that we are bound to.
   *
   * REVISIT:  There is a logical error here for the case where there are
   * multiple network devices.  In that case, the packets may need to be sent
   * in a different order than they were queued.  The packet we may need to
   * send on this device may not be at the head of the list.  Forcing FIFO
   * packet transmission could degrade performance!
   */

  DEBUGASSERT(conn != NULL);
  DEBUGASSERT(conn->dev != NULL);
  if (dev != conn->dev)
    {
      return flags;
    }

  /* Check for a normal polling cycle and if the outgoing packet is
   * available.  It would not be available if it has been claimed by a send
   * event serving a different thread -OR- if the output buffer currently
   * contains unprocessed incoming data.  In these cases we will just have
   * to wait for the next polling cycle.
   *
   * And, of course, we can do nothing if we have no data in the write
   * buffers to send.
   */

  if (dev->d_sndlen <= 0 && (flags & UDP_NEWDATA) == 0 &&
      (flags & UDP_POLL) != 0 && !sq_empty(&conn->write_q))
    {
      FAR struct udp_wrbuffer_s *wrb;
      size_t sndlen;

      /* Peek at the head of the write queue (but don't remove anything
       * from the write queue yet).  We know from the above test that
       * the write_q is not empty.
       */

      wrb = (FAR struct udp_wrbuffer_s *)sq_peek(&conn->write_q);
      DEBUGASSERT(wrb != NULL);

      /* If the udp socket not connected, it is possible to have
       * multi-different destination address in each iob entry,
       * update the remote address every time to avoid sent to the
       * incorrect destination.
       */

      udp_connect(conn, (FAR const struct sockaddr *)&wrb->wb_dest);

      /* Get the amount of data that we can send in the next packet.
       * We will send either the remaining data in the buffer I/O
       * buffer chain, or as much as will fit given the MSS and current
       * window size.
       */

      sndlen = wrb->wb_iob->io_pktlen;
      ninfo("wrb=%p sndlen=%zu\n", wrb, sndlen);

#ifdef NEED_IPDOMAIN_SUPPORT
      /* If both IPv4 and IPv6 support are enabled, then we will need to
       * select which one to use when generating the outgoing packet.
       * If only one domain is selected, then the setup is already in
       * place and we need do nothing.
       */

      sendto_ipselect(dev, conn);
#endif
      /* Then set-up to send that amount of data with the offset
       * corresponding to the size of the IP-dependent address structure.
       */

      devif_iob_send(dev, wrb->wb_iob, sndlen, 0);

      /* Free the write buffer at the head of the queue and attempt to
       * setup the next transfer.
       */

      sendto_writebuffer_release(psock, conn);

      /* Only one data can be sent by low level driver at once,
       * tell the caller stop polling the other connections.
       */

      flags &= ~UDP_POLL;
    }

  /* Continue waiting */

  return flags;
}

/****************************************************************************
 * Public Functions
 ****************************************************************************/

/****************************************************************************
 * Name: psock_udp_sendto
 *
 * Description:
 *   This function implements the UDP-specific logic of the standard
 *   sendto() socket operation.
 *
 * Input Parameters:
 *   psock    A pointer to a NuttX-specific, internal socket structure
 *   buf      Data to send
 *   len      Length of data to send
 *   flags    Send flags
 *   to       Address of recipient
 *   tolen    The length of the address structure
 *
 *   NOTE: All input parameters were verified by sendto() before this
 *   function was called.
 *
 * Returned Value:
 *   On success, returns the number of characters sent.  On  error,
 *   a negated errno value is returned.  See the description in
 *   net/socket/sendto.c for the list of appropriate return value.
 *
 ****************************************************************************/

ssize_t psock_udp_sendto(FAR struct socket *psock, FAR const void *buf,
                         size_t len, int flags,
                         FAR const struct sockaddr *to, socklen_t tolen)
{
  FAR struct udp_conn_s *conn;
  FAR struct udp_wrbuffer_s *wrb;
  bool nonblock;
  bool empty;
  int ret = OK;

  /* If the UDP socket was previously assigned a remote peer address via
   * connect(), then as with connection-mode socket, sendto() may not be
   * used with a non-NULL destination address.  Normally send() would be
   * used with such connected UDP sockets.
   */

  if (to != NULL && _SS_ISCONNECTED(psock->s_flags))
    {
      /* EISCONN - A destination address was specified and the socket is
       * already connected.
       */

      return -EISCONN;
    }

  /* Otherwise, if the socket is not connected, then a destination address
   * must be provided.
   */

  else if (to == NULL && !_SS_ISCONNECTED(psock->s_flags))
    {
      /* EDESTADDRREQ - The socket is not connection-mode and no peer
       * address is set.
       */

      return -EDESTADDRREQ;
    }

  /* Get the underlying the UDP connection structure.  */

  conn = (FAR struct udp_conn_s *)psock->s_conn;
  DEBUGASSERT(conn);

#if defined(CONFIG_NET_ARP_SEND) || defined(CONFIG_NET_ICMPv6_NEIGHBOR)
#ifdef CONFIG_NET_ARP_SEND
  /* Assure the the IPv4 destination address maps to a valid MAC address in
   * the ARP table.
   */

#ifdef CONFIG_NET_ICMPv6_NEIGHBOR
  if (psock->s_domain == PF_INET)
#endif
    {
      in_addr_t destipaddr;

      /* Check if the socket is connection mode */

      if (_SS_ISCONNECTED(psock->s_flags))
        {
          /* Yes.. use the connected remote address (the 'to' address is
           * null).
           */

          destipaddr = conn->u.ipv4.raddr;
        }
      else
        {
          FAR const struct sockaddr_in *into;

          /* No.. use the destination address provided by the non-NULL 'to'
           * argument.
           */

          into       = (FAR const struct sockaddr_in *)to;
          destipaddr = into->sin_addr.s_addr;
        }

      /* Make sure that the IP address mapping is in the ARP table */

      ret = arp_send(destipaddr);
    }
#endif /* CONFIG_NET_ARP_SEND */

#ifdef CONFIG_NET_ICMPv6_NEIGHBOR
  /* Assure the the IPv6 destination address maps to a valid MAC address in
   * the neighbor table.
   */

#ifdef CONFIG_NET_ARP_SEND
  else
#endif
    {
      FAR const uint16_t *destipaddr;

      /* Check if the socket is connection mode */

      if (_SS_ISCONNECTED(psock->s_flags))
        {
          /* Yes.. use the connected remote address (the 'to' address is
           * null).
           */

          destipaddr = conn->u.ipv6.raddr;
        }
      else
        {
          FAR const struct sockaddr_in6 *into;

          /* No.. use the destination address provided by the non-NULL 'to'
           * argument.
           */

          into       = (FAR const struct sockaddr_in6 *)to;
          destipaddr = into->sin6_addr.s6_addr16;
        }

      /* Make sure that the IP address mapping is in the Neighbor Table */

      ret = icmpv6_neighbor(destipaddr);
    }
#endif /* CONFIG_NET_ICMPv6_NEIGHBOR */

  /* Did we successfully get the address mapping? */

  if (ret < 0)
    {
      nerr("ERROR: Not reachable\n");
      return -ENETUNREACH;
    }
#endif /* CONFIG_NET_ARP_SEND || CONFIG_NET_ICMPv6_NEIGHBOR */

  nonblock = _SS_ISNONBLOCK(psock->s_flags) || (flags & MSG_DONTWAIT) != 0;

  /* Dump the incoming buffer */

  BUF_DUMP("psock_udp_sendto", buf, len);

  if (len > 0)
    {
      net_lock();

#if CONFIG_NET_SEND_BUFSIZE > 0
      /* If the send buffer size exceeds the send limit,
       * wait for the write buffer to be released
       */

      while (udp_inqueue_wrb_size(conn) + len > conn->sndbufs)
        {
          if (nonblock)
            {
              ret = -EAGAIN;
              goto errout_with_lock;
            }

          net_lockedwait_uninterruptible(&conn->sndsem);
        }
#endif /* CONFIG_NET_SEND_BUFSIZE */

      /* Allocate a write buffer.  Careful, the network will be momentarily
       * unlocked here.
       */

      if (nonblock)
        {
          wrb = udp_wrbuffer_tryalloc();
        }
      else
        {
          wrb = udp_wrbuffer_alloc();
        }

      if (wrb == NULL)
        {
          /* A buffer allocation error occurred */

          nerr("ERROR: Failed to allocate write buffer\n");
          ret = nonblock ? -EAGAIN : -ENOMEM;
          goto errout_with_lock;
        }

      /* Initialize the write buffer
       *
       * Check if the socket is connected
       */

      if (_SS_ISCONNECTED(psock->s_flags))
        {
          /* Yes.. get the connection address from the connection structure */

#ifdef CONFIG_NET_IPv4
#ifdef CONFIG_NET_IPv6
          if (conn->domain == PF_INET)
#endif
            {
              FAR struct sockaddr_in *addr4 =
                (FAR struct sockaddr_in *)&wrb->wb_dest;

              addr4->sin_family = AF_INET;
              addr4->sin_port   = conn->rport;
              net_ipv4addr_copy(addr4->sin_addr.s_addr, conn->u.ipv4.raddr);
              memset(addr4->sin_zero, 0, sizeof(addr4->sin_zero));
            }
#endif /* CONFIG_NET_IPv4 */

#ifdef CONFIG_NET_IPv6
#ifdef CONFIG_NET_IPv4
          else
#endif
            {
              FAR struct sockaddr_in6 *addr6 =
                (FAR struct sockaddr_in6 *)&wrb->wb_dest;

              addr6->sin6_family = AF_INET6;
              addr6->sin6_port   = conn->rport;
              net_ipv6addr_copy(addr6->sin6_addr.s6_addr,
                                conn->u.ipv6.raddr);
            }
#endif /* CONFIG_NET_IPv6 */
        }

      /* Not connected.  Use the provided destination address */

      else
        {
          memcpy(&wrb->wb_dest, to, tolen);
        }

      /* Copy the user data into the write buffer.  We cannot wait for
       * buffer space if the socket was opened non-blocking.
       */

      if (nonblock)
        {
          ret = iob_trycopyin(wrb->wb_iob, (FAR uint8_t *)buf, len, 0, false,
                              IOBUSER_NET_SOCK_UDP);
        }
      else
        {
          unsigned int count;
          int blresult;

          /* iob_copyin might wait for buffers to be freed, but if
           * network is locked this might never happen, since network
           * driver is also locked, therefore we need to break the lock
           */

          blresult = net_breaklock(&count);
          ret = iob_copyin(wrb->wb_iob, (FAR uint8_t *)buf, len, 0, false,
                           IOBUSER_NET_SOCK_UDP);
          if (blresult >= 0)
            {
              net_restorelock(count);
            }
        }

      if (ret < 0)
        {
          goto errout_with_wrb;
        }

      /* Dump I/O buffer chain */

      UDP_WBDUMP("I/O buffer chain", wrb, wrb->wb_iob->io_pktlen, 0);

      /* sendto_eventhandler() will send data in FIFO order from the
       * conn->write_q.
       *
       * REVISIT:  Why FIFO order?  Because it is easy.  In a real world
       * environment where there are multiple network devices this might
       * be inefficient because we could be sending data to different
       * device out-of-queued-order to optimize performance.  Sending
       * data to different networks from a single UDP socket is probably
       * not a very common use case, however.
       */

      empty = sq_empty(&conn->write_q);

      sq_addlast(&wrb->wb_node, &conn->write_q);
      ninfo("Queued WRB=%p pktlen=%u write_q(%p,%p)\n",
            wrb, wrb->wb_iob->io_pktlen,
            conn->write_q.head, conn->write_q.tail);

      if (empty)
        {
          /* The new write buffer lies at the head of the write queue.  Set
           * up for the next packet transfer by setting the connection
           * address to the address of the next packet now at the header of
           * the write buffer queue.
           */

          ret = sendto_next_transfer(psock, conn);
          if (ret < 0)
            {
              sq_remlast(&conn->write_q);
              goto errout_with_wrb;
            }
        }

      net_unlock();
    }

  /* Return the number of bytes that will be sent */

  return len;

errout_with_wrb:
  udp_wrbuffer_release(wrb);

errout_with_lock:
  net_unlock();
  return ret;
}

/****************************************************************************
 * Name: psock_udp_cansend
 *
 * Description:
 *   psock_udp_cansend() returns a value indicating if a write to the socket
 *   would block.  No space in the buffer is actually reserved, so it is
 *   possible that the write may still block if the buffer is filled by
 *   another means.
 *
 * Input Parameters:
 *   psock    An instance of the internal socket structure.
 *
 * Returned Value:
 *   OK
 *     At least one byte of data could be successfully written.
 *   -EWOULDBLOCK
 *     There is no room in the output buffer.
 *   -EBADF
 *     An invalid descriptor was specified.
 *
 ****************************************************************************/

int psock_udp_cansend(FAR struct socket *psock)
{
  /* Verify that we received a valid socket */

  if (psock == NULL || psock->s_conn == NULL)
    {
      nerr("ERROR: Invalid socket\n");
      return -EBADF;
    }

  /* In order to setup the send, we need to have at least one free write
   * buffer head and at least one free IOB to initialize the write buffer
   * head.
   *
   * REVISIT:  The send will still block if we are unable to buffer the
   * entire user-provided buffer which may be quite large.  We will almost
   * certainly need to have more than one free IOB, but we don't know how
   * many more.
   */

  if (udp_wrbuffer_test() < 0 || iob_navail(false) <= 0)
    {
      return -EWOULDBLOCK;
    }

  return OK;
}

/****************************************************************************
 * Name: udp_sendbuffer_notify
 *
 * Description:
 *   Notify the send buffer semaphore
 *
 * Input Parameters:
 *   conn - The UDP connection of interest
 *
 * Assumptions:
 *   Called from user logic with the network locked.
 *
 ****************************************************************************/

#if CONFIG_NET_SEND_BUFSIZE > 0
void udp_sendbuffer_notify(FAR struct udp_conn_s *conn)
{
  int val = 0;

  nxsem_get_value(&conn->sndsem, &val);
  if (val < 0)
    {
      nxsem_post(&conn->sndsem);
    }
}
#endif /* CONFIG_NET_SEND_BUFSIZE */

#endif /* CONFIG_NET && CONFIG_NET_UDP && CONFIG_NET_UDP_WRITE_BUFFERS */<|MERGE_RESOLUTION|>--- conflicted
+++ resolved
@@ -299,11 +299,7 @@
        * connection structure.
        */
 
-<<<<<<< HEAD
-      conn->lport = htons(udp_select_port(conn->domain, &conn->u));
-=======
       conn->lport = HTONS(udp_select_port(conn->domain, &conn->u));
->>>>>>> 0342272e
     }
 
   /* Get the device that will handle the remote packet transfers.  This
