--- conflicted
+++ resolved
@@ -655,15 +655,11 @@
           ret = net_timedwait_uninterruptible(&conn->sndsem, timeout);
           if (ret < 0)
             {
-<<<<<<< HEAD
-              ret = -EAGAIN;
-=======
               if (ret == -ETIMEDOUT)
                 {
                   ret = -EAGAIN;
                 }
 
->>>>>>> 9be737c8
               goto errout_with_lock;
             }
         }
