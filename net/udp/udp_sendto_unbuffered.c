--- conflicted
+++ resolved
@@ -115,10 +115,6 @@
     {
       /* Select the IPv6 domain */
 
-<<<<<<< HEAD
-      DEBUGASSERT(conn->domain == PF_INET6);
-=======
->>>>>>> 1c84fc9c
       udp_ipv6_select(dev);
     }
 }
