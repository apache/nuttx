/****************************************************************************
 * net/udp/udp_setsockopt.c
 *
 * Licensed to the Apache Software Foundation (ASF) under one or more
 * contributor license agreements.  See the NOTICE file distributed with
 * this work for additional information regarding copyright ownership.  The
 * ASF licenses this file to you under the Apache License, Version 2.0 (the
 * "License"); you may not use this file except in compliance with the
 * License.  You may obtain a copy of the License at
 *
 *   http://www.apache.org/licenses/LICENSE-2.0
 *
 * Unless required by applicable law or agreed to in writing, software
 * distributed under the License is distributed on an "AS IS" BASIS, WITHOUT
 * WARRANTIES OR CONDITIONS OF ANY KIND, either express or implied.  See the
 * License for the specific language governing permissions and limitations
 * under the License.
 *
 ****************************************************************************/

/****************************************************************************
 * Included Files
 ****************************************************************************/

#include <nuttx/config.h>

#include <stdint.h>
#include <errno.h>
#include <assert.h>
#include <debug.h>

#include <net/if.h>
#include <netinet/udp.h>

#include <nuttx/net/net.h>
#include <nuttx/net/netdev.h>
#include <nuttx/net/udp.h>

#include "socket/socket.h"
#include "utils/utils.h"
#include "netdev/netdev.h"
#include "udp/udp.h"

#ifdef CONFIG_NET_UDPPROTO_OPTIONS

/****************************************************************************
 * Public Functions
 ****************************************************************************/

/****************************************************************************
 * Name: udp_setsockopt
 *
 * Description:
 *   udp_setsockopt() sets the UDP-protocol option specified by the
 *   'option' argument to the value pointed to by the 'value' argument for
 *   the socket specified by the 'psock' argument.
 *
 *   See <netinet/udp.h> for the a complete list of values of UDP protocol
 *   options.
 *
 * Input Parameters:
 *   psock     Socket structure of socket to operate on
 *   option    identifies the option to set
 *   value     Points to the argument value
 *   value_len The length of the argument value
 *
 * Returned Value:
 *   Returns zero (OK) on success.  On failure, it returns a negated errno
 *   value to indicate the nature of the error.  See psock_setcockopt() for
 *   the list of possible error values.
 *
 ****************************************************************************/

int udp_setsockopt(FAR struct socket *psock, int option,
                   FAR const void *value, socklen_t value_len)
{
#ifdef CONFIG_NET_UDP_BINDTODEVICE
  /* Keep alive options are the only UDP protocol socket option currently
   * supported.
   */

  FAR struct udp_conn_s *conn;
  int ret;

  DEBUGASSERT(psock != NULL && value != NULL && psock->s_conn != NULL);
  conn = (FAR struct udp_conn_s *)psock->s_conn;

  /* All of the UDP protocol options apply only UDP sockets.  The sockets
   * do not have to be connected.. that might occur later with the KeepAlive
   * already configured.
   */

  if (psock->s_type != SOCK_DGRAM)
    {
      nerr("ERROR:  Not a UDP socket\n");
      return -ENOTCONN;
    }

  /* Handle the UDP-protocol options */

  switch (option)
    {
#ifdef CONFIG_NET_UDP_BINDTODEVICE
      /* Handle the UDP_BINDTODEVICE socket-level option.
       *
       * NOTE: UDP_BINDTODEVICE is declared in linux as SO_BINDTODEVICE,
       * but this option only makes sense for UDP sockets trying to broadcast
       * while their local address is not set, eg, with DHCP requests.
       * The problem is that we are not able to determine the interface to be
       * used for sending packets when multiple interfaces do not have a
       * local address yet. This option can be used to "force" the interface
       * used to send the UDP traffic in this connection. Note that it does
       * NOT only apply to broadcast packets.
       */

      case UDP_BINDTODEVICE:  /* Bind socket to a specific network device */
<<<<<<< HEAD
        if (value == NULL || value_len == 0 ||
           (value_len > 0 && ((FAR char *)value)[0] == 0))
          {
            conn->boundto = 0;  /* This interface is no longer bound */
            ret = OK;
          }
        else
          {
            int ifindex;

            /* Get the interface index corresponding to the interface name */

            ifindex = netdev_nametoindex(value);
            if (ifindex >= 0)
              {
                conn->boundto = ifindex;
                ret = OK;
              }
            else
              {
                ret = ifindex;
              }
          }

=======
        {
          FAR struct net_driver_s *dev;

          /* Check if we are are unbinding the socket */

          if (value == NULL || value_len == 0 ||
             (value_len > 0 && ((FAR char *)value)[0] == 0))
            {
              /* Just report success if the socket is not bound to an
               * interface.
               */

              if (conn->boundto != 0)
                {
                  /* Get the interface that we are bound do.  NULL would
                   * indicate that the interface no longer exists for some
                   * reason.
                   */

                  dev = netdev_findbyindex(conn->boundto);
                  if (dev != NULL)
                    {
                      /* Clear the interface flag to unbind the device from
                       * the socket.
                       */

                      IFF_CLR_BOUND(dev->d_flags);
                    }

                  conn->boundto = 0;  /* This interface is no longer bound */
                }

              ret = OK;
            }

          /* No, we are binding a socket to the interface. */

          else
            {
              /* Find the interface device with this name */

              dev = netdev_findbyname(value);
              if (dev == NULL)
                {
                  ret = -ENODEV;
                }

              /* An interface may be bound only to one socket. */

              else if (IFF_IS_BOUND(dev->d_flags))
                {
                  ret = -EBUSY;
                }
              else
                {
                  /* Bind the interface to a socket */

                  IFF_SET_BOUND(dev->d_flags);

                  /* Bind the socket to the interface */

                  DEBUGASSERT(dev->d_ifindex > 0 &&
                              dev->d_ifindex <= MAX_IFINDEX);
                  conn->boundto = dev->d_ifindex;
                  ret = OK;
                }
            }
        }
>>>>>>> 2e43815c
        break;
#endif

      default:
        nerr("ERROR: Unrecognized UDP option: %d\n", option);
        ret = -ENOPROTOOPT;
        break;
    }

  return ret;
#else
  return -ENOPROTOOPT;
#endif /* CONFIG_NET_UDP_BINDTODEVICE */
}

#endif /* CONFIG_NET_UDPPROTO_OPTIONS */<|MERGE_RESOLUTION|>--- conflicted
+++ resolved
@@ -114,32 +114,6 @@
        */
 
       case UDP_BINDTODEVICE:  /* Bind socket to a specific network device */
-<<<<<<< HEAD
-        if (value == NULL || value_len == 0 ||
-           (value_len > 0 && ((FAR char *)value)[0] == 0))
-          {
-            conn->boundto = 0;  /* This interface is no longer bound */
-            ret = OK;
-          }
-        else
-          {
-            int ifindex;
-
-            /* Get the interface index corresponding to the interface name */
-
-            ifindex = netdev_nametoindex(value);
-            if (ifindex >= 0)
-              {
-                conn->boundto = ifindex;
-                ret = OK;
-              }
-            else
-              {
-                ret = ifindex;
-              }
-          }
-
-=======
         {
           FAR struct net_driver_s *dev;
 
@@ -208,7 +182,6 @@
                 }
             }
         }
->>>>>>> 2e43815c
         break;
 #endif
 
