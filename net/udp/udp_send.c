--- conflicted
+++ resolved
@@ -101,10 +101,6 @@
            ip6_is_ipv4addr((FAR struct in6_addr *)conn->u.ipv6.raddr)))
 #endif
         {
-<<<<<<< HEAD
-=======
-          DEBUGASSERT(IFF_IS_IPv4(dev->d_flags));
->>>>>>> 1c84fc9c
           udp = UDPIPv4BUF;
 #ifdef CONFIG_NET_IPv6
           if (conn->domain == PF_INET6 &&
@@ -128,11 +124,7 @@
 
           ipv4_build_header(IPv4BUF, dev->d_len, IP_PROTO_UDP,
                             &dev->d_ipaddr, &raddr, IP_TTL_DEFAULT,
-<<<<<<< HEAD
                             conn->sconn.s_tos, NULL);
-=======
-                            NULL);
->>>>>>> 1c84fc9c
 
 #ifdef CONFIG_NET_STATISTICS
           g_netstats.ipv4.sent++;
@@ -157,12 +149,8 @@
           dev->d_len        = dev->d_sndlen + UDP_HDRLEN;
 
           ipv6_build_header(IPv6BUF, dev->d_len, IP_PROTO_UDP,
-<<<<<<< HEAD
                             dev->d_ipv6addr, conn->u.ipv6.raddr, conn->ttl,
                             conn->sconn.s_tclass);
-=======
-                            dev->d_ipv6addr, conn->u.ipv6.raddr, conn->ttl);
->>>>>>> 1c84fc9c
 
           /* The total length to send is the size of the application data
            * plus the IPv6 and UDP headers (and, eventually, the link layer
