/****************************************************************************
 * net/rpmsg/rpmsg_sockif.c
 *
 * Licensed to the Apache Software Foundation (ASF) under one or more
 * contributor license agreements.  See the NOTICE file distributed with
 * this work for additional information regarding copyright ownership.  The
 * ASF licenses this file to you under the Apache License, Version 2.0 (the
 * "License"); you may not use this file except in compliance with the
 * License.  You may obtain a copy of the License at
 *
 *   http://www.apache.org/licenses/LICENSE-2.0
 *
 * Unless required by applicable law or agreed to in writing, software
 * distributed under the License is distributed on an "AS IS" BASIS, WITHOUT
 * WARRANTIES OR CONDITIONS OF ANY KIND, either express or implied.  See the
 * License for the specific language governing permissions and limitations
 * under the License.
 *
 ****************************************************************************/

/****************************************************************************
 * Included Files
 ****************************************************************************/

#include <nuttx/config.h>

#include <assert.h>
#include <poll.h>
#include <stdio.h>
#include <string.h>
#include <debug.h>

#include <nuttx/kmalloc.h>
#include <nuttx/mm/circbuf.h>
#include <nuttx/rptun/openamp.h>
#include <nuttx/semaphore.h>
#include <nuttx/fs/ioctl.h>

#include <netinet/in.h>
#include <netpacket/rpmsg.h>

#include "socket/socket.h"

/****************************************************************************
 * Pre-processor Definitions
 ****************************************************************************/

#ifndef MIN
#  define MIN(a, b) ((a) < (b) ? (a) : (b))
#endif

#define RPMSG_SOCKET_CMD_SYNC           1
#define RPMSG_SOCKET_CMD_DATA           2
#define RPMSG_SOCKET_NAME_PREFIX        "rpmsg-socket:"
#define RPMSG_SOCKET_NAME_PREFIX_LEN    13

static_assert(RPMSG_SOCKET_NAME_SIZE + RPMSG_SOCKET_NAME_PREFIX_LEN
              <= RPMSG_NAME_SIZE, "socket name size config error");

/****************************************************************************
 * Private Types
 ****************************************************************************/

begin_packed_struct struct rpmsg_socket_sync_s
{
  uint32_t                       cmd;
  uint32_t                       size;
} end_packed_struct;

begin_packed_struct struct rpmsg_socket_data_s
{
  uint32_t                       cmd;
  uint32_t                       pos;

  /* Act data len, don't include len itself when SOCK_DGRAM */

  uint32_t                       len;
  char                           data[0];
} end_packed_struct;

struct rpmsg_socket_conn_s
{
  struct rpmsg_endpoint          ept;

  struct sockaddr_rpmsg          rpaddr;
  uint16_t                       crefs;

  FAR struct pollfd              *fds[CONFIG_NET_RPMSG_NPOLLWAITERS];

  sem_t                          sendsem;
  sem_t                          sendlock;

  sem_t                          recvsem;
  sem_t                          recvlock;

  FAR void                       *recvdata;
  uint32_t                       recvlen;
  FAR struct circbuf_s           recvbuf;

  FAR struct socket              *psock;
  FAR struct rpmsg_socket_conn_s *next;

  /* server listen-scoket listening: backlog > 0;
   * server listen-scoket closed: backlog = -1;
   * others: backlog = 0;
   */

  int                            backlog;

  /* Flow control, descript send side */

  uint32_t                       sendsize;
  uint32_t                       sendpos;
  uint32_t                       ackpos;

  /* Flow control, descript recv side */

  uint32_t                       recvpos;
  uint32_t                       lastpos;
};

/****************************************************************************
 * Private Function Prototypes
 ****************************************************************************/

static int        rpmsg_socket_setup(FAR struct socket *psock, int protocol);
static sockcaps_t rpmsg_socket_sockcaps(FAR struct socket *psock);
static void       rpmsg_socket_addref(FAR struct socket *psock);
static int        rpmsg_socket_bind(FAR struct socket *psock,
                    FAR const struct sockaddr *addr, socklen_t addrlen);
static int        rpmsg_socket_getsockname(FAR struct socket *psock,
                    FAR struct sockaddr *addr, FAR socklen_t *addrlen);
static int        rpmsg_socket_getconnname(FAR struct socket *psock,
                    FAR struct sockaddr *addr, FAR socklen_t *addrlen);
static int        rpmsg_socket_listen(FAR struct socket *psock, int backlog);
static int        rpmsg_socket_connect(FAR struct socket *psock,
                    FAR const struct sockaddr *addr, socklen_t addrlen);
static int        rpmsg_socket_accept(FAR struct socket *psock,
                    FAR struct sockaddr *addr, FAR socklen_t *addrlen,
                    FAR struct socket *newsock);
static int        rpmsg_socket_poll(FAR struct socket *psock,
                    FAR struct pollfd *fds, bool setup);
static ssize_t    rpmsg_socket_sendmsg(FAR struct socket *psock,
                    FAR struct msghdr *msg, int flags);
static ssize_t    rpmsg_socket_recvmsg(FAR struct socket *psock,
                    FAR struct msghdr *msg, int flags);
static int        rpmsg_socket_close(FAR struct socket *psock);
static int        rpmsg_socket_ioctl(FAR struct socket *psock, int cmd,
                                     FAR void *arg, size_t arglen);

/****************************************************************************
 * Public Data
 ****************************************************************************/

const struct sock_intf_s g_rpmsg_sockif =
{
  rpmsg_socket_setup,       /* si_setup */
  rpmsg_socket_sockcaps,    /* si_sockcaps */
  rpmsg_socket_addref,      /* si_addref */
  rpmsg_socket_bind,        /* si_bind */
  rpmsg_socket_getsockname, /* si_getsockname */
  rpmsg_socket_getconnname, /* si_getconnname */
  rpmsg_socket_listen,      /* si_listen */
  rpmsg_socket_connect,     /* si_connect */
  rpmsg_socket_accept,      /* si_accept */
  rpmsg_socket_poll,        /* si_poll */
  rpmsg_socket_sendmsg,     /* si_sendmsg */
  rpmsg_socket_recvmsg,     /* si_recvmsg */
  rpmsg_socket_close,       /* si_close */
  rpmsg_socket_ioctl,       /* si_ioctl */
};

/****************************************************************************
 * Private Data
 ****************************************************************************/

static unsigned int g_rpmsg_id;

/****************************************************************************
 * Private Functions
 ****************************************************************************/

static inline void rpmsg_socket_lock(FAR sem_t *sem)
{
  net_lockedwait_uninterruptible(sem);
}

static inline void rpmsg_socket_unlock(FAR sem_t *sem)
{
  nxsem_post(sem);
}

static inline void rpmsg_socket_post(FAR sem_t *sem)
{
  int semcount;

  nxsem_get_value(sem, &semcount);
  if (semcount < 1)
    {
      nxsem_post(sem);
    }
}

static void rpmsg_socket_pollnotify(FAR struct rpmsg_socket_conn_s *conn,
                                    pollevent_t eventset)
{
  int i;

  for (i = 0; i < CONFIG_NET_RPMSG_NPOLLWAITERS; i++)
    {
      FAR struct pollfd *fds = conn->fds[i];

      if (fds)
        {
          fds->revents |= (fds->events & eventset);

          if (fds->revents != 0)
            {
              rpmsg_socket_post(fds->sem);
            }
        }
    }
}

static FAR struct rpmsg_socket_conn_s *rpmsg_socket_alloc(void)
{
  FAR struct rpmsg_socket_conn_s *conn;

  conn = kmm_zalloc(sizeof(struct rpmsg_socket_conn_s));
  if (!conn)
    {
      return NULL;
    }

  circbuf_init(&conn->recvbuf, NULL, 0);

  nxsem_init(&conn->sendlock, 0, 1);
  nxsem_init(&conn->recvlock, 0, 1);
  nxsem_init(&conn->sendsem, 0, 0);
  nxsem_init(&conn->recvsem, 0, 0);
  nxsem_set_protocol(&conn->sendsem, SEM_PRIO_NONE);
  nxsem_set_protocol(&conn->recvsem, SEM_PRIO_NONE);

  conn->crefs = 1;
  return conn;
}

static void rpmsg_socket_free(FAR struct rpmsg_socket_conn_s *conn)
{
  circbuf_uninit(&conn->recvbuf);

  nxsem_destroy(&conn->recvlock);
  nxsem_destroy(&conn->sendlock);
  nxsem_destroy(&conn->sendsem);
  nxsem_destroy(&conn->recvsem);

  kmm_free(conn);
}

static int rpmsg_socket_wakeup(FAR struct rpmsg_socket_conn_s *conn)
{
  struct rpmsg_socket_data_s msg;
  uint32_t space;
  int ret = 0;

  if (!conn->ept.rdev)
    {
      return ret;
    }

  rpmsg_socket_lock(&conn->recvlock);
  space = conn->recvpos - conn->lastpos;

  if (space > circbuf_size(&conn->recvbuf) / 2)
    {
      conn->lastpos = conn->recvpos;
      msg.cmd = RPMSG_SOCKET_CMD_DATA;
      msg.pos = conn->recvpos;
      msg.len = 0;
      ret = 1;
    }

  rpmsg_socket_unlock(&conn->recvlock);

  return ret ? rpmsg_send(&conn->ept, &msg, sizeof(msg)) : 0;
}

static inline uint32_t rpmsg_socket_get_space(
                        FAR struct rpmsg_socket_conn_s *conn)
{
  return conn->sendsize - (conn->sendpos - conn->ackpos);
}

static int rpmsg_socket_ept_cb(FAR struct rpmsg_endpoint *ept,
                               FAR void *data, size_t len, uint32_t src,
                               FAR void *priv)
{
  FAR struct rpmsg_socket_conn_s *conn = ept->priv;
  FAR struct rpmsg_socket_sync_s *head = data;

  if (head->cmd == RPMSG_SOCKET_CMD_SYNC)
    {
      rpmsg_socket_lock(&conn->recvlock);
      conn->sendsize = head->size;
<<<<<<< HEAD
=======

>>>>>>> 0342272e
      if (conn->psock)
        {
          conn->psock->s_flags |= _SF_CONNECTED;
          _SO_SETERRNO(conn->psock, OK);
        }
<<<<<<< HEAD
=======

>>>>>>> 0342272e
      rpmsg_socket_unlock(&conn->recvlock);
      rpmsg_socket_post(&conn->sendsem);
      rpmsg_socket_pollnotify(conn, POLLOUT);
    }
  else
    {
      FAR struct rpmsg_socket_data_s *msg = data;
      FAR uint8_t *buf = (FAR uint8_t *)msg->data;

      rpmsg_socket_lock(&conn->sendlock);

      conn->ackpos = msg->pos;

      if (rpmsg_socket_get_space(conn) > 0)
        {
          rpmsg_socket_post(&conn->sendsem);
          rpmsg_socket_pollnotify(conn, POLLOUT);
        }

      rpmsg_socket_unlock(&conn->sendlock);

      if (len > sizeof(*msg))
        {
          len -= sizeof(*msg);

          DEBUGASSERT(len == msg->len || len == msg->len + sizeof(uint32_t));

          rpmsg_socket_lock(&conn->recvlock);

          if (conn->recvdata)
            {
              conn->recvlen = MIN(conn->recvlen, msg->len);

              if (len == msg->len)
                {
                  /* SOCK_STREAM */

                  conn->recvpos += conn->recvlen;
                  memcpy(conn->recvdata, buf, conn->recvlen);
                  buf += conn->recvlen;
                  len -= conn->recvlen;
                }
              else
                {
                  /* SOCK_DGRAM */

                  conn->recvpos += len;
                  memcpy(conn->recvdata, buf + sizeof(uint32_t),
                         conn->recvlen);
                  len = 0;
                }

              conn->recvdata = NULL;
              nxsem_post(&conn->recvsem);
            }

          if (len > 0)
            {
              ssize_t written;

              written = circbuf_write(&conn->recvbuf, buf, len);
              if (written != len)
                {
                  nerr("circbuf_write overflow, %d, %d\n", written, len);
                }

              rpmsg_socket_pollnotify(conn, POLLIN);
            }

          rpmsg_socket_unlock(&conn->recvlock);
        }
    }

  return 0;
}

static inline void rpmsg_socket_destroy_ept(
                    FAR struct rpmsg_socket_conn_s *conn)
{
  if (!conn)
    {
      return;
    }

  rpmsg_socket_lock(&conn->recvlock);

  if (conn->ept.rdev)
    {
      if (conn->backlog)
        {
          /* Listen socket */

          conn->backlog = -1;
        }

      rpmsg_destroy_ept(&conn->ept);
      rpmsg_socket_post(&conn->sendsem);
      rpmsg_socket_post(&conn->recvsem);
      rpmsg_socket_pollnotify(conn, POLLIN | POLLOUT);
    }

  rpmsg_socket_unlock(&conn->recvlock);
}

static void rpmsg_socket_ns_bound(struct rpmsg_endpoint *ept)
{
  FAR struct rpmsg_socket_conn_s *conn = ept->priv;
  struct rpmsg_socket_sync_s msg;

  msg.cmd  = RPMSG_SOCKET_CMD_SYNC;
  msg.size = circbuf_size(&conn->recvbuf);

  rpmsg_send(&conn->ept, &msg, sizeof(msg));
}

static void rpmsg_socket_ns_unbind(FAR struct rpmsg_endpoint *ept)
{
  rpmsg_socket_destroy_ept(ept->priv);
}

static void rpmsg_socket_device_created(FAR struct rpmsg_device *rdev,
                                        FAR void *priv)
{
  FAR struct rpmsg_socket_conn_s *conn = priv;
  char buf[RPMSG_NAME_SIZE];

  if (conn->ept.rdev)
    {
      return;
    }

  if (strcmp(conn->rpaddr.rp_cpu, rpmsg_get_cpuname(rdev)) == 0)
    {
      conn->ept.priv = conn;
      conn->ept.ns_bound_cb = rpmsg_socket_ns_bound;
      snprintf(buf, sizeof(buf), "%s%s", RPMSG_SOCKET_NAME_PREFIX,
               conn->rpaddr.rp_name);

      rpmsg_create_ept(&conn->ept, rdev, buf,
                       RPMSG_ADDR_ANY, RPMSG_ADDR_ANY,
                       rpmsg_socket_ept_cb, rpmsg_socket_ns_unbind);
    }
}

static void rpmsg_socket_device_destroy(FAR struct rpmsg_device *rdev,
                                        FAR void *priv)
{
  FAR struct rpmsg_socket_conn_s *conn = priv;

  if (strcmp(conn->rpaddr.rp_cpu, rpmsg_get_cpuname(rdev)) == 0)
    {
      rpmsg_socket_destroy_ept(conn);
    }
}

static void rpmsg_socket_ns_bind(FAR struct rpmsg_device *rdev,
                                 FAR void *priv, FAR const char *name,
                                 uint32_t dest)
{
  FAR struct rpmsg_socket_conn_s *server = priv;
  FAR struct rpmsg_socket_conn_s *tmp;
  FAR struct rpmsg_socket_conn_s *new;
  char buf[RPMSG_NAME_SIZE];
  int cnt = 0;
  int ret;

  snprintf(buf, sizeof(buf), "%s%s", RPMSG_SOCKET_NAME_PREFIX,
           server->rpaddr.rp_name);
  if (strncmp(name, buf, strlen(buf)))
    {
      return;
    }

  if (strlen(server->rpaddr.rp_cpu) &&
          strcmp(server->rpaddr.rp_cpu, rpmsg_get_cpuname(rdev)))
    {
      /* Bind specific CPU, then only listen that CPU */

      return;
    }

  new = rpmsg_socket_alloc();
  if (!new)
    {
      return;
    }

  ret = circbuf_resize(&new->recvbuf, CONFIG_NET_RPMSG_RXBUF_SIZE);
  if (ret < 0)
    {
      rpmsg_socket_free(new);
      return;
    }

  new->ept.priv = new;
  ret = rpmsg_create_ept(&new->ept, rdev, name,
                         RPMSG_ADDR_ANY, dest,
                         rpmsg_socket_ept_cb, rpmsg_socket_ns_unbind);
  if (ret < 0)
    {
      rpmsg_socket_free(new);
      return;
    }

  strcpy(new->rpaddr.rp_cpu, rpmsg_get_cpuname(rdev));
  strcpy(new->rpaddr.rp_name, name + RPMSG_SOCKET_NAME_PREFIX_LEN);

  rpmsg_socket_lock(&server->recvlock);

  for (tmp = server; tmp->next; tmp = tmp->next)
    {
      if (++cnt >= server->backlog)
        {
          /* Reject the connection */

          rpmsg_destroy_ept(&new->ept);
          rpmsg_socket_free(new);
          rpmsg_socket_unlock(&server->recvlock);
          return;
        }
    }

  tmp->next = new;

  rpmsg_socket_unlock(&server->recvlock);

  rpmsg_socket_ns_bound(&new->ept);

  rpmsg_socket_post(&server->recvsem);
  rpmsg_socket_pollnotify(server, POLLIN);
}

static int rpmsg_socket_getaddr(FAR struct rpmsg_socket_conn_s *conn,
                                FAR struct sockaddr *addr,
                                FAR socklen_t *addrlen)
{
  if (!addr || *addrlen < sizeof(struct sockaddr_rpmsg))
    {
      return -EINVAL;
    }

  memcpy(addr, &conn->rpaddr, sizeof(struct sockaddr_rpmsg));
  *addrlen = sizeof(struct sockaddr_rpmsg);

  return 0;
}

static int rpmsg_socket_setaddr(FAR struct rpmsg_socket_conn_s *conn,
                                FAR const struct sockaddr *addr,
                                socklen_t addrlen, bool suffix)
{
  FAR struct sockaddr_rpmsg *rpaddr = (FAR struct sockaddr_rpmsg *)addr;

  if (rpaddr->rp_family != AF_RPMSG ||
      addrlen != sizeof(struct sockaddr_rpmsg))
    {
      return -EINVAL;
    }

  memcpy(&conn->rpaddr, rpaddr, sizeof(struct sockaddr_rpmsg));

  if (suffix)
    {
      size_t len;

      rpaddr = &conn->rpaddr;
      len = strlen(rpaddr->rp_name);
      snprintf(&rpaddr->rp_name[len], sizeof(rpaddr->rp_name) - len - 1,
               ":%u", g_rpmsg_id++);
    }

  return 0;
}

static int rpmsg_socket_setup(FAR struct socket *psock, int protocol)
{
  FAR struct rpmsg_socket_conn_s *conn;

  conn = rpmsg_socket_alloc();
  if (!conn)
    {
      return -ENOMEM;
    }

  psock->s_conn = conn;
  conn->psock = psock;
  return 0;
}

static sockcaps_t rpmsg_socket_sockcaps(FAR struct socket *psock)
{
  return SOCKCAP_NONBLOCKING;
}

static void rpmsg_socket_addref(FAR struct socket *psock)
{
  FAR struct rpmsg_socket_conn_s *conn = psock->s_conn;

  conn->crefs++;
}

static int rpmsg_socket_bind(FAR struct socket *psock,
                            FAR const struct sockaddr *addr,
                            socklen_t addrlen)
{
  return rpmsg_socket_setaddr(psock->s_conn, addr, addrlen, false);
}

static int rpmsg_socket_getsockname(FAR struct socket *psock,
                                    FAR struct sockaddr *addr,
                                    FAR socklen_t *addrlen)
{
  int ret;

  ret = rpmsg_socket_getaddr(psock->s_conn, addr, addrlen);
  if (ret >= 0)
    {
      strncpy(((struct sockaddr_rpmsg *)addr)->rp_cpu,
              CONFIG_RPTUN_LOCAL_CPUNAME, RPMSG_SOCKET_CPU_SIZE);
    }

  return ret;
}

static int rpmsg_socket_getconnname(FAR struct socket *psock,
                                    FAR struct sockaddr *addr,
                                    FAR socklen_t *addrlen)
{
  return rpmsg_socket_getaddr(psock->s_conn, addr, addrlen);
}

static int rpmsg_socket_listen(FAR struct socket *psock, int backlog)
{
  FAR struct rpmsg_socket_conn_s *server = psock->s_conn;

  if (psock->s_type != SOCK_STREAM)
    {
      return -ENOSYS;
    }

  if (!_SS_ISBOUND(psock->s_flags) || backlog <= 0)
    {
      return -EINVAL;
    }

  server->backlog = backlog;
  return rpmsg_register_callback(server,
                                NULL,
                                NULL,
                                rpmsg_socket_ns_bind);
}

static int rpmsg_socket_connect_internal(FAR struct socket *psock)
{
  FAR struct rpmsg_socket_conn_s *conn = psock->s_conn;
  int ret;

  ret = circbuf_resize(&conn->recvbuf, CONFIG_NET_RPMSG_RXBUF_SIZE);
  if (ret < 0)
    {
      return ret;
    }

  ret = rpmsg_register_callback(conn,
                                rpmsg_socket_device_created,
                                rpmsg_socket_device_destroy,
                                NULL);
  if (ret < 0)
    {
      return ret;
    }

  if (conn->sendsize == 0)
    {
      if (_SS_ISNONBLOCK(psock->s_flags))
        {
          return -EINPROGRESS;
        }

      ret = net_timedwait(&conn->sendsem,
                          _SO_TIMEOUT(psock->s_rcvtimeo));

      if (ret < 0)
        {
          rpmsg_unregister_callback(conn,
                                    rpmsg_socket_device_created,
                                    rpmsg_socket_device_destroy,
                                    NULL);
        }
    }

  return ret;
}

static int rpmsg_socket_connect(FAR struct socket *psock,
                                FAR const struct sockaddr *addr,
                                socklen_t addrlen)
{
  FAR struct rpmsg_socket_conn_s *conn = psock->s_conn;
  int ret;

  if (_SS_ISCONNECTED(psock->s_flags))
    {
      return -EISCONN;
    }

  ret = rpmsg_socket_setaddr(conn, addr, addrlen,
                             psock->s_type == SOCK_STREAM);
  if (ret < 0)
    {
      return ret;
    }

  return rpmsg_socket_connect_internal(psock);
}

static int rpmsg_socket_accept(FAR struct socket *psock,
                               FAR struct sockaddr *addr,
                               FAR socklen_t *addrlen,
                               FAR struct socket *newsock)
{
  FAR struct rpmsg_socket_conn_s *server = psock->s_conn;
  int ret = 0;

  if (server->backlog == -1)
    {
      return -ECONNRESET;
    }

  if (!_SS_ISLISTENING(psock->s_flags))
    {
      return -EINVAL;
    }

  while (1)
    {
      FAR struct rpmsg_socket_conn_s *conn = NULL;

      rpmsg_socket_lock(&server->recvlock);

      if (server->next)
        {
          conn = server->next;
          server->next = conn->next;
          conn->next = NULL;
        }

      rpmsg_socket_unlock(&server->recvlock);

      if (conn)
        {
          rpmsg_register_callback(conn,
                                  rpmsg_socket_device_created,
                                  rpmsg_socket_device_destroy,
                                  NULL);

          if (conn->sendsize == 0)
            {
              net_lockedwait(&conn->sendsem);
            }

          newsock->s_domain = psock->s_domain;
          newsock->s_sockif = psock->s_sockif;
          newsock->s_type   = SOCK_STREAM;
          newsock->s_conn   = conn;
          conn->psock       = newsock;

          rpmsg_socket_getaddr(conn, addr, addrlen);

          break;
        }
      else
        {
          if (_SS_ISNONBLOCK(psock->s_flags))
            {
              ret = -EAGAIN;
              break;
            }
          else
            {
              ret = net_lockedwait(&server->recvsem);
              if (server->backlog == -1)
                {
                  ret = -ECONNRESET;
                }

              if (ret < 0)
                {
                  break;
                }
            }
        }
    }

  return ret;
}

static int rpmsg_socket_poll(FAR struct socket *psock,
                             FAR struct pollfd *fds, bool setup)
{
  FAR struct rpmsg_socket_conn_s *conn = psock->s_conn;
  pollevent_t eventset = 0;
  int ret = 0;
  int i;

  if (setup)
    {
      for (i = 0; i < CONFIG_NET_RPMSG_NPOLLWAITERS; i++)
        {
          /* Find an available slot */

          if (!conn->fds[i])
            {
              /* Bind the poll structure and this slot */

              conn->fds[i] = fds;
              fds->priv    = &conn->fds[i];
              break;
            }
        }

      if (i >= CONFIG_NET_RPMSG_NPOLLWAITERS)
        {
          fds->priv = NULL;
          ret       = -EBUSY;
          goto errout;
        }

      /* Immediately notify on any of the requested events */

      if (_SS_ISLISTENING(psock->s_flags))
        {
          if (conn->backlog == -1)
            {
              ret = -ECONNRESET;
              goto errout;
            }

          if (conn->next)
            {
              eventset |= (fds->events & POLLIN);
            }
        }
      else if (_SS_ISCONNECTED(psock->s_flags))
        {
          if (!conn->ept.rdev)
            {
              ret = -ECONNRESET;
              goto errout;
            }

          rpmsg_socket_lock(&conn->sendlock);

          if (rpmsg_socket_get_space(conn) > 0)
            {
              eventset |= (fds->events & POLLOUT);
            }

          rpmsg_socket_unlock(&conn->sendlock);

          rpmsg_socket_lock(&conn->recvlock);

          if (!circbuf_is_empty(&conn->recvbuf))
            {
              eventset |= (fds->events & POLLIN);
            }

          rpmsg_socket_unlock(&conn->recvlock);
        }
      else if (!_SS_ISCONNECTED(psock->s_flags) &&
               _SS_ISNONBLOCK(psock->s_flags))
        {
          ret = OK;
        }
      else
        {
          ret = -EPERM;
          goto errout;
        }

      if (eventset)
        {
          rpmsg_socket_pollnotify(conn, eventset);
        }
    }
  else if (fds->priv != NULL)
    {
      for (i = 0; i < CONFIG_NET_RPMSG_NPOLLWAITERS; i++)
        {
          if (fds == conn->fds[i])
            {
              conn->fds[i] = NULL;
              fds->priv = NULL;
              break;
            }
        }
    }

errout:
  return ret;
}

static uint32_t rpmsg_socket_get_iovlen(FAR const struct iovec *buf,
                                        size_t iovcnt)
{
  uint32_t len = 0;
  while (iovcnt--)
    {
      len += (buf++)->iov_len;
    }

  return len;
}

static ssize_t rpmsg_socket_send_continuous(FAR struct socket *psock,
                                            FAR const struct iovec *buf,
<<<<<<< HEAD
                                            size_t iovcnt, int nonblock)
=======
                                            size_t iovcnt, bool nonblock)
>>>>>>> 0342272e
{
  FAR struct rpmsg_socket_conn_s *conn = psock->s_conn;
  uint32_t len = rpmsg_socket_get_iovlen(buf, iovcnt);
  uint32_t written = 0;
  uint32_t offset = 0;
  int ret = 0;

  while (written < len)
    {
      FAR struct rpmsg_socket_data_s *msg;
      uint32_t block_written = 0;
      uint32_t ipcsize;
      uint32_t block;

      rpmsg_socket_lock(&conn->sendlock);
      block = MIN(len - written, rpmsg_socket_get_space(conn));
      rpmsg_socket_unlock(&conn->sendlock);

      if (block == 0)
        {
          if (!nonblock)
            {
              ret = net_timedwait(&conn->sendsem,
                                  _SO_TIMEOUT(psock->s_sndtimeo));
              if (!conn->ept.rdev)
                {
                  ret = -ECONNRESET;
                }

              if (ret < 0)
                {
                  break;
                }
            }
          else
            {
              ret = -EAGAIN;
              break;
            }

          continue;
        }

      msg = rpmsg_get_tx_payload_buffer(&conn->ept, &ipcsize, true);
      if (!msg)
        {
          ret = -EINVAL;
          break;
        }

      rpmsg_socket_lock(&conn->sendlock);

      block = MIN(len - written, rpmsg_socket_get_space(conn));
      block = MIN(block, ipcsize - sizeof(*msg));

      msg->cmd = RPMSG_SOCKET_CMD_DATA;
      msg->pos = conn->recvpos;
      msg->len = block;
      while (block_written < block)
        {
          uint32_t chunk = MIN(block - block_written, buf->iov_len - offset);
          memcpy(msg->data + block_written,
                 (FAR const char *)buf->iov_base + offset, chunk);
          offset += chunk;
          if (offset == buf->iov_len)
            {
              buf++;
              offset = 0;
            }

          block_written += chunk;
        }

      conn->lastpos  = conn->recvpos;
      conn->sendpos += msg->len;

      rpmsg_socket_unlock(&conn->sendlock);

      ret = rpmsg_send_nocopy(&conn->ept, msg, block + sizeof(*msg));
      if (ret < 0)
        {
          break;
        }

      written += block;
    }

  return written ? written : ret;
}

static ssize_t rpmsg_socket_send_single(FAR struct socket *psock,
                                        FAR const struct iovec *buf,
<<<<<<< HEAD
                                        size_t iovcnt, int nonblock)
=======
                                        size_t iovcnt, bool nonblock)
>>>>>>> 0342272e
{
  FAR struct rpmsg_socket_conn_s *conn = psock->s_conn;
  FAR struct rpmsg_socket_data_s *msg;
  uint32_t len = rpmsg_socket_get_iovlen(buf, iovcnt);
  uint32_t total = len + sizeof(*msg) + sizeof(uint32_t);
  uint32_t written = 0;
  uint32_t ipcsize;
  uint32_t space;
  char *msgpos;
  int ret;

  if (total > conn->sendsize)
    {
      return -EFBIG;
    }

  while (1)
    {
      rpmsg_socket_lock(&conn->sendlock);
      space = rpmsg_socket_get_space(conn);
      rpmsg_socket_unlock(&conn->sendlock);

      if (space >= total - sizeof(*msg))
          break;

      if (!nonblock)
        {
          ret = net_timedwait(&conn->sendsem,
                              _SO_TIMEOUT(psock->s_sndtimeo));
          if (!conn->ept.rdev)
            {
              ret = -ECONNRESET;
            }

          if (ret < 0)
            {
              return ret;
            }
        }
      else
        {
          return -EAGAIN;
        }
    }

  msg = rpmsg_get_tx_payload_buffer(&conn->ept, &ipcsize, true);
  if (!msg)
    {
      return -EINVAL;
    }

  rpmsg_socket_lock(&conn->sendlock);

  space = rpmsg_socket_get_space(conn);
  total = MIN(total, space + sizeof(*msg));
  total = MIN(total, ipcsize);
  len = total - sizeof(*msg) - sizeof(uint32_t);

  /* SOCK_DGRAM need write len to buffer */

  msg->cmd = RPMSG_SOCKET_CMD_DATA;
  msg->pos = conn->recvpos;
  msg->len = len;
  memcpy(msg->data, &len, sizeof(uint32_t));
  msgpos = msg->data + sizeof(uint32_t);
  while (written < len)
    {
      if (len - written < buf->iov_len)
        {
          memcpy(msgpos, buf->iov_base, len - written);
          written = len;
        }
      else
        {
          memcpy(msgpos, buf->iov_base, buf->iov_len);
          written += buf->iov_len;
          msgpos  += buf->iov_len;
          buf++;
        }
    }

  conn->lastpos  = conn->recvpos;
  conn->sendpos += len + sizeof(uint32_t);

  rpmsg_socket_unlock(&conn->sendlock);

  ret = rpmsg_send_nocopy(&conn->ept, msg, total);

  return ret > 0 ? len : ret;
}

static ssize_t rpmsg_socket_sendmsg(FAR struct socket *psock,
                                    FAR struct msghdr *msg, int flags)
{
  FAR struct rpmsg_socket_conn_s *conn = psock->s_conn;
  FAR const struct iovec *buf = msg->msg_iov;
  size_t len = msg->msg_iovlen;
  FAR const struct sockaddr *to = msg->msg_name;
  socklen_t tolen = msg->msg_namelen;
<<<<<<< HEAD
  int nonblock;
=======
  bool nonblock;
>>>>>>> 0342272e
  ssize_t ret;

  if (!_SS_ISCONNECTED(psock->s_flags))
    {
      if (to == NULL)
        {
          return -ENOTCONN;
        }

      ret = rpmsg_socket_connect(psock, to, tolen);
      if (ret < 0)
        {
          return ret;
        }
    }

  if (!conn->ept.rdev)
    {
      /* return ECONNRESET if lower IPC closed */

      return -ECONNRESET;
    }

<<<<<<< HEAD
  nonblock = _SS_ISNONBLOCK(psock->s_flags) || (flags & MSG_DONTWAIT);
=======
  nonblock = _SS_ISNONBLOCK(psock->s_flags) || (flags & MSG_DONTWAIT) != 0;
>>>>>>> 0342272e

  if (psock->s_type == SOCK_STREAM)
    {
      return rpmsg_socket_send_continuous(psock, buf, len, nonblock);
    }
  else
    {
      return rpmsg_socket_send_single(psock, buf, len, nonblock);
    }
}

static ssize_t rpmsg_socket_recvmsg(FAR struct socket *psock,
                                    FAR struct msghdr *msg, int flags)
{
  FAR void *buf = msg->msg_iov->iov_base;
  size_t len = msg->msg_iov->iov_len;
  FAR struct sockaddr *from = msg->msg_name;
  FAR socklen_t *fromlen = &msg->msg_namelen;
  FAR struct rpmsg_socket_conn_s *conn = psock->s_conn;
  ssize_t ret;

  if (psock->s_type != SOCK_STREAM && _SS_ISBOUND(psock->s_flags)
          && !_SS_ISCONNECTED(psock->s_flags))
    {
      ret = rpmsg_socket_connect_internal(psock);
      if (ret < 0)
        {
          return ret;
        }
    }

  if (!_SS_ISCONNECTED(psock->s_flags))
    {
      return -EISCONN;
    }

  rpmsg_socket_lock(&conn->recvlock);

  if (psock->s_type != SOCK_STREAM)
    {
      uint32_t datalen;

      ret = circbuf_read(&conn->recvbuf, &datalen, sizeof(uint32_t));
      if (ret > 0)
        {
          ret = circbuf_read(&conn->recvbuf, buf, MIN(datalen, len));
          if (ret > 0 && datalen > ret)
            {
              circbuf_skip(&conn->recvbuf, datalen - ret);
            }

          conn->recvpos += datalen + sizeof(uint32_t);
        }
    }
  else
    {
      ret = circbuf_read(&conn->recvbuf, buf, len);
      conn->recvpos +=  ret > 0 ? ret : 0;
    }

  if (ret > 0)
    {
      goto out;
    }

  if (!conn->ept.rdev)
    {
      /* return EOF if lower IPC closed */

      ret = 0;
      goto out;
    }

<<<<<<< HEAD
  if (_SS_ISNONBLOCK(psock->s_flags) || (flags & MSG_DONTWAIT))
=======
  if (_SS_ISNONBLOCK(psock->s_flags) || (flags & MSG_DONTWAIT) != 0)
>>>>>>> 0342272e
    {
      ret = -EAGAIN;
      goto out;
    }

  conn->recvdata = buf;
  conn->recvlen  = len;

  rpmsg_socket_unlock(&conn->recvlock);

  ret = net_timedwait(&conn->recvsem,
                      _SO_TIMEOUT(psock->s_rcvtimeo));
  if (!conn->ept.rdev)
    {
      ret = -ECONNRESET;
    }

  rpmsg_socket_lock(&conn->recvlock);

  if (!conn->recvdata)
    {
      ret = conn->recvlen;
    }
  else
    {
      conn->recvdata = NULL;
    }

out:
  rpmsg_socket_unlock(&conn->recvlock);

  if (ret > 0)
    {
      rpmsg_socket_wakeup(conn);
      rpmsg_socket_getaddr(conn, from, fromlen);
    }

  return ret;
}

static int rpmsg_socket_close(FAR struct socket *psock)
{
  FAR struct rpmsg_socket_conn_s *conn = psock->s_conn;

  if (conn->crefs > 1)
    {
      conn->crefs--;
      return 0;
    }

  if (conn->backlog)
    {
      rpmsg_unregister_callback(conn,
                                NULL,
                                NULL,
                                rpmsg_socket_ns_bind);
    }
  else
    {
      rpmsg_unregister_callback(conn,
                                rpmsg_socket_device_created,
                                rpmsg_socket_device_destroy,
                                NULL);
    }

  rpmsg_socket_destroy_ept(conn);
  rpmsg_socket_free(conn);
  return 0;
}

static int rpmsg_socket_ioctl(FAR struct socket *psock, int cmd,
                              FAR void *arg, size_t arglen)
{
  FAR struct rpmsg_socket_conn_s *conn = psock->s_conn;
  int ret = OK;

  switch (cmd)
    {
      case FIONREAD:
        if (arglen != sizeof(int))
          {
            ret = -EINVAL;
            break;
          }

        *(FAR int *)((uintptr_t)arg) = circbuf_used(&conn->recvbuf);

        break;
      case FIONSPACE:
        if (arglen != sizeof(int))
          {
            ret = -EINVAL;
            break;
          }

        *(FAR int *)((uintptr_t)arg) = rpmsg_socket_get_space(conn);

        break;
      default:
        ret = -ENOTTY;
        break;
    }

  return ret;
}<|MERGE_RESOLUTION|>--- conflicted
+++ resolved
@@ -302,19 +302,13 @@
     {
       rpmsg_socket_lock(&conn->recvlock);
       conn->sendsize = head->size;
-<<<<<<< HEAD
-=======
-
->>>>>>> 0342272e
+
       if (conn->psock)
         {
           conn->psock->s_flags |= _SF_CONNECTED;
           _SO_SETERRNO(conn->psock, OK);
         }
-<<<<<<< HEAD
-=======
-
->>>>>>> 0342272e
+
       rpmsg_socket_unlock(&conn->recvlock);
       rpmsg_socket_post(&conn->sendsem);
       rpmsg_socket_pollnotify(conn, POLLOUT);
@@ -530,9 +524,9 @@
         {
           /* Reject the connection */
 
+          rpmsg_socket_unlock(&server->recvlock);
           rpmsg_destroy_ept(&new->ept);
           rpmsg_socket_free(new);
-          rpmsg_socket_unlock(&server->recvlock);
           return;
         }
     }
@@ -931,11 +925,7 @@
 
 static ssize_t rpmsg_socket_send_continuous(FAR struct socket *psock,
                                             FAR const struct iovec *buf,
-<<<<<<< HEAD
-                                            size_t iovcnt, int nonblock)
-=======
                                             size_t iovcnt, bool nonblock)
->>>>>>> 0342272e
 {
   FAR struct rpmsg_socket_conn_s *conn = psock->s_conn;
   uint32_t len = rpmsg_socket_get_iovlen(buf, iovcnt);
@@ -1028,11 +1018,7 @@
 
 static ssize_t rpmsg_socket_send_single(FAR struct socket *psock,
                                         FAR const struct iovec *buf,
-<<<<<<< HEAD
-                                        size_t iovcnt, int nonblock)
-=======
                                         size_t iovcnt, bool nonblock)
->>>>>>> 0342272e
 {
   FAR struct rpmsg_socket_conn_s *conn = psock->s_conn;
   FAR struct rpmsg_socket_data_s *msg;
@@ -1132,11 +1118,7 @@
   size_t len = msg->msg_iovlen;
   FAR const struct sockaddr *to = msg->msg_name;
   socklen_t tolen = msg->msg_namelen;
-<<<<<<< HEAD
-  int nonblock;
-=======
   bool nonblock;
->>>>>>> 0342272e
   ssize_t ret;
 
   if (!_SS_ISCONNECTED(psock->s_flags))
@@ -1160,11 +1142,7 @@
       return -ECONNRESET;
     }
 
-<<<<<<< HEAD
-  nonblock = _SS_ISNONBLOCK(psock->s_flags) || (flags & MSG_DONTWAIT);
-=======
   nonblock = _SS_ISNONBLOCK(psock->s_flags) || (flags & MSG_DONTWAIT) != 0;
->>>>>>> 0342272e
 
   if (psock->s_type == SOCK_STREAM)
     {
@@ -1238,11 +1216,7 @@
       goto out;
     }
 
-<<<<<<< HEAD
-  if (_SS_ISNONBLOCK(psock->s_flags) || (flags & MSG_DONTWAIT))
-=======
   if (_SS_ISNONBLOCK(psock->s_flags) || (flags & MSG_DONTWAIT) != 0)
->>>>>>> 0342272e
     {
       ret = -EAGAIN;
       goto out;
