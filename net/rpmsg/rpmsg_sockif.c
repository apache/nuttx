--- conflicted
+++ resolved
@@ -1045,20 +1045,12 @@
       return -EINVAL;
     }
 
-<<<<<<< HEAD
   rpmsg_socket_lock(&conn->sendlock);
 
   space = rpmsg_socket_get_space(conn);
   total = MIN(total, space + sizeof(*msg));
   total = MIN(total, ipcsize);
   len = total - sizeof(*msg) - sizeof(uint32_t);
-=======
-  if (total > ipcsize)
-    {
-      total = ipcsize;
-      len   = ipcsize - sizeof(*msg) - sizeof(uint32_t);
-    }
->>>>>>> 5498fbef
 
   /* SOCK_DGRAM need write len to buffer */
 
