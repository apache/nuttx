/****************************************************************************
 * net/inet/inet_sockif.c
 *
 * Licensed to the Apache Software Foundation (ASF) under one or more
 * contributor license agreements.  See the NOTICE file distributed with
 * this work for additional information regarding copyright ownership.  The
 * ASF licenses this file to you under the Apache License, Version 2.0 (the
 * "License"); you may not use this file except in compliance with the
 * License.  You may obtain a copy of the License at
 *
 *   http://www.apache.org/licenses/LICENSE-2.0
 *
 * Unless required by applicable law or agreed to in writing, software
 * distributed under the License is distributed on an "AS IS" BASIS, WITHOUT
 * WARRANTIES OR CONDITIONS OF ANY KIND, either express or implied.  See the
 * License for the specific language governing permissions and limitations
 * under the License.
 *
 ****************************************************************************/

/****************************************************************************
 * Included Files
 ****************************************************************************/

#include <nuttx/config.h>

#include <sys/types.h>
#include <sys/socket.h>
#include <stdbool.h>
#include <assert.h>
#include <errno.h>
#include <debug.h>

#include <nuttx/net/net.h>
#include <nuttx/net/tcp.h>
#include <nuttx/kmalloc.h>

#include "tcp/tcp.h"
#include "udp/udp.h"
#include "icmp/icmp.h"
#include "icmpv6/icmpv6.h"
#include "sixlowpan/sixlowpan.h"
#include "socket/socket.h"
#include "inet/inet.h"

#ifdef HAVE_INET_SOCKETS

/****************************************************************************
 * Private Type Definitions
 ****************************************************************************/

union sockaddr_u
{
  struct sockaddr     addr;
  struct sockaddr_in  inaddr;
  struct sockaddr_in6 in6addr;
};

/****************************************************************************
 * Private Function Prototypes
 ****************************************************************************/

#if defined(NET_UDP_HAVE_STACK) || defined(NET_TCP_HAVE_STACK)

static int        inet_setup(FAR struct socket *psock, int protocol);
static sockcaps_t inet_sockcaps(FAR struct socket *psock);
static void       inet_addref(FAR struct socket *psock);
static int        inet_bind(FAR struct socket *psock,
                    FAR const struct sockaddr *addr, socklen_t addrlen);
static int        inet_getsockname(FAR struct socket *psock,
                    FAR struct sockaddr *addr, FAR socklen_t *addrlen);
static int        inet_getpeername(FAR struct socket *psock,
                    FAR struct sockaddr *addr, FAR socklen_t *addrlen);
static int        inet_listen(FAR struct socket *psock, int backlog);
static int        inet_connect(FAR struct socket *psock,
                    FAR const struct sockaddr *addr, socklen_t addrlen);
static int        inet_accept(FAR struct socket *psock,
                    FAR struct sockaddr *addr, FAR socklen_t *addrlen,
                    FAR struct socket *newsock);
static int        inet_poll(FAR struct socket *psock,
                    FAR struct pollfd *fds, bool setup);
static ssize_t    inet_send(FAR struct socket *psock, FAR const void *buf,
                    size_t len, int flags);
static ssize_t    inet_sendto(FAR struct socket *psock, FAR const void *buf,
                    size_t len, int flags, FAR const struct sockaddr *to,
                    socklen_t tolen);
static ssize_t    inet_sendmsg(FAR struct socket *psock,
                    FAR struct msghdr *msg, int flags);
static ssize_t    inet_recvmsg(FAR struct socket *psock,
                    FAR struct msghdr *msg, int flags);
static int        inet_ioctl(FAR struct socket *psock, int cmd,
                    FAR void *arg, size_t arglen);
static int        inet_socketpair(FAR struct socket *psocks[2]);
#ifdef CONFIG_NET_SENDFILE
static ssize_t    inet_sendfile(FAR struct socket *psock,
                    FAR struct file *infile, FAR off_t *offset,
                    size_t count);
#endif

/****************************************************************************
 * Private Data
 ****************************************************************************/

static const struct sock_intf_s g_inet_sockif =
{
  inet_setup,       /* si_setup */
  inet_sockcaps,    /* si_sockcaps */
  inet_addref,      /* si_addref */
  inet_bind,        /* si_bind */
  inet_getsockname, /* si_getsockname */
  inet_getpeername, /* si_getpeername */
  inet_listen,      /* si_listen */
  inet_connect,     /* si_connect */
  inet_accept,      /* si_accept */
  inet_poll,        /* si_poll */
  inet_sendmsg,     /* si_sendmsg */
  inet_recvmsg,     /* si_recvmsg */
  inet_close,       /* si_close */
  inet_ioctl,       /* si_ioctl */
  inet_socketpair   /* si_socketpair */
#ifdef CONFIG_NET_SENDFILE
  ,
  inet_sendfile     /* si_sendfile */
#endif
};

/****************************************************************************
 * Private Functions
 ****************************************************************************/

/****************************************************************************
 * Name: inet_tcp_alloc
 *
 * Description:
 *   Allocate and attach a TCP connection structure.
 *
 ****************************************************************************/

#ifdef NET_TCP_HAVE_STACK
static int inet_tcp_alloc(FAR struct socket *psock)
{
  /* Allocate the TCP connection structure */

  FAR struct tcp_conn_s *conn = tcp_alloc(psock->s_domain);
  if (conn == NULL)
    {
      /* Failed to reserve a connection structure */

      nerr("ERROR: Failed to reserve TCP connection structure\n");
      return -ENOMEM;
    }

  /* Set the reference count on the connection structure.  This reference
   * count will be incremented only if the socket is dup'ed
   */

  DEBUGASSERT(conn->crefs == 0);
  conn->crefs = 1;

  /* Save the pre-allocated connection in the socket structure */

  psock->s_conn = conn;
  return OK;
}
#endif /* NET_TCP_HAVE_STACK */

/****************************************************************************
 * Name: inet_udp_alloc
 *
 * Description:
 *   Allocate and attach a UDP connection structure.
 *
 ****************************************************************************/

#ifdef NET_UDP_HAVE_STACK
static int inet_udp_alloc(FAR struct socket *psock)
{
  /* Allocate the UDP connection structure */

  FAR struct udp_conn_s *conn = udp_alloc(psock->s_domain);
  if (conn == NULL)
    {
      /* Failed to reserve a connection structure */

      nerr("ERROR: Failed to reserve UDP connection structure\n");
      return -ENOMEM;
    }

  /* Set the reference count on the connection structure.  This reference
   * count will be incremented only if the socket is dup'ed
   */

  DEBUGASSERT(conn->crefs == 0);
  conn->crefs = 1;

  /* Save the pre-allocated connection in the socket structure */

  psock->s_conn = conn;
  return OK;
}
#endif /* NET_UDP_HAVE_STACK */

/****************************************************************************
 * Name: inet_setup
 *
 * Description:
 *   Called for socket() to verify that the provided socket type and
 *   protocol are usable by this address family.  Perform any family-
 *   specific socket fields.
 *
 *   NOTE:  This is common logic for both the AF_INET and AF_INET6 address
 *   families.
 *
 * Input Parameters:
 *   psock    A pointer to a user allocated socket structure to be
 *            initialized.
 *   protocol (see sys/socket.h)
 *
 * Returned Value:
 *   Zero (OK) is returned on success.  Otherwise, a negated errno value is
 *   returned.
 *
 ****************************************************************************/

static int inet_setup(FAR struct socket *psock, int protocol)
{
  /* Allocate the appropriate connection structure.  This reserves the
   * the connection structure is is unallocated at this point.  It will
   * not actually be initialized until the socket is connected.
   *
   * REVISIT:  Only SOCK_STREAM and SOCK_DGRAM are supported.
   */

  switch (psock->s_type)
    {
#ifdef CONFIG_NET_TCP
      case SOCK_STREAM:
        if (protocol != 0 && protocol != IPPROTO_TCP)
          {
            nerr("ERROR: Unsupported stream protocol: %d\n", protocol);
            return -EPROTONOSUPPORT;
          }

#ifdef NET_TCP_HAVE_STACK
        /* Allocate and attach the TCP connection structure */

        return inet_tcp_alloc(psock);
#else
        nwarn("WARNING:  SOCK_STREAM disabled\n");
        return -ENETDOWN;
#endif
#endif /* CONFIG_NET_TCP */

#ifdef CONFIG_NET_UDP
      case SOCK_DGRAM:
        if (protocol != 0 && protocol != IPPROTO_UDP)
          {
            nerr("ERROR: Unsupported datagram protocol: %d\n", protocol);
            return -EPROTONOSUPPORT;
          }

#ifdef NET_UDP_HAVE_STACK
        /* Allocate and attach the UDP connection structure */

        return inet_udp_alloc(psock);
#else
        nwarn("WARNING:  SOCK_DGRAM disabled\n");
        return -ENETDOWN;
#endif
#endif /* CONFIG_NET_UDP */

      default:
        nerr("ERROR: Unsupported type: %d\n", psock->s_type);
        return -EPROTONOSUPPORT;
    }
}

/****************************************************************************
 * Name: inet_sockcaps
 *
 * Description:
 *   Return the bit encoded capabilities of this socket.
 *
 * Input Parameters:
 *   psock - Socket structure of the socket whose capabilities are being
 *           queried.
 *
 * Returned Value:
 *   The non-negative set of socket cababilities is returned.
 *
 ****************************************************************************/

static sockcaps_t inet_sockcaps(FAR struct socket *psock)
{
  switch (psock->s_type)
    {
#ifdef NET_TCP_HAVE_STACK
      case SOCK_STREAM:
        return SOCKCAP_NONBLOCKING;
#endif

#ifdef NET_UDP_HAVE_STACK
      case SOCK_DGRAM:
        return SOCKCAP_NONBLOCKING;
#endif

      default:
        return 0;
    }
}

/****************************************************************************
 * Name: inet_addref
 *
 * Description:
 *   Increment the reference count on the underlying connection structure.
 *
 * Input Parameters:
 *   psock - Socket structure of the socket whose reference count will be
 *           incremented.
 *
 * Returned Value:
 *   None
 *
 ****************************************************************************/

static void inet_addref(FAR struct socket *psock)
{
  DEBUGASSERT(psock != NULL && psock->s_conn != NULL);

#ifdef NET_TCP_HAVE_STACK
  if (psock->s_type == SOCK_STREAM)
    {
      FAR struct tcp_conn_s *conn = psock->s_conn;
      DEBUGASSERT(conn->crefs > 0 && conn->crefs < 255);
      conn->crefs++;
    }
  else
#endif
#ifdef NET_UDP_HAVE_STACK
  if (psock->s_type == SOCK_DGRAM)
    {
      FAR struct udp_conn_s *conn = psock->s_conn;
      DEBUGASSERT(conn->crefs > 0 && conn->crefs < 255);
      conn->crefs++;
    }
  else
#endif
    {
      nerr("ERROR: Unsupported type: %d\n", psock->s_type);
    }
}

/****************************************************************************
 * Name: inet_bind
 *
 * Description:
 *   inet_bind() gives the socket 'psock' the local address 'addr'.  'addr'
 *   is 'addrlen' bytes long.  Traditionally, this is called "assigning a
 *   name to a socket."  When a socket is created with socket(), it exists
 *   in a name space (address family) but has no name assigned.
 *
 * Input Parameters:
 *   psock    Socket structure of the socket to bind
 *   addr     Socket local address
 *   addrlen  Length of 'addr'
 *
 * Returned Value:
 *   0 on success;  A negated errno value is returned on failure.  See
 *   bind() for a list a appropriate error values.
 *
 ****************************************************************************/

static int inet_bind(FAR struct socket *psock,
                     FAR const struct sockaddr *addr, socklen_t addrlen)
{
  int minlen;
  int ret;

  /* Verify that a valid address has been provided */

  switch (addr->sa_family)
    {
#ifdef CONFIG_NET_IPv4
    case AF_INET:
      minlen = sizeof(struct sockaddr_in);
      break;
#endif

#ifdef CONFIG_NET_IPv6
    case AF_INET6:
      minlen = sizeof(struct sockaddr_in6);
      break;
#endif

    default:
      nerr("ERROR: Unrecognized address family: %d\n", addr->sa_family);
      return -EAFNOSUPPORT;
    }

  if (addrlen < minlen)
    {
      nerr("ERROR: Invalid address length: %d < %d\n", addrlen, minlen);
      return -EBADF;
    }

  /* Perform the binding depending on the protocol type */

  switch (psock->s_type)
    {
#ifdef CONFIG_NET_TCP
      case SOCK_STREAM:
        {
#ifdef NET_TCP_HAVE_STACK
          /* Bind a TCP/IP stream socket. */

          ret = tcp_bind(psock->s_conn, addr);
#else
          nwarn("WARNING: TCP/IP stack is not available in this "
                "configuration\n");

          return -ENOSYS;
#endif
        }
        break;
#endif /* CONFIG_NET_TCP */

#ifdef CONFIG_NET_UDP
      case SOCK_DGRAM:
        {
#ifdef NET_UDP_HAVE_STACK
          /* Bind a UDP/IP datagram socket */

          ret = udp_bind(psock->s_conn, addr);
#else
          nwarn("WARNING: UDP stack is not available in this "
                "configuration\n");
          ret = -ENOSYS;
#endif
        }
        break;
#endif /* CONFIG_NET_UDP */

      default:
        nerr("ERROR: Unsupported socket type: %d\n", psock->s_type);
        ret = -EBADF;
        break;
    }

  return ret;
}

/****************************************************************************
 * Name: inet_getsockname
 *
 * Description:
 *   The inet_getsockname() function retrieves the locally-bound name of
 *   the specified INET socket, stores this address in the sockaddr
 *   structure pointed to by the 'addr' argument, and stores the length of
 *   this address in the object pointed to by the 'addrlen' argument.
 *
 *   If the actual length of the address is greater than the length of the
 *   supplied sockaddr structure, the stored address will be truncated.
 *
 *   If the socket has not been bound to a local name, the value stored in
 *   the object pointed to by address is unspecified.
 *
 * Input Parameters:
 *   psock    Socket structure of the socket to be queried
 *   addr     sockaddr structure to receive data [out]
 *   addrlen  Length of sockaddr structure [in/out]
 *
 * Returned Value:
 *   On success, 0 is returned, the 'addr' argument points to the address
 *   of the socket, and the 'addrlen' argument points to the length of the
 *   address.  Otherwise, a negated errno value is returned.  See
 *   getsockname() for the list of appropriate error numbers.
 *
 ****************************************************************************/

static int inet_getsockname(FAR struct socket *psock,
                            FAR struct sockaddr *addr,
                            FAR socklen_t *addrlen)
{
  /* Handle by address domain */

  switch (psock->s_domain)
    {
#ifdef CONFIG_NET_IPv4
    case PF_INET:
      return ipv4_getsockname(psock, addr, addrlen);
      break;
#endif

#ifdef CONFIG_NET_IPv6
    case PF_INET6:
      return ipv6_getsockname(psock, addr, addrlen);
      break;
#endif

    default:
      return -EAFNOSUPPORT;
    }
}

/****************************************************************************
 * Name: inet_getpeername
 *
 * Description:
 *   The inet_getpeername() function retrieves the remote-connected name of
 *   the specified INET socket, stores this address in the sockaddr
 *   structure pointed to by the 'addr' argument, and stores the length of
 *   this address in the object pointed to by the 'addrlen' argument.
 *
 *   If the actual length of the address is greater than the length of the
 *   supplied sockaddr structure, the stored address will be truncated.
 *
 *   If the socket has not been bound to a local name, the value stored in
 *   the object pointed to by address is unspecified.
 *
 * Parameters:
 *   psock    Socket structure of the socket to be queried
 *   addr     sockaddr structure to receive data [out]
 *   addrlen  Length of sockaddr structure [in/out]
 *
 * Returned Value:
 *   On success, 0 is returned, the 'addr' argument points to the address
 *   of the socket, and the 'addrlen' argument points to the length of the
 *   address.  Otherwise, a negated errno value is returned.  See
 *   getpeername() for the list of appropriate error numbers.
 *
 ****************************************************************************/

static int inet_getpeername(FAR struct socket *psock,
                            FAR struct sockaddr *addr,
                            FAR socklen_t *addrlen)
{
  /* Handle by address domain */

  switch (psock->s_domain)
    {
#ifdef CONFIG_NET_IPv4
    case PF_INET:
      return ipv4_getpeername(psock, addr, addrlen);
      break;
#endif

#ifdef CONFIG_NET_IPv6
    case PF_INET6:
      return ipv6_getpeername(psock, addr, addrlen);
      break;
#endif

    default:
      return -EAFNOSUPPORT;
    }
}

/****************************************************************************
 * Name: inet_listen
 *
 * Description:
 *   To accept connections, a socket is first created with psock_socket(), a
 *   willingness to accept incoming connections and a queue limit for
 *   incoming connections are specified with psock_listen(), and then the
 *   connections are accepted with psock_accept().  For the case of AFINET
 *   and AFINET6 sockets, psock_listen() calls this function.  The
 *   psock_listen() call applies only to sockets of type SOCK_STREAM or
 *   SOCK_SEQPACKET.
 *
 * Input Parameters:
 *   psock    Reference to an internal, boound socket structure.
 *   backlog  The maximum length the queue of pending connections may grow.
 *            If a connection request arrives with the queue full, the client
 *            may receive an error with an indication of ECONNREFUSED or,
 *            if the underlying protocol supports retransmission, the request
 *            may be ignored so that retries succeed.
 *
 * Returned Value:
 *   On success, zero is returned. On error, a negated errno value is
 *   returned.  See listen() for the set of appropriate error values.
 *
 ****************************************************************************/

int inet_listen(FAR struct socket *psock, int backlog)
{
#if defined(CONFIG_NET_TCP) && defined(NET_TCP_HAVE_STACK)
  FAR struct tcp_conn_s *conn;
  int ret;
#endif

  /* Verify that the sockfd corresponds to a connected SOCK_STREAM */

  if (psock->s_type != SOCK_STREAM)
    {
      nerr("ERROR:  Unsupported socket type: %d\n",
           psock->s_type);
      return -EOPNOTSUPP;
    }

#ifdef CONFIG_NET_TCP
#ifdef NET_TCP_HAVE_STACK
  conn = (FAR struct tcp_conn_s *)psock->s_conn;

  if (conn->lport <= 0)
    {
      return -EOPNOTSUPP;
    }

#ifdef CONFIG_NET_TCPBACKLOG
  /* Set up the backlog for this connection */

  ret = tcp_backlogcreate(conn, backlog);
  if (ret < 0)
    {
      nerr("ERROR: tcp_backlogcreate failed: %d\n", ret);
      return ret;
    }
#endif

  /* Start listening to the bound port.  This enables callbacks when
   * accept() is called and enables poll()/select() logic.
   */

  ret = tcp_listen(conn);
  if (ret < 0)
    {
      nerr("ERROR: tcp_listen failed: %d\n", ret);
    }

  return ret;
#else
  nwarn("WARNING:  Stream socket support not available\n");
  return -EOPNOTSUPP;
#endif /* NET_TCP_HAVE_STACK */
#else
  nwarn("WARNING:  Stream socket support not enabled\n");
  return -EOPNOTSUPP;
#endif /* CONFIG_NET_TCP */
}

/****************************************************************************
 * Name: inet_connect
 *
 * Description:
 *   inet_connect() connects the local socket referred to by the structure
 *   'psock' to the address specified by 'addr'. The addrlen argument
 *   specifies the size of 'addr'.  The format of the address in 'addr' is
 *   determined by the address space of the socket 'psock'.
 *
 *   If the socket 'psock' is of type SOCK_DGRAM then 'addr' is the address
 *   to which datagrams are sent by default, and the only address from which
 *   datagrams are received. If the socket is of type SOCK_STREAM or
 *   SOCK_SEQPACKET, this call attempts to make a connection to the socket
 *   that is bound to the address specified by 'addr'.
 *
 *   Generally, connection-based protocol sockets may successfully
 *   inet_connect() only once; connectionless protocol sockets may use
 *   inet_connect() multiple times to change their association.
 *   Connectionless sockets may dissolve the association by connecting to
 *   an address with the sa_family member of sockaddr set to AF_UNSPEC.
 *
 * Input Parameters:
 *   psock   - Pointer to a socket structure initialized by psock_socket()
 *   addr    - Server address (form depends on type of socket).  The upper
 *             socket layer has verified that this address is non-NULL.
 *   addrlen - Length of actual 'addr'
 *
 * Returned Value:
 *   0 on success; a negated errno value on failure.  See connect() for the
 *   list of appropriate errno values to be returned.
 *
 ****************************************************************************/

static int inet_connect(FAR struct socket *psock,
                        FAR const struct sockaddr *addr, socklen_t addrlen)
{
  FAR const struct sockaddr_in *inaddr =
    (FAR const struct sockaddr_in *)addr;

  /* Verify that a valid address has been provided */

  switch (inaddr->sin_family)
    {
#ifdef CONFIG_NET_IPv4
    case AF_INET:
      {
        if (addrlen < sizeof(struct sockaddr_in))
          {
            return -EBADF;
          }
      }
      break;
#endif

#ifdef CONFIG_NET_IPv6
    case AF_INET6:
      {
        if (addrlen < sizeof(struct sockaddr_in6))
          {
            return -EBADF;
          }
      }
      break;
#endif

    default:
      DEBUGPANIC();
      return -EAFNOSUPPORT;
    }

  /* Perform the connection depending on the protocol type */

  switch (psock->s_type)
    {
#if defined(CONFIG_NET_TCP) && defined(NET_TCP_HAVE_STACK)
      case SOCK_STREAM:
        {
          /* Verify that the socket is not already connected */

          if (_SS_ISCONNECTED(psock->s_flags))
            {
              return -EISCONN;
            }

          /* It's not ... Connect the TCP/IP socket */

          return psock_tcp_connect(psock, addr);
        }
#endif /* CONFIG_NET_TCP */

#if defined(CONFIG_NET_UDP) && defined(NET_UDP_HAVE_STACK)
      case SOCK_DGRAM:
        {
          FAR struct udp_conn_s *conn;
          int ret;

          /* We will accept connecting to a addr == NULL for disconnection.
           * However, the correct way is to disconnect is to provide an
           * address with sa_family == AF_UNSPEC.
           */

          if (addr != NULL && addr->sa_family == AF_UNSPEC)
            {
              addr = NULL;
            }

          /* Perform the connect/disconnect operation */

          conn = (FAR struct udp_conn_s *)psock->s_conn;
          ret  = udp_connect(conn, addr);
          if (ret < 0 || addr == NULL)
            {
              /* Failed to connect or explicitly disconnected */

              conn->flags &= ~_UDP_FLAG_CONNECTMODE;
            }
          else
            {
              /* Successfully connected */

              conn->flags |= _UDP_FLAG_CONNECTMODE;
            }

          return ret;
        }
#endif /* CONFIG_NET_UDP */

      default:
        return -EBADF;
    }
}

/****************************************************************************
 * Name: inet_accept
 *
 * Description:
 *   The inet_accept function is used with connection-based socket types
 *   (SOCK_STREAM, SOCK_SEQPACKET and SOCK_RDM). It extracts the first
 *   connection request on the queue of pending connections, creates a new
 *   connected socket with mostly the same properties as 'sockfd', and
 *   allocates a new socket descriptor for the socket, which is returned. The
 *   newly created socket is no longer in the listening state. The original
 *   socket 'sockfd' is unaffected by this call.  Per file descriptor flags
 *   are not inherited across an inet_accept.
 *
 *   The 'sockfd' argument is a socket descriptor that has been created with
 *   socket(), bound to a local address with bind(), and is listening for
 *   connections after a call to listen().
 *
 *   On return, the 'addr' structure is filled in with the address of the
 *   connecting entity. The 'addrlen' argument initially contains the size
 *   of the structure pointed to by 'addr'; on return it will contain the
 *   actual length of the address returned.
 *
 *   If no pending connections are present on the queue, and the socket is
 *   not marked as non-blocking, inet_accept blocks the caller until a
 *   connection is present. If the socket is marked non-blocking and no
 *   pending connections are present on the queue, inet_accept returns
 *   EAGAIN.
 *
 * Input Parameters:
 *   psock    Reference to the listening socket structure
 *   addr     Receives the address of the connecting client
 *   addrlen  Input: allocated size of 'addr', Return: returned size of
 *            'addr'
 *   newsock  Location to return the accepted socket information.
 *
 * Returned Value:
 *   Returns 0 (OK) on success.  On failure, it returns a negated errno
 *   value.  See accept() for a description of the appropriate error value.
 *
 * Assumptions:
 *   The network is locked.
 *
 ****************************************************************************/

static int inet_accept(FAR struct socket *psock, FAR struct sockaddr *addr,
                       FAR socklen_t *addrlen, FAR struct socket *newsock)
{
#if defined(CONFIG_NET_TCP) && defined(NET_TCP_HAVE_STACK)
  int ret;
#endif

  /* Is the socket a stream? */

  if (psock->s_type != SOCK_STREAM)
    {
      nerr("ERROR:  Inappropriate socket type: %d\n", psock->s_type);
      return -EOPNOTSUPP;
    }

  /* Verify that a valid memory block has been provided to receive the
   * address
   */

  if (addr != NULL)
    {
      /* If an address is provided, then the length must also be provided. */

      DEBUGASSERT(*addrlen > 0);

      /* A valid length depends on the address domain */

      switch (psock->s_domain)
        {
#ifdef CONFIG_NET_IPv4
        case PF_INET:
          {
            if (*addrlen < sizeof(struct sockaddr_in))
              {
                return -EBADF;
              }
          }
          break;
#endif /* CONFIG_NET_IPv4 */

#ifdef CONFIG_NET_IPv6
        case PF_INET6:
          {
            if (*addrlen < sizeof(struct sockaddr_in6))
              {
                return -EBADF;
              }
          }
          break;
#endif /* CONFIG_NET_IPv6 */

        default:
          DEBUGPANIC();
          return -EINVAL;
        }
    }

  /* Initialize the socket structure. */

  newsock->s_domain = psock->s_domain;
  newsock->s_type   = SOCK_STREAM;
  newsock->s_sockif = psock->s_sockif;

  /* Perform the correct accept operation for this address domain */

#ifdef CONFIG_NET_TCP
#ifdef NET_TCP_HAVE_STACK
  /* Perform the local accept operation (the network locked must be locked
   * by the caller).
   */

  ret = psock_tcp_accept(psock, addr, addrlen, &newsock->s_conn);
  if (ret < 0)
    {
      nerr("ERROR: psock_tcp_accept failed: %d\n", ret);
      return ret;
    }

   /* Begin monitoring for TCP connection events on the newly connected
    * socket
    */

  ret = tcp_start_monitor(newsock);
  if (ret < 0)
    {
      /* tcp_start_monitor() can only fail on certain race conditions where
       * the connection was lost just before this function was called.  Undo
       * everything we have done and return a failure.
       */

      psock_close(newsock);
      return ret;
    }

  return OK;

#else
  nwarn("WARNING: SOCK_STREAM not supported in this configuration\n");
  return -EOPNOTSUPP;
#endif /* NET_TCP_HAVE_STACK */

#else
  nwarn("WARNING: TCP/IP not supported in this configuration\n");
  return -EOPNOTSUPP;
#endif /* CONFIG_NET_TCP */
}

/****************************************************************************
 * Name: inet_pollsetup
 *
 * Description:
 *   Setup to monitor events on one socket
 *
 * Input Parameters:
 *   psock - The socket of interest
 *   fds   - The structure describing the events to be monitored, OR NULL if
 *           this is a request to stop monitoring events.
 *
 * Returned Value:
 *  0: Success; Negated errno on failure
 *
 ****************************************************************************/

#if defined(NET_TCP_HAVE_STACK) || defined(NET_UDP_HAVE_STACK)
static inline int inet_pollsetup(FAR struct socket *psock,
                                 FAR struct pollfd *fds)
{
#ifdef NET_TCP_HAVE_STACK
  if (psock->s_type == SOCK_STREAM)
    {
      return tcp_pollsetup(psock, fds);
    }
  else
#endif /* NET_TCP_HAVE_STACK */
#ifdef NET_UDP_HAVE_STACK
  if (psock->s_type != SOCK_STREAM)
    {
      return udp_pollsetup(psock, fds);
    }
  else
#endif /* NET_UDP_HAVE_STACK */
    {
      return -ENOSYS;
    }
}
#endif /* NET_TCP_HAVE_STACK || NET_UDP_HAVE_STACK */

/****************************************************************************
 * Name: inet_pollteardown
 *
 * Description:
 *   Teardown monitoring of events on an socket
 *
 * Input Parameters:
 *   psock - The TCP/IP socket of interest
 *   fds   - The structure describing the events to be monitored, OR NULL if
 *           this is a request to stop monitoring events.
 *
 * Returned Value:
 *  0: Success; Negated errno on failure
 *
 ****************************************************************************/

#if defined(NET_TCP_HAVE_STACK) || defined(NET_UDP_HAVE_STACK)
static inline int inet_pollteardown(FAR struct socket *psock,
                                    FAR struct pollfd *fds)
{
#ifdef NET_TCP_HAVE_STACK
  if (psock->s_type == SOCK_STREAM)
    {
      return tcp_pollteardown(psock, fds);
    }
  else
#endif /* NET_TCP_HAVE_STACK */
#ifdef NET_UDP_HAVE_STACK
  if (psock->s_type == SOCK_DGRAM)
    {
      return udp_pollteardown(psock, fds);
    }
  else
#endif /* NET_UDP_HAVE_STACK */
    {
      return -ENOSYS;
    }
}
#endif /* NET_TCP_HAVE_STACK || NET_UDP_HAVE_STACK */

/****************************************************************************
 * Name: inet_poll
 *
 * Description:
 *   The standard poll() operation redirects operations on socket descriptors
 *   to net_poll which, indiectly, calls to function.
 *
 * Input Parameters:
 *   psock - An instance of the internal socket structure.
 *   fds   - The structure describing the events to be monitored, OR NULL if
 *           this is a request to stop monitoring events.
 *   setup - true: Setup up the poll; false: Teardown the poll
 *
 * Returned Value:
 *  0: Success; Negated errno on failure
 *
 ****************************************************************************/

static int inet_poll(FAR struct socket *psock, FAR struct pollfd *fds,
                     bool setup)
{
#if defined(NET_TCP_HAVE_STACK) || defined(NET_UDP_HAVE_STACK)

  /* Check if we are setting up or tearing down the poll */

  if (setup)
    {
      /* Perform the TCP/IP poll() setup */

      return inet_pollsetup(psock, fds);
    }
  else
    {
      /* Perform the TCP/IP poll() teardown */

      return inet_pollteardown(psock, fds);
    }
#else
    {
      return -ENOSYS;
    }
#endif /* NET_TCP_HAVE_STACK || !NET_UDP_HAVE_STACK */
}

/****************************************************************************
 * Name: inet_send
 *
 * Description:
 *   The inet_send() call may be used only when the socket is in a connected
 *   state  (so that the intended recipient is known).
 *
 * Input Parameters:
 *   psock    An instance of the internal socket structure.
 *   buf      Data to send
 *   len      Length of data to send
 *   flags    Send flags
 *
 * Returned Value:
 *   On success, returns the number of characters sent.  On  error, a negated
 *   errno value is returned (see send() for the list of appropriate error
 *   values.
 *
 ****************************************************************************/

static ssize_t inet_send(FAR struct socket *psock, FAR const void *buf,
                         size_t len, int flags)
{
  ssize_t ret;

  switch (psock->s_type)
    {
#ifdef CONFIG_NET_TCP
      case SOCK_STREAM:
        {
#ifdef CONFIG_NET_6LOWPAN
          /* Try 6LoWPAN TCP packet send */

          ret = psock_6lowpan_tcp_send(psock, buf, len);

#ifdef NET_TCP_HAVE_STACK
          if (ret < 0)
            {
              /* TCP/IP packet send */

              ret = psock_tcp_send(psock, buf, len, flags);
            }
#endif /* NET_TCP_HAVE_STACK */

#elif defined(NET_TCP_HAVE_STACK)
          ret = psock_tcp_send(psock, buf, len, flags);
#else
          ret = -ENOSYS;
#endif /* CONFIG_NET_6LOWPAN */
        }
        break;
#endif /* CONFIG_NET_TCP */

#ifdef CONFIG_NET_UDP
      case SOCK_DGRAM:
        {
#if defined(CONFIG_NET_6LOWPAN)
           /* Try 6LoWPAN UDP packet send */

           ret = psock_6lowpan_udp_send(psock, buf, len);

#ifdef NET_UDP_HAVE_STACK
          if (ret < 0)
            {
              /* UDP/IP packet send */

              ret = _SS_ISCONNECTED(psock->s_flags) ?
                psock_udp_sendto(psock, buf, len, 0, NULL, 0) : -ENOTCONN;
            }
#endif /* NET_UDP_HAVE_STACK */

#elif defined(NET_UDP_HAVE_STACK)
          /* Only UDP/IP packet send */

          ret = _SS_ISCONNECTED(psock->s_flags) ?
            psock_udp_sendto(psock, buf, len, 0, NULL, 0) : -ENOTCONN;
#else
          ret = -ENOSYS;
#endif /* CONFIG_NET_6LOWPAN */
        }
        break;
#endif /* CONFIG_NET_UDP */

      default:
        {
          /* EDESTADDRREQ.  Signifies that the socket is not connection-mode
           * and no peer address is set.
           */

          nerr("ERROR:  Bad socket type: %d\n", psock->s_type);
          ret = -EDESTADDRREQ;
        }
        break;
    }

  return ret;
}

/****************************************************************************
 * Name: inet_sendto
 *
 * Description:
 *   Implements the sendto() operation for the case of the AF_INET and
 *   AF_INET6 sockets.
 *
 * Input Parameters:
 *   psock    A pointer to a NuttX-specific, internal socket structure
 *   buf      Data to send
 *   len      Length of data to send
 *   flags    Send flags
 *   to       Address of recipient
 *   tolen    The length of the address structure
 *
 * Returned Value:
 *   On success, returns the number of characters sent.  On  error, a negated
 *   errno value is returned (see send_to() for the list of appropriate error
 *   values.
 *
 ****************************************************************************/

static ssize_t inet_sendto(FAR struct socket *psock, FAR const void *buf,
                           size_t len, int flags,
                           FAR const struct sockaddr *to, socklen_t tolen)
{
  socklen_t minlen;
  ssize_t nsent;

  /* Verify that a valid address has been provided */

  switch (to->sa_family)
    {
#ifdef CONFIG_NET_IPv4
    case AF_INET:
      minlen = sizeof(struct sockaddr_in);
      break;
#endif

#ifdef CONFIG_NET_IPv6
    case AF_INET6:
      minlen = sizeof(struct sockaddr_in6);
      break;
#endif

    default:
      nerr("ERROR: Unrecognized address family: %d\n", to->sa_family);
      return -EAFNOSUPPORT;
    }

  if (tolen < minlen)
    {
      nerr("ERROR: Invalid address length: %d < %d\n", tolen, minlen);
      return -EBADF;
    }

#ifdef CONFIG_NET_UDP
  /* If this is a connected socket, then return EISCONN */

  if (psock->s_type != SOCK_DGRAM)
    {
      nerr("ERROR: Connected socket\n");
      return -EBADF;
    }

  /* Now handle the INET sendto() operation */

#if defined(CONFIG_NET_6LOWPAN)
  /* Try 6LoWPAN UDP packet sendto() */

  nsent = psock_6lowpan_udp_sendto(psock, buf, len, flags, to, minlen);

#ifdef NET_UDP_HAVE_STACK
  if (nsent < 0)
    {
      /* UDP/IP packet sendto */

      nsent = psock_udp_sendto(psock, buf, len, flags, to, tolen);
    }
#endif /* NET_UDP_HAVE_STACK */

#elif defined(NET_UDP_HAVE_STACK)
  nsent = psock_udp_sendto(psock, buf, len, flags, to, tolen);
#else
  nwarn("WARNING: UDP not available in this configuiration\n");
  nsent = -ENOSYS;
#endif /* CONFIG_NET_6LOWPAN */
#else
  nwarn("WARNING: UDP not enabled in this configuiration\n");
  nsent = -EISCONN;
#endif /* CONFIG_NET_UDP */

  return nsent;
}

/****************************************************************************
 * Name: inet_sendmsg
 *
 * Description:
 *   The inet_send() call may be used only when the socket is in a connected
 *   state  (so that the intended recipient is known).
 *
 * Input Parameters:
 *   psock    An instance of the internal socket structure.
 *   msg      Message to send
 *   flags    Send flags
 *
 * Returned Value:
 *   On success, returns the number of characters sent.  On  error, a negated
 *   errno value is returned (see sendmsg() for the list of appropriate error
 *   values.
 *
 ****************************************************************************/

static ssize_t inet_sendmsg(FAR struct socket *psock,
                            FAR struct msghdr *msg, int flags)
{
  FAR void *buf = msg->msg_iov->iov_base;
  size_t len = msg->msg_iov->iov_len;
  FAR const struct sockaddr *to = msg->msg_name;
  socklen_t tolen = msg->msg_namelen;
  FAR const struct iovec *iov;
  FAR const struct iovec *end;
  int ret;

  if (msg->msg_iovlen == 1)
    {
      return to ? inet_sendto(psock, buf, len, flags, to, tolen) :
                  inet_send(psock, buf, len, flags);
    }

  end = &msg->msg_iov[msg->msg_iovlen];
  for (len = 0, iov = msg->msg_iov; iov != end; iov++)
    {
      len += iov->iov_len;
    }

  buf = kmm_malloc(len);
  if (buf == NULL)
    {
      return -ENOMEM;
    }

  for (len = 0, iov = msg->msg_iov; iov != end; iov++)
    {
      memcpy(((unsigned char *)buf) + len, iov->iov_base, iov->iov_len);
      len += iov->iov_len;
    }

  ret = to ? inet_sendto(psock, buf, len, flags, to, tolen) :
             inet_send(psock, buf, len, flags);

  kmm_free(buf);

  return ret;
}

/****************************************************************************
 * Name: inet_ioctl
 *
 * Description:
 *   This function performs network device specific operations.
 *
 * Parameters:
 *   psock    A reference to the socket structure of the socket
 *   cmd      The ioctl command
 *   arg      The argument of the ioctl cmd
 *   arglen   The length of 'arg'
 *
 ****************************************************************************/

static int inet_ioctl(FAR struct socket *psock, int cmd,
                      FAR void *arg, size_t arglen)
{
  /* Verify that the sockfd corresponds to valid, allocated socket */

  if (psock == NULL || psock->s_conn == NULL)
    {
      return -EBADF;
    }

#if defined(CONFIG_NET_TCP) && !defined(CONFIG_NET_TCP_NO_STACK)
  if (psock->s_type == SOCK_STREAM)
    {
      return tcp_ioctl(psock->s_conn, cmd, arg, arglen);
    }
#endif

#if defined(CONFIG_NET_UDP) && defined(NET_UDP_HAVE_STACK)
  if (psock->s_type == SOCK_DGRAM)
    {
      return udp_ioctl(psock->s_conn, cmd, arg, arglen);
    }
#endif

  return -EINVAL;
}

/****************************************************************************
 * Name: inet_socketpair
 *
 * Description:
 *   Create a pair of connected sockets between psocks[2]
 *
 * Parameters:
 *   psocks   A reference to the socket structure of the socket pair
 *
 ****************************************************************************/

static int inet_socketpair(FAR struct socket *psocks[2])
{
<<<<<<< HEAD
  FAR struct socket *pserver;
  FAR struct socket server;
=======
#if defined(CONFIG_NET_TCP) || defined(CONFIG_NET_UDP)
  FAR struct socket *pserver = psocks[1];
#if defined(CONFIG_NET_TCP)
  FAR struct socket server;
#endif
>>>>>>> 2e43815c
  union sockaddr_u addr[2];
  socklen_t len;
  int ret;

  /* Set the sock address to localhost */

#ifdef CONFIG_NET_IPv6
  if (psocks[0]->s_domain == AF_INET6)
    {
      struct in6_addr init_sin6_addr = IN6ADDR_LOOPBACK_INIT;

      len = sizeof(addr[0].in6addr);
      memset(&addr[0], 0, len);
      addr[0].in6addr.sin6_family = psocks[0]->s_domain;
      addr[0].in6addr.sin6_addr = init_sin6_addr;
    }
  else
#endif
    {
      len = sizeof(addr[0].inaddr);
      memset(&addr[0], 0, len);
      addr[0].inaddr.sin_family = psocks[0]->s_domain;
      addr[0].inaddr.sin_addr.s_addr = htonl(INADDR_LOOPBACK);
    }

  memcpy(&addr[1], &addr[0], len);

  ret = psock_bind(psocks[0], &addr[0].addr, len);
  if (ret < 0)
    {
      return ret;
    }

  psock_getsockname(psocks[0], &addr[0].addr, &len);

  /* For SOCK_STREAM, Use proxy service handle to make temporary
   * pserver process, psocks[1] will be replaced with a new accept handle
   */

<<<<<<< HEAD
=======
#if defined(CONFIG_NET_TCP)
>>>>>>> 2e43815c
  if (psocks[0]->s_type == SOCK_STREAM)
    {
      ret = psock_socket(psocks[1]->s_domain, psocks[1]->s_type,
                         psocks[1]->s_proto, &server);
      if (ret < 0)
        {
          return ret;
        }

      pserver = &server;
    }
<<<<<<< HEAD
  else
    {
      pserver = psocks[1];
    }
=======
#endif /* CONFIG_NET_TCP */
>>>>>>> 2e43815c

  ret = psock_bind(pserver, &addr[1].addr, len);
  if (ret < 0)
    {
      goto errout;
    }

  psock_getsockname(pserver, &addr[1].addr, &len);

<<<<<<< HEAD
=======
#if defined(CONFIG_NET_UDP)
>>>>>>> 2e43815c
  if (psocks[0]->s_type == SOCK_DGRAM)
    {
      ret = psock_connect(psocks[0], &addr[1].addr, len);
      if (ret < 0)
        {
          goto errout;
        }

      ret = psock_connect(pserver, &addr[0].addr, len);
      if (ret < 0)
        {
          goto errout;
        }
    }
<<<<<<< HEAD
  else
=======
#endif /* CONFIG_NET_UDP */

#if defined(CONFIG_NET_TCP)
  if (psocks[0]->s_type == SOCK_STREAM)
>>>>>>> 2e43815c
    {
      ret = psock_listen(pserver, 2);
      if (ret < 0)
        {
          goto errout;
        }

      ret = psock_connect(psocks[0], &addr[1].addr, len);
      if (ret < 0)
        {
          goto errout;
        }

      /* Release the resource of psocks[1], accept will replace
       * this handle
       */

      psock_close(psocks[1]);

      ret = psock_accept(pserver, &addr[1].addr, &len, psocks[1]);
    }
<<<<<<< HEAD

errout:
=======
#endif /* CONFIG_NET_TCP */

errout:
#if defined(CONFIG_NET_TCP)
>>>>>>> 2e43815c
  if (pserver->s_type == SOCK_STREAM)
    {
      psock_close(pserver);
    }
<<<<<<< HEAD

  return ret;
=======
#endif /* CONFIG_NET_TCP */

  return ret;
#else
  return -EOPNOTSUPP;
#endif /* CONFIG_NET_TCP || CONFIG_NET_UDP */
>>>>>>> 2e43815c
}

/****************************************************************************
 * Name: inet_sendfile
 *
 * Description:
 *   The inet_sendfile() call may be used only when the INET socket is in a
 *   connected state (so that the intended recipient is known).
 *
 * Input Parameters:
 *   psock    An instance of the internal socket structure.
 *   buf      Data to send
 *   len      Length of data to send
 *   flags    Send flags
 *
 * Returned Value:
 *   On success, returns the number of characters sent.  On  error,
 *   a negated errno value is returned.  See sendfile() for a list
 *   appropriate error return values.
 *
 ****************************************************************************/

#ifdef CONFIG_NET_SENDFILE
static ssize_t inet_sendfile(FAR struct socket *psock,
                             FAR struct file *infile, FAR off_t *offset,
                             size_t count)
{
#if defined(CONFIG_NET_TCP) && !defined(CONFIG_NET_TCP_NO_STACK)
  if (psock->s_type == SOCK_STREAM)
    {
      return tcp_sendfile(psock, infile, offset, count);
    }
#endif

  return -ENOSYS;
}
#endif

/****************************************************************************
 * Name: inet_recvmsg
 *
 * Description:
 *   Implements the socket recvfrom interface for the case of the AF_INET
 *   and AF_INET6 address families.  inet_recvmsg() receives messages from
 *   a socket, and may be used to receive data on a socket whether or not it
 *   is connection-oriented.
 *
 *   If msg_name is not NULL, and the underlying protocol provides the source
 *   address, this source address is filled in. The argument 'msg_namelen' is
 *   initialized to the size of the buffer associated with msg_name, and
 *   modified on return to indicate the actual size of the address stored
 *   there.
 *
 * Input Parameters:
 *   psock   - A pointer to a NuttX-specific, internal socket structure
 *   msg     - Buffer to receive the message
 *   flags   - Receive flags
 *
 * Returned Value:
 *   On success, returns the number of characters received.  If no data is
 *   available to be received and the peer has performed an orderly shutdown,
 *   recvmsg() will return 0.  Otherwise, on errors, a negated errno value is
 *   returned (see recvmsg() for the list of appropriate error values).
 *
 ****************************************************************************/

static ssize_t inet_recvmsg(FAR struct socket *psock,
                            FAR struct msghdr *msg, int flags)
{
  FAR void *buf = msg->msg_iov->iov_base;
  size_t len = msg->msg_iov->iov_len;
  FAR struct sockaddr *from = msg->msg_name;
  FAR socklen_t *fromlen = &msg->msg_namelen;
  ssize_t ret;

  /* If a 'from' address has been provided, verify that it is large
   * enough to hold this address family.
   */

  if (from)
    {
      socklen_t minlen;

      /* Get the minimum socket length */

      switch (psock->s_domain)
        {
#ifdef CONFIG_NET_IPv4
        case PF_INET:
          {
            minlen = sizeof(struct sockaddr_in);
          }
          break;
#endif

#ifdef CONFIG_NET_IPv6
        case PF_INET6:
          {
            minlen = sizeof(struct sockaddr_in6);
          }
          break;
#endif

        default:
          DEBUGPANIC();
          return -EINVAL;
        }

      if (*fromlen < minlen)
        {
          return -EINVAL;
        }
    }

  /* Read from the network interface driver buffer.
   * Or perform the TCP/IP or UDP recv() operation.
   */

  switch (psock->s_type)
    {
#ifdef CONFIG_NET_TCP
    case SOCK_STREAM:
      {
#ifdef NET_TCP_HAVE_STACK
        ret = psock_tcp_recvfrom(psock, buf, len, flags, from, fromlen);
#else
        ret = -ENOSYS;
#endif
      }
      break;
#endif /* CONFIG_NET_TCP */

#ifdef CONFIG_NET_UDP
    case SOCK_DGRAM:
      {
#ifdef NET_UDP_HAVE_STACK
        ret = psock_udp_recvfrom(psock, buf, len, flags, from, fromlen);
#else
        ret = -ENOSYS;
#endif
      }
      break;
#endif /* CONFIG_NET_UDP */

    default:
      {
        nerr("ERROR: Unsupported socket type: %d\n", psock->s_type);
        ret = -ENOSYS;
      }
      break;
    }

  return ret;
}

#endif /* NET_UDP_HAVE_STACK || NET_TCP_HAVE_STACK */

/****************************************************************************
 * Public Functions
 ****************************************************************************/

/****************************************************************************
 * Name: inet_close
 *
 * Description:
 *   Performs the close operation on an AF_INET or AF_INET6 socket instance
 *
 * Input Parameters:
 *   psock   Socket instance
 *
 * Returned Value:
 *   0 on success; -1 on error with errno set appropriately.
 *
 * Assumptions:
 *
 ****************************************************************************/

int inet_close(FAR struct socket *psock)
{
  /* Perform some pre-close operations for the AF_INET/AF_INET6 address
   * types.
   */

  switch (psock->s_type)
    {
#ifdef CONFIG_NET_TCP
      case SOCK_STREAM:
        {
#ifdef NET_TCP_HAVE_STACK
          FAR struct tcp_conn_s *conn = psock->s_conn;
          int ret;

          /* Is this the last reference to the connection structure (there
           * could be more if the socket was dup'ed).
           */

          if (conn->crefs <= 1)
            {
              /* Yes... Clost the socket */

              ret = tcp_close(psock);
              if (ret < 0)
                {
                  /* This would normally occur only if there is a timeout
                   * from a lingering close.
                   */

                  nerr("ERROR: tcp_close failed: %d\n", ret);
                  return ret;
                }
            }
          else
            {
              /* No.. Just decrement the reference count */

              conn->crefs--;

              /* Stop monitor for this socket only */

              tcp_close_monitor(psock);
            }
#else
        nwarn("WARNING: SOCK_STREAM support is not available in this "
              "configuration\n");
        return -EAFNOSUPPORT;
#endif /* NET_TCP_HAVE_STACK */
        }
        break;
#endif /* CONFIG_NET_TCP */

#ifdef CONFIG_NET_UDP
      case SOCK_DGRAM:
        {
#ifdef NET_UDP_HAVE_STACK
          FAR struct udp_conn_s *conn = psock->s_conn;
          int ret;

          /* Is this the last reference to the connection structure (there
           * could be more if the socket was dup'ed).
           */

          if (conn->crefs <= 1)
            {
              /* Yes... Clost the socket */

              ret = udp_close(psock);
              if (ret < 0)
                {
                  /* This would normally occur only if there is a timeout
                   * from a lingering close.
                   */

                  nerr("ERROR: udp_close failed: %d\n", ret);
                  return ret;
                }
            }
          else
            {
              /* No.. Just decrement the reference count */

              conn->crefs--;
            }
#else
          nwarn("WARNING: SOCK_DGRAM support is not available in this "
                "configuration\n");
          return -EAFNOSUPPORT;
#endif /* NET_UDP_HAVE_STACK */
        }
        break;
#endif /* CONFIG_NET_UDP */

      default:
        return -EBADF;
    }

  return OK;
}

/****************************************************************************
 * Name: inet_sockif
 *
 * Description:
 *   Return the socket interface associated with the inet address family.
 *
 * Input Parameters:
 *   family   - Socket address family
 *   type     - Socket type
 *   protocol - Socket protocol
 *
 * Returned Value:
 *   On success, a non-NULL instance of struct sock_intf_s is returned.  NULL
 *   is returned only if the address family is not supported.
 *
 ****************************************************************************/

FAR const struct sock_intf_s *
  inet_sockif(sa_family_t family, int type, int protocol)
{
  DEBUGASSERT(family == PF_INET || family == PF_INET6);

#if defined(HAVE_PFINET_SOCKETS) && defined(CONFIG_NET_ICMP_SOCKET)
  /* PF_INET, ICMP data gram sockets are a special case of raw sockets */

  if (family == PF_INET && type == SOCK_DGRAM && protocol == IPPROTO_ICMP)
    {
      return &g_icmp_sockif;
    }
  else
#endif
#if defined(HAVE_PFINET6_SOCKETS) && defined(CONFIG_NET_ICMPv6_SOCKET)
  /* PF_INET, ICMP data gram sockets are a special case of raw sockets */

  if (family == PF_INET6 && type == SOCK_DGRAM && protocol == IPPROTO_ICMP6)
    {
      return &g_icmpv6_sockif;
    }
  else
#endif
#ifdef NET_UDP_HAVE_STACK
  if (type == SOCK_DGRAM && (protocol == 0 || protocol == IPPROTO_UDP))
    {
      return &g_inet_sockif;
    }
  else
#endif
#ifdef NET_TCP_HAVE_STACK
  if (type == SOCK_STREAM && (protocol == 0 || protocol == IPPROTO_TCP))
    {
      return &g_inet_sockif;
    }
  else
#endif
    {
      return NULL;
    }
}

#endif /* HAVE_INET_SOCKETS */<|MERGE_RESOLUTION|>--- conflicted
+++ resolved
@@ -1355,16 +1355,11 @@
 
 static int inet_socketpair(FAR struct socket *psocks[2])
 {
-<<<<<<< HEAD
-  FAR struct socket *pserver;
-  FAR struct socket server;
-=======
 #if defined(CONFIG_NET_TCP) || defined(CONFIG_NET_UDP)
   FAR struct socket *pserver = psocks[1];
 #if defined(CONFIG_NET_TCP)
   FAR struct socket server;
 #endif
->>>>>>> 2e43815c
   union sockaddr_u addr[2];
   socklen_t len;
   int ret;
@@ -1404,10 +1399,7 @@
    * pserver process, psocks[1] will be replaced with a new accept handle
    */
 
-<<<<<<< HEAD
-=======
 #if defined(CONFIG_NET_TCP)
->>>>>>> 2e43815c
   if (psocks[0]->s_type == SOCK_STREAM)
     {
       ret = psock_socket(psocks[1]->s_domain, psocks[1]->s_type,
@@ -1419,14 +1411,7 @@
 
       pserver = &server;
     }
-<<<<<<< HEAD
-  else
-    {
-      pserver = psocks[1];
-    }
-=======
 #endif /* CONFIG_NET_TCP */
->>>>>>> 2e43815c
 
   ret = psock_bind(pserver, &addr[1].addr, len);
   if (ret < 0)
@@ -1436,10 +1421,7 @@
 
   psock_getsockname(pserver, &addr[1].addr, &len);
 
-<<<<<<< HEAD
-=======
 #if defined(CONFIG_NET_UDP)
->>>>>>> 2e43815c
   if (psocks[0]->s_type == SOCK_DGRAM)
     {
       ret = psock_connect(psocks[0], &addr[1].addr, len);
@@ -1454,14 +1436,10 @@
           goto errout;
         }
     }
-<<<<<<< HEAD
-  else
-=======
 #endif /* CONFIG_NET_UDP */
 
 #if defined(CONFIG_NET_TCP)
   if (psocks[0]->s_type == SOCK_STREAM)
->>>>>>> 2e43815c
     {
       ret = psock_listen(pserver, 2);
       if (ret < 0)
@@ -1483,30 +1461,20 @@
 
       ret = psock_accept(pserver, &addr[1].addr, &len, psocks[1]);
     }
-<<<<<<< HEAD
-
-errout:
-=======
 #endif /* CONFIG_NET_TCP */
 
 errout:
 #if defined(CONFIG_NET_TCP)
->>>>>>> 2e43815c
   if (pserver->s_type == SOCK_STREAM)
     {
       psock_close(pserver);
     }
-<<<<<<< HEAD
-
-  return ret;
-=======
 #endif /* CONFIG_NET_TCP */
 
   return ret;
 #else
   return -EOPNOTSUPP;
 #endif /* CONFIG_NET_TCP || CONFIG_NET_UDP */
->>>>>>> 2e43815c
 }
 
 /****************************************************************************
