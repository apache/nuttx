/****************************************************************************
 * net/inet/inet_sockif.c
 *
 * Licensed to the Apache Software Foundation (ASF) under one or more
 * contributor license agreements.  See the NOTICE file distributed with
 * this work for additional information regarding copyright ownership.  The
 * ASF licenses this file to you under the Apache License, Version 2.0 (the
 * "License"); you may not use this file except in compliance with the
 * License.  You may obtain a copy of the License at
 *
 *   http://www.apache.org/licenses/LICENSE-2.0
 *
 * Unless required by applicable law or agreed to in writing, software
 * distributed under the License is distributed on an "AS IS" BASIS, WITHOUT
 * WARRANTIES OR CONDITIONS OF ANY KIND, either express or implied.  See the
 * License for the specific language governing permissions and limitations
 * under the License.
 *
 ****************************************************************************/

/****************************************************************************
 * Included Files
 ****************************************************************************/

#include <nuttx/config.h>

#include <sys/types.h>
#include <sys/socket.h>
#include <stdbool.h>
#include <assert.h>
#include <errno.h>
#include <debug.h>

#include <nuttx/net/net.h>
#include <nuttx/net/tcp.h>
#include <nuttx/kmalloc.h>

#include "tcp/tcp.h"
#include "udp/udp.h"
#include "icmp/icmp.h"
#include "icmpv6/icmpv6.h"
#include "sixlowpan/sixlowpan.h"
#include "socket/socket.h"
#include "inet/inet.h"

#ifdef HAVE_INET_SOCKETS

/****************************************************************************
 * Private Type Definitions
 ****************************************************************************/

union sockaddr_u
{
  struct sockaddr     addr;
  struct sockaddr_in  inaddr;
  struct sockaddr_in6 in6addr;
};

/****************************************************************************
 * Private Function Prototypes
 ****************************************************************************/

#if defined(NET_UDP_HAVE_STACK) || defined(NET_TCP_HAVE_STACK)

static int        inet_setup(FAR struct socket *psock, int protocol);
static sockcaps_t inet_sockcaps(FAR struct socket *psock);
static void       inet_addref(FAR struct socket *psock);
static int        inet_bind(FAR struct socket *psock,
                    FAR const struct sockaddr *addr, socklen_t addrlen);
static int        inet_getsockname(FAR struct socket *psock,
                    FAR struct sockaddr *addr, FAR socklen_t *addrlen);
static int        inet_getpeername(FAR struct socket *psock,
                    FAR struct sockaddr *addr, FAR socklen_t *addrlen);
static int        inet_listen(FAR struct socket *psock, int backlog);
static int        inet_connect(FAR struct socket *psock,
                    FAR const struct sockaddr *addr, socklen_t addrlen);
static int        inet_accept(FAR struct socket *psock,
                    FAR struct sockaddr *addr, FAR socklen_t *addrlen,
                    FAR struct socket *newsock);
static int        inet_poll(FAR struct socket *psock,
                    FAR struct pollfd *fds, bool setup);
static ssize_t    inet_send(FAR struct socket *psock, FAR const void *buf,
                    size_t len, int flags);
static ssize_t    inet_sendto(FAR struct socket *psock, FAR const void *buf,
                    size_t len, int flags, FAR const struct sockaddr *to,
                    socklen_t tolen);
static ssize_t    inet_sendmsg(FAR struct socket *psock,
                    FAR struct msghdr *msg, int flags);
static ssize_t    inet_recvmsg(FAR struct socket *psock,
                    FAR struct msghdr *msg, int flags);
static int        inet_ioctl(FAR struct socket *psock, int cmd,
                    FAR void *arg, size_t arglen);
static int        inet_socketpair(FAR struct socket *psocks[2]);
#ifdef CONFIG_NET_SENDFILE
static ssize_t    inet_sendfile(FAR struct socket *psock,
                    FAR struct file *infile, FAR off_t *offset,
                    size_t count);
#endif

/****************************************************************************
 * Private Data
 ****************************************************************************/

static const struct sock_intf_s g_inet_sockif =
{
  inet_setup,       /* si_setup */
  inet_sockcaps,    /* si_sockcaps */
  inet_addref,      /* si_addref */
  inet_bind,        /* si_bind */
  inet_getsockname, /* si_getsockname */
  inet_getpeername, /* si_getpeername */
  inet_listen,      /* si_listen */
  inet_connect,     /* si_connect */
  inet_accept,      /* si_accept */
  inet_poll,        /* si_poll */
  inet_sendmsg,     /* si_sendmsg */
  inet_recvmsg,     /* si_recvmsg */
  inet_close,       /* si_close */
  inet_ioctl,       /* si_ioctl */
  inet_socketpair   /* si_socketpair */
#ifdef CONFIG_NET_SENDFILE
  ,
  inet_sendfile     /* si_sendfile */
#endif
};

/****************************************************************************
 * Private Functions
 ****************************************************************************/

/****************************************************************************
 * Name: inet_tcp_alloc
 *
 * Description:
 *   Allocate and attach a TCP connection structure.
 *
 ****************************************************************************/

#ifdef NET_TCP_HAVE_STACK
static int inet_tcp_alloc(FAR struct socket *psock)
{
  /* Allocate the TCP connection structure */

  FAR struct tcp_conn_s *conn = tcp_alloc(psock->s_domain);
  if (conn == NULL)
    {
      /* Failed to reserve a connection structure */

      nerr("ERROR: Failed to reserve TCP connection structure\n");
      return -ENOMEM;
    }

  /* Set the reference count on the connection structure.  This reference
   * count will be incremented only if the socket is dup'ed
   */

  DEBUGASSERT(conn->crefs == 0);
  conn->crefs = 1;

  /* It is expected the socket has not yet been associated with
   * any other connection.
   */

  DEBUGASSERT(psock->s_conn == NULL);

  /* Save the pre-allocated connection in the socket structure */

  psock->s_conn = conn;
  return OK;
}
#endif /* NET_TCP_HAVE_STACK */

/****************************************************************************
 * Name: inet_udp_alloc
 *
 * Description:
 *   Allocate and attach a UDP connection structure.
 *
 ****************************************************************************/

#ifdef NET_UDP_HAVE_STACK
static int inet_udp_alloc(FAR struct socket *psock)
{
  /* Allocate the UDP connection structure */

  FAR struct udp_conn_s *conn = udp_alloc(psock->s_domain);
  if (conn == NULL)
    {
      /* Failed to reserve a connection structure */

      nerr("ERROR: Failed to reserve UDP connection structure\n");
      return -ENOMEM;
    }

  /* Set the reference count on the connection structure.  This reference
   * count will be incremented only if the socket is dup'ed
   */

  DEBUGASSERT(conn->crefs == 0);
  conn->crefs = 1;

  /* Save the pre-allocated connection in the socket structure */

  psock->s_conn = conn;
  return OK;
}
#endif /* NET_UDP_HAVE_STACK */

/****************************************************************************
 * Name: inet_setup
 *
 * Description:
 *   Called for socket() to verify that the provided socket type and
 *   protocol are usable by this address family.  Perform any family-
 *   specific socket fields.
 *
 *   NOTE:  This is common logic for both the AF_INET and AF_INET6 address
 *   families.
 *
 * Input Parameters:
 *   psock    A pointer to a user allocated socket structure to be
 *            initialized.
 *   protocol (see sys/socket.h)
 *
 * Returned Value:
 *   Zero (OK) is returned on success.  Otherwise, a negated errno value is
 *   returned.
 *
 ****************************************************************************/

static int inet_setup(FAR struct socket *psock, int protocol)
{
  /* Allocate the appropriate connection structure.  This reserves the
   * the connection structure is is unallocated at this point.  It will
   * not actually be initialized until the socket is connected.
   *
   * REVISIT:  Only SOCK_STREAM and SOCK_DGRAM are supported.
   */

  switch (psock->s_type)
    {
#ifdef CONFIG_NET_TCP
      case SOCK_STREAM:
        if (protocol != 0 && protocol != IPPROTO_TCP)
          {
            nerr("ERROR: Unsupported stream protocol: %d\n", protocol);
            return -EPROTONOSUPPORT;
          }

#ifdef NET_TCP_HAVE_STACK
        /* Allocate and attach the TCP connection structure */

        return inet_tcp_alloc(psock);
#else
        nwarn("WARNING:  SOCK_STREAM disabled\n");
        return -ENETDOWN;
#endif
#endif /* CONFIG_NET_TCP */

#ifdef CONFIG_NET_UDP
      case SOCK_DGRAM:
        if (protocol != 0 && protocol != IPPROTO_UDP)
          {
            nerr("ERROR: Unsupported datagram protocol: %d\n", protocol);
            return -EPROTONOSUPPORT;
          }

#ifdef NET_UDP_HAVE_STACK
        /* Allocate and attach the UDP connection structure */

        return inet_udp_alloc(psock);
#else
        nwarn("WARNING:  SOCK_DGRAM disabled\n");
        return -ENETDOWN;
#endif
#endif /* CONFIG_NET_UDP */

      default:
        nerr("ERROR: Unsupported type: %d\n", psock->s_type);
        return -EPROTONOSUPPORT;
    }
}

/****************************************************************************
 * Name: inet_sockcaps
 *
 * Description:
 *   Return the bit encoded capabilities of this socket.
 *
 * Input Parameters:
 *   psock - Socket structure of the socket whose capabilities are being
 *           queried.
 *
 * Returned Value:
 *   The non-negative set of socket cababilities is returned.
 *
 ****************************************************************************/

static sockcaps_t inet_sockcaps(FAR struct socket *psock)
{
  switch (psock->s_type)
    {
#ifdef NET_TCP_HAVE_STACK
      case SOCK_STREAM:
        return SOCKCAP_NONBLOCKING;
#endif

#ifdef NET_UDP_HAVE_STACK
      case SOCK_DGRAM:
        return SOCKCAP_NONBLOCKING;
#endif

      default:
        return 0;
    }
}

/****************************************************************************
 * Name: inet_addref
 *
 * Description:
 *   Increment the reference count on the underlying connection structure.
 *
 * Input Parameters:
 *   psock - Socket structure of the socket whose reference count will be
 *           incremented.
 *
 * Returned Value:
 *   None
 *
 ****************************************************************************/

static void inet_addref(FAR struct socket *psock)
{
  DEBUGASSERT(psock != NULL && psock->s_conn != NULL);

#ifdef NET_TCP_HAVE_STACK
  if (psock->s_type == SOCK_STREAM)
    {
      FAR struct tcp_conn_s *conn = psock->s_conn;
      DEBUGASSERT(conn->crefs > 0 && conn->crefs < 255);
      conn->crefs++;
    }
  else
#endif
#ifdef NET_UDP_HAVE_STACK
  if (psock->s_type == SOCK_DGRAM)
    {
      FAR struct udp_conn_s *conn = psock->s_conn;
      DEBUGASSERT(conn->crefs > 0 && conn->crefs < 255);
      conn->crefs++;
    }
  else
#endif
    {
      nerr("ERROR: Unsupported type: %d\n", psock->s_type);
    }
}

/****************************************************************************
 * Name: inet_bind
 *
 * Description:
 *   inet_bind() gives the socket 'psock' the local address 'addr'.  'addr'
 *   is 'addrlen' bytes long.  Traditionally, this is called "assigning a
 *   name to a socket."  When a socket is created with socket(), it exists
 *   in a name space (address family) but has no name assigned.
 *
 * Input Parameters:
 *   psock    Socket structure of the socket to bind
 *   addr     Socket local address
 *   addrlen  Length of 'addr'
 *
 * Returned Value:
 *   0 on success;  A negated errno value is returned on failure.  See
 *   bind() for a list a appropriate error values.
 *
 ****************************************************************************/

static int inet_bind(FAR struct socket *psock,
                     FAR const struct sockaddr *addr, socklen_t addrlen)
{
  int minlen;
  int ret;

  /* Verify that a valid address has been provided */

  switch (addr->sa_family)
    {
#ifdef CONFIG_NET_IPv4
    case AF_INET:
      minlen = sizeof(struct sockaddr_in);
      break;
#endif

#ifdef CONFIG_NET_IPv6
    case AF_INET6:
      minlen = sizeof(struct sockaddr_in6);
      break;
#endif

    default:
      nerr("ERROR: Unrecognized address family: %d\n", addr->sa_family);
      return -EAFNOSUPPORT;
    }

  if (addrlen < minlen)
    {
      nerr("ERROR: Invalid address length: %d < %d\n", addrlen, minlen);
      return -EBADF;
    }

  /* Perform the binding depending on the protocol type */

  switch (psock->s_type)
    {
#ifdef CONFIG_NET_TCP
      case SOCK_STREAM:
        {
#ifdef NET_TCP_HAVE_STACK
          /* Bind a TCP/IP stream socket. */

          ret = tcp_bind(psock->s_conn, addr);
#else
          nwarn("WARNING: TCP/IP stack is not available in this "
                "configuration\n");

          return -ENOSYS;
#endif
        }
        break;
#endif /* CONFIG_NET_TCP */

#ifdef CONFIG_NET_UDP
      case SOCK_DGRAM:
        {
#ifdef NET_UDP_HAVE_STACK
          /* Bind a UDP/IP datagram socket */

          ret = udp_bind(psock->s_conn, addr);
#else
          nwarn("WARNING: UDP stack is not available in this "
                "configuration\n");
          ret = -ENOSYS;
#endif
        }
        break;
#endif /* CONFIG_NET_UDP */

      default:
        nerr("ERROR: Unsupported socket type: %d\n", psock->s_type);
        ret = -EBADF;
        break;
    }

  return ret;
}

/****************************************************************************
 * Name: inet_getsockname
 *
 * Description:
 *   The inet_getsockname() function retrieves the locally-bound name of
 *   the specified INET socket, stores this address in the sockaddr
 *   structure pointed to by the 'addr' argument, and stores the length of
 *   this address in the object pointed to by the 'addrlen' argument.
 *
 *   If the actual length of the address is greater than the length of the
 *   supplied sockaddr structure, the stored address will be truncated.
 *
 *   If the socket has not been bound to a local name, the value stored in
 *   the object pointed to by address is unspecified.
 *
 * Input Parameters:
 *   psock    Socket structure of the socket to be queried
 *   addr     sockaddr structure to receive data [out]
 *   addrlen  Length of sockaddr structure [in/out]
 *
 * Returned Value:
 *   On success, 0 is returned, the 'addr' argument points to the address
 *   of the socket, and the 'addrlen' argument points to the length of the
 *   address.  Otherwise, a negated errno value is returned.  See
 *   getsockname() for the list of appropriate error numbers.
 *
 ****************************************************************************/

static int inet_getsockname(FAR struct socket *psock,
                            FAR struct sockaddr *addr,
                            FAR socklen_t *addrlen)
{
  /* Handle by address domain */

  switch (psock->s_domain)
    {
#ifdef CONFIG_NET_IPv4
    case PF_INET:
      return ipv4_getsockname(psock, addr, addrlen);
      break;
#endif

#ifdef CONFIG_NET_IPv6
    case PF_INET6:
      return ipv6_getsockname(psock, addr, addrlen);
      break;
#endif

    default:
      return -EAFNOSUPPORT;
    }
}

/****************************************************************************
 * Name: inet_getpeername
 *
 * Description:
 *   The inet_getpeername() function retrieves the remote-connected name of
 *   the specified INET socket, stores this address in the sockaddr
 *   structure pointed to by the 'addr' argument, and stores the length of
 *   this address in the object pointed to by the 'addrlen' argument.
 *
 *   If the actual length of the address is greater than the length of the
 *   supplied sockaddr structure, the stored address will be truncated.
 *
 *   If the socket has not been bound to a local name, the value stored in
 *   the object pointed to by address is unspecified.
 *
 * Parameters:
 *   psock    Socket structure of the socket to be queried
 *   addr     sockaddr structure to receive data [out]
 *   addrlen  Length of sockaddr structure [in/out]
 *
 * Returned Value:
 *   On success, 0 is returned, the 'addr' argument points to the address
 *   of the socket, and the 'addrlen' argument points to the length of the
 *   address.  Otherwise, a negated errno value is returned.  See
 *   getpeername() for the list of appropriate error numbers.
 *
 ****************************************************************************/

static int inet_getpeername(FAR struct socket *psock,
                            FAR struct sockaddr *addr,
                            FAR socklen_t *addrlen)
{
  /* Handle by address domain */

  switch (psock->s_domain)
    {
#ifdef CONFIG_NET_IPv4
    case PF_INET:
      return ipv4_getpeername(psock, addr, addrlen);
      break;
#endif

#ifdef CONFIG_NET_IPv6
    case PF_INET6:
      return ipv6_getpeername(psock, addr, addrlen);
      break;
#endif

    default:
      return -EAFNOSUPPORT;
    }
}

/****************************************************************************
 * Name: inet_listen
 *
 * Description:
 *   To accept connections, a socket is first created with psock_socket(), a
 *   willingness to accept incoming connections and a queue limit for
 *   incoming connections are specified with psock_listen(), and then the
 *   connections are accepted with psock_accept().  For the case of AFINET
 *   and AFINET6 sockets, psock_listen() calls this function.  The
 *   psock_listen() call applies only to sockets of type SOCK_STREAM or
 *   SOCK_SEQPACKET.
 *
 * Input Parameters:
 *   psock    Reference to an internal, boound socket structure.
 *   backlog  The maximum length the queue of pending connections may grow.
 *            If a connection request arrives with the queue full, the client
 *            may receive an error with an indication of ECONNREFUSED or,
 *            if the underlying protocol supports retransmission, the request
 *            may be ignored so that retries succeed.
 *
 * Returned Value:
 *   On success, zero is returned. On error, a negated errno value is
 *   returned.  See listen() for the set of appropriate error values.
 *
 ****************************************************************************/

int inet_listen(FAR struct socket *psock, int backlog)
{
#if defined(CONFIG_NET_TCP) && defined(NET_TCP_HAVE_STACK)
  FAR struct tcp_conn_s *conn;
  int ret;
#endif

  /* Verify that the sockfd corresponds to a connected SOCK_STREAM */

  if (psock->s_type != SOCK_STREAM)
    {
      nerr("ERROR:  Unsupported socket type: %d\n",
           psock->s_type);
      return -EOPNOTSUPP;
    }

#ifdef CONFIG_NET_TCP
#ifdef NET_TCP_HAVE_STACK
  conn = (FAR struct tcp_conn_s *)psock->s_conn;

  if (conn->lport <= 0)
    {
      return -EOPNOTSUPP;
    }

#ifdef CONFIG_NET_TCPBACKLOG
  /* Set up the backlog for this connection */

  ret = tcp_backlogcreate(conn, backlog);
  if (ret < 0)
    {
      nerr("ERROR: tcp_backlogcreate failed: %d\n", ret);
      return ret;
    }
#endif

  /* Start listening to the bound port.  This enables callbacks when
   * accept() is called and enables poll()/select() logic.
   */

  ret = tcp_listen(conn);
  if (ret < 0)
    {
      nerr("ERROR: tcp_listen failed: %d\n", ret);
    }

  return ret;
#else
  nwarn("WARNING:  Stream socket support not available\n");
  return -EOPNOTSUPP;
#endif /* NET_TCP_HAVE_STACK */
#else
  nwarn("WARNING:  Stream socket support not enabled\n");
  return -EOPNOTSUPP;
#endif /* CONFIG_NET_TCP */
}

/****************************************************************************
 * Name: inet_connect
 *
 * Description:
 *   inet_connect() connects the local socket referred to by the structure
 *   'psock' to the address specified by 'addr'. The addrlen argument
 *   specifies the size of 'addr'.  The format of the address in 'addr' is
 *   determined by the address space of the socket 'psock'.
 *
 *   If the socket 'psock' is of type SOCK_DGRAM then 'addr' is the address
 *   to which datagrams are sent by default, and the only address from which
 *   datagrams are received. If the socket is of type SOCK_STREAM or
 *   SOCK_SEQPACKET, this call attempts to make a connection to the socket
 *   that is bound to the address specified by 'addr'.
 *
 *   Generally, connection-based protocol sockets may successfully
 *   inet_connect() only once; connectionless protocol sockets may use
 *   inet_connect() multiple times to change their association.
 *   Connectionless sockets may dissolve the association by connecting to
 *   an address with the sa_family member of sockaddr set to AF_UNSPEC.
 *
 * Input Parameters:
 *   psock   - Pointer to a socket structure initialized by psock_socket()
 *   addr    - Server address (form depends on type of socket).  The upper
 *             socket layer has verified that this address is non-NULL.
 *   addrlen - Length of actual 'addr'
 *
 * Returned Value:
 *   0 on success; a negated errno value on failure.  See connect() for the
 *   list of appropriate errno values to be returned.
 *
 ****************************************************************************/

static int inet_connect(FAR struct socket *psock,
                        FAR const struct sockaddr *addr, socklen_t addrlen)
{
  FAR const struct sockaddr_in *inaddr =
    (FAR const struct sockaddr_in *)addr;

  /* Verify that a valid address has been provided */

  switch (inaddr->sin_family)
    {
#ifdef CONFIG_NET_IPv4
    case AF_INET:
      {
        if (addrlen < sizeof(struct sockaddr_in))
          {
            return -EBADF;
          }
      }
      break;
#endif

#ifdef CONFIG_NET_IPv6
    case AF_INET6:
      {
        if (addrlen < sizeof(struct sockaddr_in6))
          {
            return -EBADF;
          }
      }
      break;
#endif

    default:
      DEBUGPANIC();
      return -EAFNOSUPPORT;
    }

  /* Perform the connection depending on the protocol type */

  switch (psock->s_type)
    {
#if defined(CONFIG_NET_TCP) && defined(NET_TCP_HAVE_STACK)
      case SOCK_STREAM:
        {
          FAR struct tcp_conn_s *conn = psock->s_conn;

          /* Verify that the socket is not already connected */

          if (_SS_ISCONNECTED(conn->sconn.s_flags))
            {
              return -EISCONN;
            }
<<<<<<< HEAD
#if defined(CONFIG_NET_IPv4) && defined(CONFIG_NET_IPv6)
          if (conn->domain != addr->sa_family)
            {
              nerr("TCP: conn's domain must be the same as addr's family!\n");
              return -EPROTOTYPE;
            }
=======

#if defined(CONFIG_NET_IPv4) && defined(CONFIG_NET_IPv6)
          if (conn->domain != addr->sa_family)
            {
              nerr("conn's domain must be the same as addr's family!\n");
              return -EPROTOTYPE;
            }

>>>>>>> 9be737c8
#endif
          /* It's not ... Connect the TCP/IP socket */

          return psock_tcp_connect(psock, addr);
        }
#endif /* CONFIG_NET_TCP */

#if defined(CONFIG_NET_UDP) && defined(NET_UDP_HAVE_STACK)
      case SOCK_DGRAM:
        {
          FAR struct udp_conn_s *conn;
          int ret;

          /* We will accept connecting to a addr == NULL for disconnection.
           * However, the correct way is to disconnect is to provide an
           * address with sa_family == AF_UNSPEC.
           */

          if (addr != NULL && addr->sa_family == AF_UNSPEC)
            {
              addr = NULL;
            }

          /* Perform the connect/disconnect operation */

          conn = (FAR struct udp_conn_s *)psock->s_conn;
#if defined(CONFIG_NET_IPv4) && defined(CONFIG_NET_IPv6)
          if (conn->domain != addr->sa_family)
            {
<<<<<<< HEAD
              nerr("UDP: conn's domain must be the same as addr's family!\n");
              return -EPROTOTYPE;
            }
=======
              nerr("conn's domain must be the same as addr's family!\n");
              return -EPROTOTYPE;
            }

>>>>>>> 9be737c8
#endif
          ret  = udp_connect(conn, addr);
          if (ret < 0 || addr == NULL)
            {
              /* Failed to connect or explicitly disconnected */

              conn->flags &= ~_UDP_FLAG_CONNECTMODE;
            }
          else
            {
              /* Successfully connected */

              conn->flags |= _UDP_FLAG_CONNECTMODE;
            }

          return ret;
        }
#endif /* CONFIG_NET_UDP */

      default:
        return -EBADF;
    }
}

/****************************************************************************
 * Name: inet_accept
 *
 * Description:
 *   The inet_accept function is used with connection-based socket types
 *   (SOCK_STREAM, SOCK_SEQPACKET and SOCK_RDM). It extracts the first
 *   connection request on the queue of pending connections, creates a new
 *   connected socket with mostly the same properties as 'sockfd', and
 *   allocates a new socket descriptor for the socket, which is returned. The
 *   newly created socket is no longer in the listening state. The original
 *   socket 'sockfd' is unaffected by this call.  Per file descriptor flags
 *   are not inherited across an inet_accept.
 *
 *   The 'sockfd' argument is a socket descriptor that has been created with
 *   socket(), bound to a local address with bind(), and is listening for
 *   connections after a call to listen().
 *
 *   On return, the 'addr' structure is filled in with the address of the
 *   connecting entity. The 'addrlen' argument initially contains the size
 *   of the structure pointed to by 'addr'; on return it will contain the
 *   actual length of the address returned.
 *
 *   If no pending connections are present on the queue, and the socket is
 *   not marked as non-blocking, inet_accept blocks the caller until a
 *   connection is present. If the socket is marked non-blocking and no
 *   pending connections are present on the queue, inet_accept returns
 *   EAGAIN.
 *
 * Input Parameters:
 *   psock    Reference to the listening socket structure
 *   addr     Receives the address of the connecting client
 *   addrlen  Input: allocated size of 'addr', Return: returned size of
 *            'addr'
 *   newsock  Location to return the accepted socket information.
 *
 * Returned Value:
 *   Returns 0 (OK) on success.  On failure, it returns a negated errno
 *   value.  See accept() for a description of the appropriate error value.
 *
 * Assumptions:
 *   The network is locked.
 *
 ****************************************************************************/

static int inet_accept(FAR struct socket *psock, FAR struct sockaddr *addr,
                       FAR socklen_t *addrlen, FAR struct socket *newsock)
{
#if defined(CONFIG_NET_TCP) && defined(NET_TCP_HAVE_STACK)
  int ret;
#endif

  /* Is the socket a stream? */

  if (psock->s_type != SOCK_STREAM)
    {
      nerr("ERROR:  Inappropriate socket type: %d\n", psock->s_type);
      return -EOPNOTSUPP;
    }

  /* Verify that a valid memory block has been provided to receive the
   * address
   */

  if (addr != NULL)
    {
      /* If an address is provided, then the length must also be provided. */

      DEBUGASSERT(*addrlen > 0);

      /* A valid length depends on the address domain */

      switch (psock->s_domain)
        {
#ifdef CONFIG_NET_IPv4
        case PF_INET:
          {
            if (*addrlen < sizeof(struct sockaddr_in))
              {
                return -EBADF;
              }
          }
          break;
#endif /* CONFIG_NET_IPv4 */

#ifdef CONFIG_NET_IPv6
        case PF_INET6:
          {
            if (*addrlen < sizeof(struct sockaddr_in6))
              {
                return -EBADF;
              }
          }
          break;
#endif /* CONFIG_NET_IPv6 */

        default:
          DEBUGPANIC();
          return -EINVAL;
        }
    }

  /* Initialize the socket structure. */

  newsock->s_domain = psock->s_domain;
  newsock->s_type   = SOCK_STREAM;
  newsock->s_sockif = psock->s_sockif;

  /* Perform the correct accept operation for this address domain */

#ifdef CONFIG_NET_TCP
#ifdef NET_TCP_HAVE_STACK
  /* Perform the local accept operation (the network locked must be locked
   * by the caller).
   */

  ret = psock_tcp_accept(psock, addr, addrlen, &newsock->s_conn);
  if (ret < 0)
    {
      nerr("ERROR: psock_tcp_accept failed: %d\n", ret);
      return ret;
    }

   /* Begin monitoring for TCP connection events on the newly connected
    * socket
    */

  ret = tcp_start_monitor(newsock);
  if (ret < 0)
    {
      /* tcp_start_monitor() can only fail on certain race conditions where
       * the connection was lost just before this function was called.  Undo
       * everything we have done and return a failure.
       */

      psock_close(newsock);
      return ret;
    }

  return OK;

#else
  nwarn("WARNING: SOCK_STREAM not supported in this configuration\n");
  return -EOPNOTSUPP;
#endif /* NET_TCP_HAVE_STACK */

#else
  nwarn("WARNING: TCP/IP not supported in this configuration\n");
  return -EOPNOTSUPP;
#endif /* CONFIG_NET_TCP */
}

/****************************************************************************
 * Name: inet_pollsetup
 *
 * Description:
 *   Setup to monitor events on one socket
 *
 * Input Parameters:
 *   psock - The socket of interest
 *   fds   - The structure describing the events to be monitored, OR NULL if
 *           this is a request to stop monitoring events.
 *
 * Returned Value:
 *  0: Success; Negated errno on failure
 *
 ****************************************************************************/

#if defined(NET_TCP_HAVE_STACK) || defined(NET_UDP_HAVE_STACK)
static inline int inet_pollsetup(FAR struct socket *psock,
                                 FAR struct pollfd *fds)
{
#ifdef NET_TCP_HAVE_STACK
  if (psock->s_type == SOCK_STREAM)
    {
      return tcp_pollsetup(psock, fds);
    }
  else
#endif /* NET_TCP_HAVE_STACK */
#ifdef NET_UDP_HAVE_STACK
  if (psock->s_type != SOCK_STREAM)
    {
      return udp_pollsetup(psock, fds);
    }
  else
#endif /* NET_UDP_HAVE_STACK */
    {
      return -ENOSYS;
    }
}
#endif /* NET_TCP_HAVE_STACK || NET_UDP_HAVE_STACK */

/****************************************************************************
 * Name: inet_pollteardown
 *
 * Description:
 *   Teardown monitoring of events on an socket
 *
 * Input Parameters:
 *   psock - The TCP/IP socket of interest
 *   fds   - The structure describing the events to be monitored, OR NULL if
 *           this is a request to stop monitoring events.
 *
 * Returned Value:
 *  0: Success; Negated errno on failure
 *
 ****************************************************************************/

#if defined(NET_TCP_HAVE_STACK) || defined(NET_UDP_HAVE_STACK)
static inline int inet_pollteardown(FAR struct socket *psock,
                                    FAR struct pollfd *fds)
{
#ifdef NET_TCP_HAVE_STACK
  if (psock->s_type == SOCK_STREAM)
    {
      return tcp_pollteardown(psock, fds);
    }
  else
#endif /* NET_TCP_HAVE_STACK */
#ifdef NET_UDP_HAVE_STACK
  if (psock->s_type == SOCK_DGRAM)
    {
      return udp_pollteardown(psock, fds);
    }
  else
#endif /* NET_UDP_HAVE_STACK */
    {
      return -ENOSYS;
    }
}
#endif /* NET_TCP_HAVE_STACK || NET_UDP_HAVE_STACK */

/****************************************************************************
 * Name: inet_poll
 *
 * Description:
 *   The standard poll() operation redirects operations on socket descriptors
 *   to net_poll which, indiectly, calls to function.
 *
 * Input Parameters:
 *   psock - An instance of the internal socket structure.
 *   fds   - The structure describing the events to be monitored, OR NULL if
 *           this is a request to stop monitoring events.
 *   setup - true: Setup up the poll; false: Teardown the poll
 *
 * Returned Value:
 *  0: Success; Negated errno on failure
 *
 ****************************************************************************/

static int inet_poll(FAR struct socket *psock, FAR struct pollfd *fds,
                     bool setup)
{
#if defined(NET_TCP_HAVE_STACK) || defined(NET_UDP_HAVE_STACK)

  /* Check if we are setting up or tearing down the poll */

  if (setup)
    {
      /* Perform the TCP/IP poll() setup */

      return inet_pollsetup(psock, fds);
    }
  else
    {
      /* Perform the TCP/IP poll() teardown */

      return inet_pollteardown(psock, fds);
    }
#else
    {
      return -ENOSYS;
    }
#endif /* NET_TCP_HAVE_STACK || !NET_UDP_HAVE_STACK */
}

/****************************************************************************
 * Name: inet_send
 *
 * Description:
 *   The inet_send() call may be used only when the socket is in a connected
 *   state  (so that the intended recipient is known).
 *
 * Input Parameters:
 *   psock    An instance of the internal socket structure.
 *   buf      Data to send
 *   len      Length of data to send
 *   flags    Send flags
 *
 * Returned Value:
 *   On success, returns the number of characters sent.  On  error, a negated
 *   errno value is returned (see send() for the list of appropriate error
 *   values.
 *
 ****************************************************************************/

static ssize_t inet_send(FAR struct socket *psock, FAR const void *buf,
                         size_t len, int flags)
{
#ifdef NET_UDP_HAVE_STACK
  FAR struct socket_conn_s *conn = psock->s_conn;
#endif
  ssize_t ret;

  switch (psock->s_type)
    {
#ifdef CONFIG_NET_TCP
      case SOCK_STREAM:
        {
#ifdef CONFIG_NET_6LOWPAN
          /* Try 6LoWPAN TCP packet send */

          ret = psock_6lowpan_tcp_send(psock, buf, len);

#ifdef NET_TCP_HAVE_STACK
          if (ret < 0)
            {
              /* TCP/IP packet send */

              ret = psock_tcp_send(psock, buf, len, flags);
            }
#endif /* NET_TCP_HAVE_STACK */

#elif defined(NET_TCP_HAVE_STACK)
          ret = psock_tcp_send(psock, buf, len, flags);
#else
          ret = -ENOSYS;
#endif /* CONFIG_NET_6LOWPAN */
        }
        break;
#endif /* CONFIG_NET_TCP */

#ifdef CONFIG_NET_UDP
      case SOCK_DGRAM:
        {
#if defined(CONFIG_NET_6LOWPAN)
           /* Try 6LoWPAN UDP packet send */

           ret = psock_6lowpan_udp_send(psock, buf, len);

#ifdef NET_UDP_HAVE_STACK
          if (ret < 0)
            {
              /* UDP/IP packet send */

              ret = _SS_ISCONNECTED(conn->s_flags) ?
                psock_udp_sendto(psock, buf, len, 0, NULL, 0) : -ENOTCONN;
            }
#endif /* NET_UDP_HAVE_STACK */

#elif defined(NET_UDP_HAVE_STACK)
          /* Only UDP/IP packet send */

          ret = _SS_ISCONNECTED(conn->s_flags) ?
            psock_udp_sendto(psock, buf, len, 0, NULL, 0) : -ENOTCONN;
#else
          ret = -ENOSYS;
#endif /* CONFIG_NET_6LOWPAN */
        }
        break;
#endif /* CONFIG_NET_UDP */

      default:
        {
          /* EDESTADDRREQ.  Signifies that the socket is not connection-mode
           * and no peer address is set.
           */

          nerr("ERROR:  Bad socket type: %d\n", psock->s_type);
          ret = -EDESTADDRREQ;
        }
        break;
    }

  return ret;
}

/****************************************************************************
 * Name: inet_sendto
 *
 * Description:
 *   Implements the sendto() operation for the case of the AF_INET and
 *   AF_INET6 sockets.
 *
 * Input Parameters:
 *   psock    A pointer to a NuttX-specific, internal socket structure
 *   buf      Data to send
 *   len      Length of data to send
 *   flags    Send flags
 *   to       Address of recipient
 *   tolen    The length of the address structure
 *
 * Returned Value:
 *   On success, returns the number of characters sent.  On  error, a negated
 *   errno value is returned (see send_to() for the list of appropriate error
 *   values.
 *
 ****************************************************************************/

static ssize_t inet_sendto(FAR struct socket *psock, FAR const void *buf,
                           size_t len, int flags,
                           FAR const struct sockaddr *to, socklen_t tolen)
{
  socklen_t minlen;
  ssize_t nsent;

  /* Verify that a valid address has been provided */

  switch (to->sa_family)
    {
#ifdef CONFIG_NET_IPv4
    case AF_INET:
      minlen = sizeof(struct sockaddr_in);
      break;
#endif

#ifdef CONFIG_NET_IPv6
    case AF_INET6:
      minlen = sizeof(struct sockaddr_in6);
      break;
#endif

    default:
      nerr("ERROR: Unrecognized address family: %d\n", to->sa_family);
      return -EAFNOSUPPORT;
    }

  if (tolen < minlen)
    {
      nerr("ERROR: Invalid address length: %d < %d\n", tolen, minlen);
      return -EBADF;
    }

#ifdef CONFIG_NET_UDP
  /* If this is a connected socket, then return EISCONN */

  if (psock->s_type != SOCK_DGRAM)
    {
      nerr("ERROR: Connected socket\n");
      return -EBADF;
    }

  /* Now handle the INET sendto() operation */

#if defined(CONFIG_NET_6LOWPAN)
  /* Try 6LoWPAN UDP packet sendto() */

  nsent = psock_6lowpan_udp_sendto(psock, buf, len, flags, to, minlen);

#ifdef NET_UDP_HAVE_STACK
  if (nsent < 0)
    {
      /* UDP/IP packet sendto */

      nsent = psock_udp_sendto(psock, buf, len, flags, to, tolen);
    }
#endif /* NET_UDP_HAVE_STACK */

#elif defined(NET_UDP_HAVE_STACK)
  nsent = psock_udp_sendto(psock, buf, len, flags, to, tolen);
#else
  nwarn("WARNING: UDP not available in this configuiration\n");
  nsent = -ENOSYS;
#endif /* CONFIG_NET_6LOWPAN */
#else
  nwarn("WARNING: UDP not enabled in this configuiration\n");
  nsent = -EISCONN;
#endif /* CONFIG_NET_UDP */

  return nsent;
}

/****************************************************************************
 * Name: inet_sendmsg
 *
 * Description:
 *   The inet_send() call may be used only when the socket is in a connected
 *   state  (so that the intended recipient is known).
 *
 * Input Parameters:
 *   psock    An instance of the internal socket structure.
 *   msg      Message to send
 *   flags    Send flags
 *
 * Returned Value:
 *   On success, returns the number of characters sent.  On  error, a negated
 *   errno value is returned (see sendmsg() for the list of appropriate error
 *   values.
 *
 ****************************************************************************/

static ssize_t inet_sendmsg(FAR struct socket *psock,
                            FAR struct msghdr *msg, int flags)
{
  FAR void *buf = msg->msg_iov->iov_base;
  size_t len = msg->msg_iov->iov_len;
  FAR const struct sockaddr *to = msg->msg_name;
  socklen_t tolen = msg->msg_namelen;
  FAR const struct iovec *iov;
  FAR const struct iovec *end;
  int ret;

  if (msg->msg_iovlen == 1)
    {
      return to ? inet_sendto(psock, buf, len, flags, to, tolen) :
                  inet_send(psock, buf, len, flags);
    }

  end = &msg->msg_iov[msg->msg_iovlen];
  for (len = 0, iov = msg->msg_iov; iov != end; iov++)
    {
      len += iov->iov_len;
    }

  buf = kmm_malloc(len);
  if (buf == NULL)
    {
      return -ENOMEM;
    }

  for (len = 0, iov = msg->msg_iov; iov != end; iov++)
    {
      memcpy(((unsigned char *)buf) + len, iov->iov_base, iov->iov_len);
      len += iov->iov_len;
    }

  ret = to ? inet_sendto(psock, buf, len, flags, to, tolen) :
             inet_send(psock, buf, len, flags);

  kmm_free(buf);

  return ret;
}

/****************************************************************************
 * Name: inet_ioctl
 *
 * Description:
 *   This function performs network device specific operations.
 *
 * Parameters:
 *   psock    A reference to the socket structure of the socket
 *   cmd      The ioctl command
 *   arg      The argument of the ioctl cmd
 *   arglen   The length of 'arg'
 *
 ****************************************************************************/

static int inet_ioctl(FAR struct socket *psock, int cmd,
                      FAR void *arg, size_t arglen)
{
  /* Verify that the sockfd corresponds to valid, allocated socket */

  if (psock == NULL || psock->s_conn == NULL)
    {
      return -EBADF;
    }

#if defined(CONFIG_NET_TCP) && !defined(CONFIG_NET_TCP_NO_STACK)
  if (psock->s_type == SOCK_STREAM)
    {
      return tcp_ioctl(psock->s_conn, cmd, arg, arglen);
    }
#endif

#if defined(CONFIG_NET_UDP) && defined(NET_UDP_HAVE_STACK)
  if (psock->s_type == SOCK_DGRAM)
    {
      return udp_ioctl(psock->s_conn, cmd, arg, arglen);
    }
#endif

  return -EINVAL;
}

/****************************************************************************
 * Name: inet_socketpair
 *
 * Description:
 *   Create a pair of connected sockets between psocks[2]
 *
 * Parameters:
 *   psocks   A reference to the socket structure of the socket pair
 *
 ****************************************************************************/

static int inet_socketpair(FAR struct socket *psocks[2])
{
#if defined(CONFIG_NET_TCP) || defined(CONFIG_NET_UDP)
  FAR struct socket *pserver = psocks[1];
#if defined(CONFIG_NET_TCP)
  FAR struct socket server;
#endif
  union sockaddr_u addr[2];
  socklen_t len;
  int ret;

  /* Set the sock address to localhost */

#ifdef CONFIG_NET_IPv6
  if (psocks[0]->s_domain == AF_INET6)
    {
      struct in6_addr init_sin6_addr = IN6ADDR_LOOPBACK_INIT;

      len = sizeof(addr[0].in6addr);
      memset(&addr[0], 0, len);
      addr[0].in6addr.sin6_family = psocks[0]->s_domain;
      addr[0].in6addr.sin6_addr = init_sin6_addr;
    }
  else
#endif
    {
      len = sizeof(addr[0].inaddr);
      memset(&addr[0], 0, len);
      addr[0].inaddr.sin_family = psocks[0]->s_domain;
      addr[0].inaddr.sin_addr.s_addr = HTONL(INADDR_LOOPBACK);
    }

  memcpy(&addr[1], &addr[0], len);

  ret = psock_bind(psocks[0], &addr[0].addr, len);
  if (ret < 0)
    {
      return ret;
    }

  psock_getsockname(psocks[0], &addr[0].addr, &len);

  /* For SOCK_STREAM, Use proxy service handle to make temporary
   * pserver process, psocks[1] will be replaced with a new accept handle
   */

#if defined(CONFIG_NET_TCP)
  if (psocks[0]->s_type == SOCK_STREAM)
    {
      ret = psock_socket(psocks[1]->s_domain, psocks[1]->s_type,
                         psocks[1]->s_proto, &server);
      if (ret < 0)
        {
          return ret;
        }

      pserver = &server;
    }
#endif /* CONFIG_NET_TCP */

  ret = psock_bind(pserver, &addr[1].addr, len);
  if (ret < 0)
    {
      goto errout;
    }

  psock_getsockname(pserver, &addr[1].addr, &len);

#if defined(CONFIG_NET_UDP)
  if (psocks[0]->s_type == SOCK_DGRAM)
    {
      ret = psock_connect(psocks[0], &addr[1].addr, len);
      if (ret < 0)
        {
          goto errout;
        }

      ret = psock_connect(pserver, &addr[0].addr, len);
      if (ret < 0)
        {
          goto errout;
        }
    }
#endif /* CONFIG_NET_UDP */

#if defined(CONFIG_NET_TCP)
  if (psocks[0]->s_type == SOCK_STREAM)
    {
      ret = psock_listen(pserver, 2);
      if (ret < 0)
        {
          goto errout;
        }

      ret = psock_connect(psocks[0], &addr[1].addr, len);
      if (ret < 0)
        {
          goto errout;
        }

      /* Release the resource of psocks[1], accept will replace
       * this handle
       */

      psock_close(psocks[1]);

      ret = psock_accept(pserver, &addr[1].addr, &len, psocks[1]);
    }
#endif /* CONFIG_NET_TCP */

errout:
#if defined(CONFIG_NET_TCP)
  if (pserver->s_type == SOCK_STREAM)
    {
      psock_close(pserver);
    }
#endif /* CONFIG_NET_TCP */

  return ret;
#else
  return -EOPNOTSUPP;
#endif /* CONFIG_NET_TCP || CONFIG_NET_UDP */
}

/****************************************************************************
 * Name: inet_sendfile
 *
 * Description:
 *   The inet_sendfile() call may be used only when the INET socket is in a
 *   connected state (so that the intended recipient is known).
 *
 * Input Parameters:
 *   psock    An instance of the internal socket structure.
 *   buf      Data to send
 *   len      Length of data to send
 *   flags    Send flags
 *
 * Returned Value:
 *   On success, returns the number of characters sent.  On  error,
 *   a negated errno value is returned.  See sendfile() for a list
 *   appropriate error return values.
 *
 ****************************************************************************/

#ifdef CONFIG_NET_SENDFILE
static ssize_t inet_sendfile(FAR struct socket *psock,
                             FAR struct file *infile, FAR off_t *offset,
                             size_t count)
{
#if defined(CONFIG_NET_TCP) && !defined(CONFIG_NET_TCP_NO_STACK)
  if (psock->s_type == SOCK_STREAM)
    {
      return tcp_sendfile(psock, infile, offset, count);
    }
#endif

  return -ENOSYS;
}
#endif

/****************************************************************************
 * Name: inet_recvmsg
 *
 * Description:
 *   Implements the socket recvfrom interface for the case of the AF_INET
 *   and AF_INET6 address families.  inet_recvmsg() receives messages from
 *   a socket, and may be used to receive data on a socket whether or not it
 *   is connection-oriented.
 *
 *   If msg_name is not NULL, and the underlying protocol provides the source
 *   address, this source address is filled in. The argument 'msg_namelen' is
 *   initialized to the size of the buffer associated with msg_name, and
 *   modified on return to indicate the actual size of the address stored
 *   there.
 *
 * Input Parameters:
 *   psock   - A pointer to a NuttX-specific, internal socket structure
 *   msg     - Buffer to receive the message
 *   flags   - Receive flags
 *
 * Returned Value:
 *   On success, returns the number of characters received.  If no data is
 *   available to be received and the peer has performed an orderly shutdown,
 *   recvmsg() will return 0.  Otherwise, on errors, a negated errno value is
 *   returned (see recvmsg() for the list of appropriate error values).
 *
 ****************************************************************************/

static ssize_t inet_recvmsg(FAR struct socket *psock,
                            FAR struct msghdr *msg, int flags)
{
  FAR void *buf = msg->msg_iov->iov_base;
  size_t len = msg->msg_iov->iov_len;
  FAR struct sockaddr *from = msg->msg_name;
  FAR socklen_t *fromlen = &msg->msg_namelen;
  ssize_t ret;

  /* If a 'from' address has been provided, verify that it is large
   * enough to hold this address family.
   */

  if (from)
    {
      socklen_t minlen;

      /* Get the minimum socket length */

      switch (psock->s_domain)
        {
#ifdef CONFIG_NET_IPv4
        case PF_INET:
          {
            minlen = sizeof(struct sockaddr_in);
          }
          break;
#endif

#ifdef CONFIG_NET_IPv6
        case PF_INET6:
          {
            minlen = sizeof(struct sockaddr_in6);
          }
          break;
#endif

        default:
          DEBUGPANIC();
          return -EINVAL;
        }

      if (*fromlen < minlen)
        {
          return -EINVAL;
        }
    }

  /* Read from the network interface driver buffer.
   * Or perform the TCP/IP or UDP recv() operation.
   */

  switch (psock->s_type)
    {
#ifdef CONFIG_NET_TCP
    case SOCK_STREAM:
      {
#ifdef NET_TCP_HAVE_STACK
        ret = psock_tcp_recvfrom(psock, buf, len, flags, from, fromlen);
#else
        ret = -ENOSYS;
#endif
      }
      break;
#endif /* CONFIG_NET_TCP */

#ifdef CONFIG_NET_UDP
    case SOCK_DGRAM:
      {
#ifdef NET_UDP_HAVE_STACK
        ret = psock_udp_recvfrom(psock, buf, len, flags, from, fromlen);
#else
        ret = -ENOSYS;
#endif
      }
      break;
#endif /* CONFIG_NET_UDP */

    default:
      {
        nerr("ERROR: Unsupported socket type: %d\n", psock->s_type);
        ret = -ENOSYS;
      }
      break;
    }

  return ret;
}

#endif /* NET_UDP_HAVE_STACK || NET_TCP_HAVE_STACK */

/****************************************************************************
 * Public Functions
 ****************************************************************************/

/****************************************************************************
 * Name: inet_close
 *
 * Description:
 *   Performs the close operation on an AF_INET or AF_INET6 socket instance
 *
 * Input Parameters:
 *   psock   Socket instance
 *
 * Returned Value:
 *   0 on success; -1 on error with errno set appropriately.
 *
 * Assumptions:
 *
 ****************************************************************************/

int inet_close(FAR struct socket *psock)
{
  /* Perform some pre-close operations for the AF_INET/AF_INET6 address
   * types.
   */

  switch (psock->s_type)
    {
#ifdef CONFIG_NET_TCP
      case SOCK_STREAM:
        {
#ifdef NET_TCP_HAVE_STACK
          FAR struct tcp_conn_s *conn = psock->s_conn;
          int ret;

          /* Is this the last reference to the connection structure (there
           * could be more if the socket was dup'ed).
           */

          if (conn->crefs <= 1)
            {
              /* Yes... Clost the socket */

              ret = tcp_close(psock);
              if (ret < 0)
                {
                  /* This would normally occur only if there is a timeout
                   * from a lingering close.
                   */

                  nerr("ERROR: tcp_close failed: %d\n", ret);
                  return ret;
                }
            }
          else
            {
              /* No.. Just decrement the reference count */

              conn->crefs--;
            }
#else
        nwarn("WARNING: SOCK_STREAM support is not available in this "
              "configuration\n");
        return -EAFNOSUPPORT;
#endif /* NET_TCP_HAVE_STACK */
        }
        break;
#endif /* CONFIG_NET_TCP */

#ifdef CONFIG_NET_UDP
      case SOCK_DGRAM:
        {
#ifdef NET_UDP_HAVE_STACK
          FAR struct udp_conn_s *conn = psock->s_conn;
          int ret;

          /* Is this the last reference to the connection structure (there
           * could be more if the socket was dup'ed).
           */

          if (conn->crefs <= 1)
            {
              /* Yes... Clost the socket */

              ret = udp_close(psock);
              if (ret < 0)
                {
                  /* This would normally occur only if there is a timeout
                   * from a lingering close.
                   */

                  nerr("ERROR: udp_close failed: %d\n", ret);
                  return ret;
                }
            }
          else
            {
              /* No.. Just decrement the reference count */

              conn->crefs--;
            }
#else
          nwarn("WARNING: SOCK_DGRAM support is not available in this "
                "configuration\n");
          return -EAFNOSUPPORT;
#endif /* NET_UDP_HAVE_STACK */
        }
        break;
#endif /* CONFIG_NET_UDP */

      default:
        return -EBADF;
    }

  return OK;
}

/****************************************************************************
 * Name: inet_sockif
 *
 * Description:
 *   Return the socket interface associated with the inet address family.
 *
 * Input Parameters:
 *   family   - Socket address family
 *   type     - Socket type
 *   protocol - Socket protocol
 *
 * Returned Value:
 *   On success, a non-NULL instance of struct sock_intf_s is returned.  NULL
 *   is returned only if the address family is not supported.
 *
 ****************************************************************************/

FAR const struct sock_intf_s *
  inet_sockif(sa_family_t family, int type, int protocol)
{
  DEBUGASSERT(family == PF_INET || family == PF_INET6);

#if defined(HAVE_PFINET_SOCKETS) && defined(CONFIG_NET_ICMP_SOCKET)
  /* PF_INET, ICMP data gram sockets are a special case of raw sockets */

  if (family == PF_INET && type == SOCK_DGRAM && protocol == IPPROTO_ICMP)
    {
      return &g_icmp_sockif;
    }
  else
#endif
#if defined(HAVE_PFINET6_SOCKETS) && defined(CONFIG_NET_ICMPv6_SOCKET)
  /* PF_INET, ICMP data gram sockets are a special case of raw sockets */

  if (family == PF_INET6 && type == SOCK_DGRAM && protocol == IPPROTO_ICMP6)
    {
      return &g_icmpv6_sockif;
    }
  else
#endif
#ifdef NET_UDP_HAVE_STACK
  if (type == SOCK_DGRAM && (protocol == 0 || protocol == IPPROTO_UDP))
    {
      return &g_inet_sockif;
    }
  else
#endif
#ifdef NET_TCP_HAVE_STACK
  if (type == SOCK_STREAM && (protocol == 0 || protocol == IPPROTO_TCP))
    {
      return &g_inet_sockif;
    }
  else
#endif
    {
      return NULL;
    }
}

#endif /* HAVE_INET_SOCKETS */<|MERGE_RESOLUTION|>--- conflicted
+++ resolved
@@ -730,14 +730,6 @@
             {
               return -EISCONN;
             }
-<<<<<<< HEAD
-#if defined(CONFIG_NET_IPv4) && defined(CONFIG_NET_IPv6)
-          if (conn->domain != addr->sa_family)
-            {
-              nerr("TCP: conn's domain must be the same as addr's family!\n");
-              return -EPROTOTYPE;
-            }
-=======
 
 #if defined(CONFIG_NET_IPv4) && defined(CONFIG_NET_IPv6)
           if (conn->domain != addr->sa_family)
@@ -746,7 +738,6 @@
               return -EPROTOTYPE;
             }
 
->>>>>>> 9be737c8
 #endif
           /* It's not ... Connect the TCP/IP socket */
 
@@ -776,16 +767,10 @@
 #if defined(CONFIG_NET_IPv4) && defined(CONFIG_NET_IPv6)
           if (conn->domain != addr->sa_family)
             {
-<<<<<<< HEAD
-              nerr("UDP: conn's domain must be the same as addr's family!\n");
-              return -EPROTOTYPE;
-            }
-=======
               nerr("conn's domain must be the same as addr's family!\n");
               return -EPROTOTYPE;
             }
 
->>>>>>> 9be737c8
 #endif
           ret  = udp_connect(conn, addr);
           if (ret < 0 || addr == NULL)
