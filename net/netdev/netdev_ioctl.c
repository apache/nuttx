/****************************************************************************
 * net/netdev/netdev_ioctl.c
 *
 * Licensed to the Apache Software Foundation (ASF) under one or more
 * contributor license agreements.  See the NOTICE file distributed with
 * this work for additional information regarding copyright ownership.  The
 * ASF licenses this file to you under the Apache License, Version 2.0 (the
 * "License"); you may not use this file except in compliance with the
 * License.  You may obtain a copy of the License at
 *
 *   http://www.apache.org/licenses/LICENSE-2.0
 *
 * Unless required by applicable law or agreed to in writing, software
 * distributed under the License is distributed on an "AS IS" BASIS, WITHOUT
 * WARRANTIES OR CONDITIONS OF ANY KIND, either express or implied.  See the
 * License for the specific language governing permissions and limitations
 * under the License.
 *
 ****************************************************************************/

/****************************************************************************
 * Included Files
 ****************************************************************************/

#include <nuttx/config.h>

#include <sys/socket.h>
#include <sys/ioctl.h>

#include <string.h>
#include <assert.h>
#include <errno.h>
#include <debug.h>

#include <nuttx/net/net.h>
#include <nuttx/net/ip.h>

#include <net/if.h>
#include <net/route.h>
#include <net/ethernet.h>
#include <netinet/in.h>

#include <nuttx/net/netdev.h>
#include <nuttx/net/radiodev.h>
#include <nuttx/net/arp.h>

#ifdef CONFIG_NET_6LOWPAN
#  include <nuttx/net/sixlowpan.h>
#endif

#include <sys/sockio.h>
#include <nuttx/net/igmp.h>

#ifdef CONFIG_NETDEV_WIRELESS_IOCTL
#  include <nuttx/wireless/wireless.h>
#endif

#ifdef CONFIG_WIRELESS_BLUETOOTH
#  include <nuttx/wireless/bluetooth/bt_ioctl.h>
#endif

#ifdef CONFIG_WIRELESS_IEEE802154
#  include <nuttx/wireless/ieee802154/ieee802154_mac.h>
#endif

#ifdef CONFIG_WIRELESS_PKTRADIO
#  include <nuttx/wireless/pktradio.h>
#endif

#include "arp/arp.h"
#include "socket/socket.h"
#include "netdev/netdev.h"
#include "devif/devif.h"
#include "igmp/igmp.h"
#include "icmpv6/icmpv6.h"
#include "route/route.h"
#include "netlink/netlink.h"

/****************************************************************************
 * Pre-processor Definitions
 ****************************************************************************/

/* Configuration */

#undef HAVE_WRITABLE_IPv4ROUTE
#undef HAVE_WRITABLE_IPv6ROUTE

#ifdef CONFIG_NET_ROUTE
#  if defined(CONFIG_NET_IPv4) && !defined(CONFIG_ROUTE_IPv4_ROMROUTE)
#    define HAVE_WRITABLE_IPv4ROUTE 1
#  endif

#  if defined(CONFIG_NET_IPv6) && !defined(CONFIG_ROUTE_IPv6_ROMROUTE)
#    define HAVE_WRITABLE_IPv6ROUTE 1
#  endif
#endif

#undef HAVE_IEEE802154_IOCTL
#undef HAVE_PKTRADIO_IOCTL
#undef HAVE_BLUETOOTH_IOCTL

#ifdef CONFIG_NETDEV_IOCTL
/* IEEE 802.15.4 6LoWPAN or raw packet support */

#if defined(CONFIG_NET_IEEE802154) || (defined(CONFIG_NET_6LOWPAN) && \
    defined(CONFIG_WIRELESS_IEEE802154))
#  define HAVE_IEEE802154_IOCTL 1
#endif

/* pktradio raw packet support not implemented */

#if defined(CONFIG_NET_6LOWPAN) && defined(CONFIG_WIRELESS_PKTRADIO)
#  define HAVE_PKTRADIO_IOCTL 1
#endif

/* Bluetooth 6LoWPAN support not implemented */

#if defined(CONFIG_NET_BLUETOOTH)
#  define HAVE_BLUETOOTH_IOCTL 1
#endif
#endif /* CONFIG_NETDEV_IOCTL */

/****************************************************************************
 * Private Functions
 ****************************************************************************/

/****************************************************************************
 * Name: ioctl_add_ipv4route
 *
 * Description:
 *   Add an IPv4 route to the routing table.
 *
 * Input Parameters:
 *   rentry - Describes the route to be added
 *
 ****************************************************************************/

#ifdef HAVE_WRITABLE_IPv4ROUTE
static int ioctl_add_ipv4route(FAR struct rtentry *rtentry)
{
  FAR struct sockaddr_in *addr;
  in_addr_t target;
  in_addr_t netmask;
  in_addr_t router;

  addr    = (FAR struct sockaddr_in *)&rtentry->rt_dst;
  target  = (in_addr_t)addr->sin_addr.s_addr;

  addr    = (FAR struct sockaddr_in *)&rtentry->rt_genmask;
  netmask = (in_addr_t)addr->sin_addr.s_addr;

  addr    = (FAR struct sockaddr_in *)&rtentry->rt_gateway;
  router  = (in_addr_t)addr->sin_addr.s_addr;

  return net_addroute_ipv4(target, netmask, router);
}
#endif /* HAVE_WRITABLE_IPv4ROUTE */

/****************************************************************************
 * Name: ioctl_add_ipv6route
 *
 * Description:
 *   Add an IPv6 route to the routing table.
 *
 * Input Parameters:
 *   rentry - Describes the route to be added
 *
 ****************************************************************************/

#ifdef HAVE_WRITABLE_IPv6ROUTE
static int ioctl_add_ipv6route(FAR struct rtentry *rtentry)
{
  FAR struct sockaddr_in6 *target;
  FAR struct sockaddr_in6 *netmask;
  FAR struct sockaddr_in6 *gateway;
  net_ipv6addr_t router;

  target  = (FAR struct sockaddr_in6 *)&rtentry->rt_dst;
  netmask = (FAR struct sockaddr_in6 *)&rtentry->rt_genmask;

  /* The router is an optional argument */

  gateway = (FAR struct sockaddr_in6 *)&rtentry->rt_gateway;
  net_ipv6addr_copy(router, gateway->sin6_addr.s6_addr16);

  return net_addroute_ipv6(target->sin6_addr.s6_addr16,
                           netmask->sin6_addr.s6_addr16, router);
}
#endif /* HAVE_WRITABLE_IPv6ROUTE */

/****************************************************************************
 * Name: ioctl_del_ipv4route
 *
 * Description:
 *   Delete an IPv4 route to the routing table.
 *
 * Input Parameters:
 *   rentry - Describes the route to be deleted
 *
 ****************************************************************************/

#ifdef HAVE_WRITABLE_IPv4ROUTE
static int ioctl_del_ipv4route(FAR struct rtentry *rtentry)
{
  FAR struct sockaddr_in *addr;
  in_addr_t target;
  in_addr_t netmask;

  addr    = (FAR struct sockaddr_in *)&rtentry->rt_dst;
  target  = (in_addr_t)addr->sin_addr.s_addr;

  addr    = (FAR struct sockaddr_in *)&rtentry->rt_genmask;
  netmask = (in_addr_t)addr->sin_addr.s_addr;

  return net_delroute_ipv4(target, netmask);
}
#endif /* HAVE_WRITABLE_IPv4ROUTE */

/****************************************************************************
 * Name: ioctl_del_ipv6route
 *
 * Description:
 *   Delete an IPv6 route to the routing table.
 *
 * Input Parameters:
 *   rentry - Describes the route to be deleted
 *
 ****************************************************************************/

#ifdef HAVE_WRITABLE_IPv6ROUTE
static int ioctl_del_ipv6route(FAR struct rtentry *rtentry)
{
  FAR struct sockaddr_in6 *target;
  FAR struct sockaddr_in6 *netmask;

  target  = (FAR struct sockaddr_in6 *)&rtentry->rt_dst;
  netmask = (FAR struct sockaddr_in6 *)&rtentry->rt_genmask;

  return net_delroute_ipv6(target->sin6_addr.s6_addr16,
                           netmask->sin6_addr.s6_addr16);
}
#endif /* HAVE_WRITABLE_IPv6ROUTE */

/****************************************************************************
 * Name: ioctl_get_ipv4addr
 *
 * Description:
 *   Copy IP addresses from device structure to user memory.
 *
 * Input Parameters:
 *   outaddr - Pointer to the user-provided memory to receive the address.
 *   inaddr - The source IP address in the device structure.
 *
 ****************************************************************************/

#ifdef CONFIG_NET_IPv4
static void ioctl_get_ipv4addr(FAR struct sockaddr *outaddr,
                               in_addr_t inaddr)
{
  FAR struct sockaddr_in *dest  = (FAR struct sockaddr_in *)outaddr;
  dest->sin_family              = AF_INET;
  dest->sin_port                = 0;
  dest->sin_addr.s_addr         = inaddr;
  memset(dest->sin_zero, 0, sizeof(dest->sin_zero));
}
#endif

/****************************************************************************
 * Name: ioctl_get_ipv4broadcast
 *
 * Description:
 *   Return the sub-net broadcast address to user memory.
 *
 * Input Parameters:
 *   outaddr - Pointer to the user-provided memory to receive the address.
 *   inaddr  - The source IP address in the device structure.
 *   netmask  - The netmask address mask in the device structure.
 *
 ****************************************************************************/

#ifdef CONFIG_NET_IPv4
static void ioctl_get_ipv4broadcast(FAR struct sockaddr *outaddr,
                                    in_addr_t inaddr, in_addr_t netmask)
{
  FAR struct sockaddr_in *dest  = (FAR struct sockaddr_in *)outaddr;
  dest->sin_family              = AF_INET;
  dest->sin_port                = 0;
  dest->sin_addr.s_addr         = net_ipv4addr_broadcast(inaddr, netmask);
  memset(dest->sin_zero, 0, sizeof(dest->sin_zero));
}
#endif

/****************************************************************************
 * Name: ioctl_get_ipv6addr
 *
 * Description:
 *   Copy IP addresses from device structure to user memory.
 *
 * Input Parameters:
 *   outaddr - Pointer to the user-provided memory to receive the address.
 *   inaddr - The source IP address in the device structure.
 *
 ****************************************************************************/

#ifdef CONFIG_NET_IPv6
static void ioctl_get_ipv6addr(FAR struct sockaddr_storage *outaddr,
                               FAR const net_ipv6addr_t inaddr)
{
  FAR struct sockaddr_in6 *dest = (FAR struct sockaddr_in6 *)outaddr;
  dest->sin6_family             = AF_INET6;
  dest->sin6_port               = 0;
  memcpy(dest->sin6_addr.in6_u.u6_addr8, inaddr, 16);
}
#endif

/****************************************************************************
 * Name: ioctl_set_ipv4addr
 *
 * Description:
 *   Copy IP addresses from user memory into the device structure
 *
 * Input Parameters:
 *   outaddr - Pointer to the source IP address in the device structure.
 *   inaddr - Pointer to the user-provided memory to containing the new IP
 *     address.
 *
 ****************************************************************************/

#ifdef CONFIG_NET_IPv4
static void ioctl_set_ipv4addr(FAR in_addr_t *outaddr,
                               FAR const struct sockaddr *inaddr)
{
  FAR const struct sockaddr_in *src = (FAR const struct sockaddr_in *)inaddr;
  *outaddr = src->sin_addr.s_addr;
}
#endif

/****************************************************************************
 * Name: ioctl_set_ipv6addr
 *
 * Description:
 *   Copy IP addresses from user memory into the device structure
 *
 * Input Parameters:
 *   outaddr - Pointer to the source IP address in the device structure.
 *   inaddr  - Pointer to the user-provided memory to containing the new IP
 *     address.
 *
 ****************************************************************************/

#ifdef CONFIG_NET_IPv6
static void ioctl_set_ipv6addr(FAR net_ipv6addr_t outaddr,
                               FAR const struct sockaddr_storage *inaddr)
{
  FAR const struct sockaddr_in6 *src =
    (FAR const struct sockaddr_in6 *)inaddr;
  memcpy(outaddr, src->sin6_addr.in6_u.u6_addr8, 16);
}
#endif

/****************************************************************************
 * Name: netdev_bluetooth_ioctl
 *
 * Description:
 *   Perform Bluetooth network device specific operations.
 *
 * Input Parameters:
 *   psock  - Socket structure
 *   dev    - Ethernet driver device structure
 *   cmd    - The ioctl command
 *   req    - The argument of the ioctl cmd
 *
 * Returned Value:
 *   >=0 on success (positive non-zero values are cmd-specific)
 *   Negated errno returned on failure.
 *
 ****************************************************************************/

#ifdef HAVE_BLUETOOTH_IOCTL
static int netdev_bluetooth_ioctl(FAR struct socket *psock, int cmd,
                                  unsigned long arg)
{
  FAR struct net_driver_s *dev;
  FAR char *ifname;
  int ret = -EINVAL;

  if (arg != 0ul)
    {
      if (WL_IBLUETOOTHCMD(cmd))
        {
          /* Get the name of the Bluetooth device to receive the IOCTL
           * command
           */

          FAR struct btreq_s *btreq =
            (FAR struct btreq_s *)((uintptr_t)arg);

          ifname = btreq->btr_name;
        }
      else
        {
          /* Not a Bluetooth IOCTL command */

          return -ENOTTY;
        }

      /* Find the device with this name */

      dev = netdev_findbyname(ifname);
      ret = -ENODEV;

      if (dev != NULL && dev->d_lltype == NET_LL_BLUETOOTH)
        {
          /* Perform the device IOCTL */

          ret = dev->d_ioctl(dev, cmd, arg);
        }
    }

  return ret;
}
#endif

/****************************************************************************
 * Name: netdev_iee802154_ioctl
 *
 * Description:
 *   Perform IEEE802.15.4 network device specific operations.
 *
 * Input Parameters:
 *   psock  - Socket structure
 *   dev    - Ethernet driver device structure
 *   cmd    - The ioctl command
 *   req    - The argument of the ioctl cmd
 *
 * Returned Value:
 *   >=0 on success (positive non-zero values are cmd-specific)
 *   Negated errno returned on failure.
 *
 ****************************************************************************/

#ifdef HAVE_IEEE802154_IOCTL
static int netdev_iee802154_ioctl(FAR struct socket *psock, int cmd,
                                  unsigned long arg)
{
  FAR struct net_driver_s *dev;
  FAR char *ifname;
  int ret = -ENOTTY;

  if (arg != 0ul)
    {
      if (_MAC802154IOCVALID(cmd))
        {
          /* Get the IEEE802.15.4 MAC device to receive the radio IOCTL
           * command
           */

          FAR struct ieee802154_netmac_s *netmac =
            (FAR struct ieee802154_netmac_s *)((uintptr_t)arg);

          ifname = netmac->ifr_name;
        }
      else
        {
          /* Not an EEE802.15.4 MAC IOCTL command */

          return -ENOTTY;
        }

      /* Find the device with this name */

      dev = netdev_findbyname(ifname);
      if (dev != NULL && dev->d_lltype == NET_LL_IEEE802154)
        {
          /* Perform the device IOCTL */

          ret = dev->d_ioctl(dev, cmd, arg);
        }
    }

  return ret;
}
#endif /* HAVE_IEEE802154_IOCTL */

/****************************************************************************
 * Name: netdev_pktradio_ioctl
 *
 * Description:
 *   Perform non-IEEE802.15.4 packet radio network device specific operation.
 *
 * Input Parameters:
 *   psock  - Socket structure
 *   dev    - Ethernet driver device structure
 *   cmd    - The ioctl command
 *   req    - The argument of the ioctl cmd
 *
 * Returned Value:
 *   >=0 on success (positive non-zero values are cmd-specific)
 *   Negated errno returned on failure.
 *
 ****************************************************************************/

#ifdef HAVE_PKTRADIO_IOCTL
static int netdev_pktradio_ioctl(FAR struct socket *psock, int cmd,
                                 unsigned long arg)
{
  FAR struct net_driver_s *dev;
  FAR char *ifname;
  int ret = -ENOTTY;

  if (arg != 0ul)
    {
      if (WL_ISPKTRADIOCMD(cmd))
        {
          /* Get the packet radio device to receive the radio IOCTL
           * command
           */

          FAR struct pktradio_ifreq_s *cmddata =
            (FAR struct pktradio_ifreq_s *)((uintptr_t)arg);

          ifname = cmddata->pifr_name;
        }
      else
        {
          /* Not a packet radio IOCTL command */

          nwarn("WARNING: Not a packet radio IOCTL command: %d\n", cmd);
          return -ENOTTY;
        }

      /* Find the device with this name */

      dev = netdev_findbyname(ifname);
      if (dev != NULL && dev->d_lltype == NET_LL_PKTRADIO)
        {
          /* Perform the device IOCTL */

          ret = dev->d_ioctl(dev, cmd, arg);
        }
    }

  return ret;
}
#endif /* HAVE_PKTRADIO_IOCTL */

/****************************************************************************
 * Name: netdev_wifr_ioctl
 *
 * Description:
 *   Perform wireless network device specific operations.
 *
 * Input Parameters:
 *   psock    Socket structure
 *   dev      Ethernet driver device structure
 *   cmd      The ioctl command
 *   req      The argument of the ioctl cmd
 *
 * Returned Value:
 *   >=0 on success (positive non-zero values are cmd-specific)
 *   Negated errno returned on failure.
 *
 ****************************************************************************/

#if defined(CONFIG_NETDEV_IOCTL) && defined(CONFIG_NETDEV_WIRELESS_IOCTL)
static int netdev_wifr_ioctl(FAR struct socket *psock, int cmd,
                             FAR struct iwreq *req)
{
  FAR struct net_driver_s *dev;
  int ret = -ENOTTY;

  /* Verify that this is a valid wireless network IOCTL command */

  if (_WLIOCVALID(cmd) && (unsigned)_IOC_NR(cmd) <= WL_NNETCMDS)
    {
      /* Get the wireless device associated with the IOCTL command */

      dev = netdev_findbyname(req->ifr_name);
      if (dev != NULL)
        {
          /* Just forward the IOCTL to the wireless driver */

          ret = dev->d_ioctl(dev, cmd, (unsigned long)(uintptr_t)req);
        }
    }

  return ret;
}
#endif

/****************************************************************************
 * Name: netdev_ifr_dev
 *
 * Description:
 *   Verify the struct ifreq and get the Ethernet device.
 *
 * Input Parameters:
 *   req - The argument of the ioctl cmd
 *
 * Returned Value:
 *  A pointer to the driver structure on success; NULL on failure.
 *
 ****************************************************************************/

static FAR struct net_driver_s *netdev_ifr_dev(FAR struct ifreq *req)
{
  if (req != NULL)
    {
      /* Find the network device associated with the device name
       * in the request data.
       */

      return netdev_findbyname(req->ifr_name);
    }

  return NULL;
}

/****************************************************************************
 * Name: netdev_ifr_ioctl
 *
 * Description:
 *   Perform network device specific operations.
 *
 * Input Parameters:
 *   psock    Socket structure
 *   cmd      The ioctl command
 *   req      The argument of the ioctl cmd
 *
 * Returned Value:
 *   >=0 on success (positive non-zero values are cmd-specific)
 *   Negated errno returned on failure.
 *
 ****************************************************************************/

static int netdev_ifr_ioctl(FAR struct socket *psock, int cmd,
                            FAR struct ifreq *req)
{
  FAR struct net_driver_s *dev;
  int ret = -EINVAL;

  ninfo("cmd: %d\n", cmd);

  /* Execute the command */

  switch (cmd)
    {
#ifdef CONFIG_NET_IPv4
      case SIOCGIFADDR:  /* Get IP address */
        {
          dev = netdev_ifr_dev(req);
          if (dev)
            {
              ioctl_get_ipv4addr(&req->ifr_addr, dev->d_ipaddr);
              ret = OK;
            }
        }
        break;
#endif

#ifdef CONFIG_NET_IPv4
      case SIOCSIFADDR:  /* Set IP address */
        {
          dev = netdev_ifr_dev(req);
          if (dev)
            {
              ioctl_set_ipv4addr(&dev->d_ipaddr, &req->ifr_addr);
              ret = OK;
            }
        }
        break;
#endif

#ifdef CONFIG_NET_IPv4
      case SIOCGIFDSTADDR:  /* Get P-to-P address */
        {
          dev = netdev_ifr_dev(req);
          if (dev)
            {
              ioctl_get_ipv4addr(&req->ifr_dstaddr, dev->d_draddr);
              ret = OK;
            }
        }
        break;
#endif

#ifdef CONFIG_NET_IPv4
      case SIOCSIFDSTADDR:  /* Set P-to-P address */
        {
          dev = netdev_ifr_dev(req);
          if (dev)
            {
              ioctl_set_ipv4addr(&dev->d_draddr, &req->ifr_dstaddr);
              ret = OK;
            }
        }
        break;
#endif

#ifdef CONFIG_NET_IPv4
      case SIOCGIFBRDADDR:  /* Get broadcast IP address */
        {
          dev = netdev_ifr_dev(req);
          if (dev)
            {
              ioctl_get_ipv4broadcast(&req->ifr_broadaddr, dev->d_ipaddr,
                                      dev->d_netmask);
              ret = OK;
            }
        }
        break;
#endif

#ifdef CONFIG_NET_IPv4
      case SIOCSIFBRDADDR:  /* Set broadcast IP address */
        {
          ret = -ENOSYS;
        }
        break;
#endif

#ifdef CONFIG_NET_IPv4
      case SIOCGIFNETMASK:  /* Get network mask */
        {
          dev = netdev_ifr_dev(req);
          if (dev)
            {
              ioctl_get_ipv4addr(&req->ifr_addr, dev->d_netmask);
              ret = OK;
            }
        }
        break;
#endif

#ifdef CONFIG_NET_IPv4
      case SIOCSIFNETMASK:  /* Set network mask */
        {
          dev = netdev_ifr_dev(req);
          if (dev)
            {
              ioctl_set_ipv4addr(&dev->d_netmask, &req->ifr_addr);
              ret = OK;
            }
        }
        break;
#endif

#ifdef CONFIG_NET_IPv6
      case SIOCGLIFADDR:  /* Get IP address */
        {
          dev = netdev_ifr_dev(req);
          if (dev)
            {
              FAR struct lifreq *lreq = (FAR struct lifreq *)req;

              ioctl_get_ipv6addr(&lreq->lifr_addr, dev->d_ipv6addr);
              ret = OK;
            }
        }
        break;
#endif

#ifdef CONFIG_NET_IPv6
      case SIOCSLIFADDR:  /* Set IP address */
        {
          dev = netdev_ifr_dev(req);
          if (dev)
            {
              FAR struct lifreq *lreq = (FAR struct lifreq *)req;

              ioctl_set_ipv6addr(dev->d_ipv6addr, &lreq->lifr_addr);
              ret = OK;
            }
        }
        break;
#endif

#ifdef CONFIG_NET_IPv6
      case SIOCGLIFDSTADDR:  /* Get P-to-P address */
        {
          dev = netdev_ifr_dev(req);
          if (dev)
            {
              FAR struct lifreq *lreq = (FAR struct lifreq *)req;

              ioctl_get_ipv6addr(&lreq->lifr_dstaddr, dev->d_ipv6draddr);
              ret = OK;
            }
        }
        break;
#endif

#ifdef CONFIG_NET_IPv6
      case SIOCSLIFDSTADDR:  /* Set P-to-P address */
        {
          dev = netdev_ifr_dev(req);
          if (dev)
            {
              FAR struct lifreq *lreq = (FAR struct lifreq *)req;

              ioctl_set_ipv6addr(dev->d_ipv6draddr, &lreq->lifr_dstaddr);
              ret = OK;
            }
        }
        break;
#endif

#ifdef CONFIG_NET_IPv6
      case SIOCGLIFBRDADDR:  /* Get broadcast IP address */
      case SIOCSLIFBRDADDR:  /* Set broadcast IP address */
        {
          ret = -ENOSYS;
        }
        break;
#endif

#ifdef CONFIG_NET_IPv6
      case SIOCGLIFNETMASK:  /* Get network mask */
        {
          dev = netdev_ifr_dev(req);
          if (dev)
            {
              FAR struct lifreq *lreq = (FAR struct lifreq *)req;

              ioctl_get_ipv6addr(&lreq->lifr_addr, dev->d_ipv6netmask);
              ret = OK;
            }
        }
        break;
#endif

#ifdef CONFIG_NET_IPv6
      case SIOCSLIFNETMASK:  /* Set network mask */
        {
          dev = netdev_ifr_dev(req);
          if (dev)
            {
              FAR struct lifreq *lreq = (FAR struct lifreq *)req;
              ioctl_set_ipv6addr(dev->d_ipv6netmask, &lreq->lifr_addr);
              ret = OK;
            }
        }
        break;
#endif

      case SIOCGLIFMTU:  /* Get MTU size */
      case SIOCGIFMTU:   /* Get MTU size */
        {
          dev = netdev_ifr_dev(req);
          if (dev)
            {
              req->ifr_mtu = NETDEV_PKTSIZE(dev);
              ret = OK;
            }
        }
        break;

#ifdef CONFIG_NET_ICMPv6_AUTOCONF
      case SIOCIFAUTOCONF:  /* Perform ICMPv6 auto-configuration */
        {
          dev = netdev_ifr_dev(req);
          if (dev)
            {
              ret = icmpv6_autoconfig(dev);
            }
        }
        break;
#endif

      case SIOCSIFFLAGS:  /* Sets the interface flags */
        {
          /* Is this a request to bring the interface up? */

          dev = netdev_ifr_dev(req);
          if (dev)
            {
              if ((req->ifr_flags & IFF_UP) != 0)
                {
                  /* Yes.. bring the interface up */

                  netdev_ifup(dev);
                }

              /* Is this a request to take the interface down? */

              else if ((req->ifr_flags & IFF_DOWN) != 0)
                {
                  /* Yes.. take the interface down */

                  netdev_ifdown(dev);
                }
            }

          ret = OK;
        }
        break;

      case SIOCGIFFLAGS:  /* Gets the interface flags */
        {
          dev = netdev_ifr_dev(req);
          if (dev)
            {
              req->ifr_flags = dev->d_flags;
            }

          ret = OK;
        }
        break;

      /* MAC address operations only make sense if Ethernet or 6LoWPAN are
       * supported.
       */

#if defined(CONFIG_NET_ETHERNET) || defined(CONFIG_NET_6LOWPAN)
      case SIOCGIFHWADDR:  /* Get hardware address */
        {
          dev = netdev_ifr_dev(req);
          if (dev)
            {
#ifdef CONFIG_NET_ETHERNET
              if (dev->d_lltype == NET_LL_ETHERNET ||
                  dev->d_lltype == NET_LL_IEEE80211)
                {
                  req->ifr_hwaddr.sa_family = NET_SOCK_FAMILY;
                  memcpy(req->ifr_hwaddr.sa_data,
                         dev->d_mac.ether.ether_addr_octet, IFHWADDRLEN);
                  ret = OK;
                }
              else
#endif

#ifdef CONFIG_NET_6LOWPAN
              if (dev->d_lltype == NET_LL_IEEE802154 ||
                  dev->d_lltype == NET_LL_PKTRADIO)
                {
                  req->ifr_hwaddr.sa_family = NET_SOCK_FAMILY;
                  memcpy(req->ifr_hwaddr.sa_data,
                         dev->d_mac.radio.nv_addr,
                         dev->d_mac.radio.nv_addrlen);
                  ret = OK;
                }
               else
#endif
                {
                  nerr("Unsupported link layer\n");
                }
            }
        }
        break;

      case SIOCSIFHWADDR:  /* Set hardware address -- will not take effect until ifup */
        {
          dev = netdev_ifr_dev(req);
          if (dev)
            {
#ifdef CONFIG_NET_ETHERNET
              if (dev->d_lltype == NET_LL_ETHERNET ||
                  dev->d_lltype == NET_LL_IEEE80211)
                {
                  memcpy(dev->d_mac.ether.ether_addr_octet,
                         req->ifr_hwaddr.sa_data, IFHWADDRLEN);
                  ret = OK;
                }
              else
#endif

#ifdef CONFIG_NET_6LOWPAN
              if (dev->d_lltype == NET_LL_IEEE802154 ||
                  dev->d_lltype == NET_LL_PKTRADIO)
                {
                  FAR struct radio_driver_s *radio;
                  struct radiodev_properties_s properties;

                  /* Get the radio properties */

                  radio = (FAR struct radio_driver_s *)dev;
                  DEBUGASSERT(radio->r_properties != NULL);

                  ret = radio->r_properties(radio, &properties);
                  if (ret >= 0)
                    {
                      dev->d_mac.radio.nv_addrlen = properties.sp_addrlen;
                      memcpy(dev->d_mac.radio.nv_addr,
                             req->ifr_hwaddr.sa_data, NET_6LOWPAN_ADDRSIZE);
                    }
                }
              else
#endif
                {
                  nerr("Unsupported link layer\n");
                }
            }
        }
        break;
#endif

      case SIOCDIFADDR:  /* Delete IP address */
        {
          dev = netdev_ifr_dev(req);
          if (dev)
            {
#ifdef CONFIG_NET_IPv4
              dev->d_ipaddr = 0;
#endif
#ifdef CONFIG_NET_IPv6
              memset(&dev->d_ipv6addr, 0, sizeof(net_ipv6addr_t));
#endif
              ret = OK;
            }
        }
        break;

      case SIOCGIFCOUNT:  /* Get number of devices */
        {
          req->ifr_count = netdev_count();
          ret = -ENOSYS;
        }
        break;

#ifdef CONFIG_NET_IPv4
      case SIOCGIFCONF:  /* Return an interface list (IPv4) */
        {
          ret = netdev_ipv4_ifconf((FAR struct ifconf *)req);
        }
        break;
#endif

#ifdef CONFIG_NET_IPv6
      case SIOCGLIFCONF:  /* Return an interface list (IPv6) */
        {
          ret = netdev_ipv6_ifconf((FAR struct lifconf *)req);
        }
        break;
#endif

#if defined(CONFIG_NETDEV_IOCTL) && defined(CONFIG_NETDEV_PHY_IOCTL)
#ifdef CONFIG_ARCH_PHY_INTERRUPT
      case SIOCMIINOTIFY: /* Set up for PHY event notifications */
        {
          dev = netdev_ifr_dev(req);
          if (dev && dev->d_ioctl)
            {
              struct mii_ioctl_notify_s *notify =
                &req->ifr_ifru.ifru_mii_notify;
              ret = dev->d_ioctl(dev, cmd, (unsigned long)(uintptr_t)notify);
            }
        }
        break;
#endif

      case SIOCGMIIPHY: /* Get address of MII PHY in use */
      case SIOCGMIIREG: /* Get MII register via MDIO */
      case SIOCSMIIREG: /* Set MII register via MDIO */
        {
          dev = netdev_ifr_dev(req);
          if (dev && dev->d_ioctl)
            {
              struct mii_ioctl_data_s *mii_data =
                &req->ifr_ifru.ifru_mii_data;
              ret = dev->d_ioctl(dev, cmd,
                                 (unsigned long)(uintptr_t)mii_data);
            }
        }
        break;
#endif

#if defined(CONFIG_NETDEV_IOCTL) && defined(CONFIG_NETDEV_CAN_BITRATE_IOCTL)
      case SIOCGCANBITRATE:  /* Get bitrate from a CAN controller */
      case SIOCSCANBITRATE:  /* Set bitrate of a CAN controller */
        {
          dev = netdev_ifr_dev(req);
          if (dev && dev->d_ioctl)
            {
              struct can_ioctl_data_s *can_bitrate_data =
                            &req->ifr_ifru.ifru_can_data;
              ret = dev->d_ioctl(dev, cmd,
                            (unsigned long)(uintptr_t)can_bitrate_data);
            }
        }
        break;
#endif

#ifdef CONFIG_NETDEV_IFINDEX
      case SIOCGIFNAME:  /* Get interface name */
        {
          dev = netdev_findbyindex(req->ifr_ifindex);
          if (dev != NULL)
            {
              strncpy(req->ifr_name, dev->d_ifname, IFNAMSIZ);
              ret = OK;
            }
          else
            {
              ret = -ENODEV;
            }
        }
        break;

      case SIOCGIFINDEX:  /* Index to name mapping */
        {
          dev = netdev_findbyname(req->ifr_name);
          if (dev != NULL)
            {
              req->ifr_ifindex = dev->d_ifindex;
              ret = OK;
            }
          else
            {
              ret = -ENODEV;
            }
        }
        break;
#endif

      default:
        {
          ret = -ENOTTY;
        }
        break;
    }

  return ret;
}

/****************************************************************************
 * Name: netdev_imsfdev
 *
 * Description:
 *   Verify the struct ip_msfilter and get the Ethernet device.
 *
 * Input Parameters:
 *   req - The argument of the ioctl cmd
 *
 * Returned Value:
 *  A pointer to the driver structure on success; NULL on failure.
 *
 ****************************************************************************/

#ifdef CONFIG_NET_IGMP
static FAR struct net_driver_s *netdev_imsfdev(FAR struct ip_msfilter *imsf)
{
  if (imsf == NULL)
    {
      return NULL;
    }

  /* Find the network device associated with the address of the IP address
   * of the local device.
   */

  return netdev_findby_lipv4addr(imsf->imsf_interface.s_addr);
}
#endif

/****************************************************************************
 * Name: netdev_imsf_ioctl
 *
 * Description:
 *   Perform network device specific operations.
 *
 * Input Parameters:
 *   psock    Socket structure
 *   dev      Ethernet driver device structure
 *   cmd      The ioctl command
 *   imsf     The argument of the ioctl cmd
 *
 * Returned Value:
 *   >=0 on success (positive non-zero values are cmd-specific)
 *   Negated errno returned on failure.
 *
 ****************************************************************************/

#ifdef CONFIG_NET_IGMP
static int netdev_imsf_ioctl(FAR struct socket *psock, int cmd,
                             FAR struct ip_msfilter *imsf)
{
  FAR struct net_driver_s *dev;
  int ret = -EINVAL;

  ninfo("cmd: %d\n", cmd);

  /* Execute the command */

  switch (cmd)
    {
      case SIOCSIPMSFILTER:  /* Set source filter content */
        {
          dev = netdev_imsfdev(imsf);
          if (dev)
            {
              if (imsf->imsf_fmode == MCAST_INCLUDE)
                {
                  ret = igmp_joingroup(dev, &imsf->imsf_multiaddr);
                }
              else
                {
                  DEBUGASSERT(imsf->imsf_fmode == MCAST_EXCLUDE);
                  ret = igmp_leavegroup(dev, &imsf->imsf_multiaddr);
                }
            }
        }
        break;

      case SIOCGIPMSFILTER:  /* Retrieve source filter addresses */
      default:
        ret = -ENOTTY;
        break;
    }

  return ret;
}
#endif

/****************************************************************************
 * Name: netdev_arp_callback
 *
 * Description:
 *   This is a callback that checks if the Ethernet network device has the
 *   indicated name
 *
 * Input Parameters:
 *   dev    Ethernet driver device structure
 *   req    The argument of the ioctl cmd
 *
 * Returned Value:
 *   1 on success
 *   0 on error
 ****************************************************************************/

#ifdef CONFIG_NET_ARP
static int netdev_arp_callback(FAR struct net_driver_s *dev, FAR void *arg)
{
  FAR struct arpreq *req = arg;
  FAR struct sockaddr_in *addr = (FAR struct sockaddr_in *)&req->arp_pa;
<<<<<<< HEAD
  if (strncmp(dev->d_ifname, (FAR const char *)req->arp_dev,
       sizeof(dev->d_ifname)))
=======

  if (strncmp(dev->d_ifname, (FAR const char *)req->arp_dev,
              sizeof(dev->d_ifname)))
>>>>>>> 0342272e
    {
      return 0;
    }

  arp_update(dev, addr->sin_addr.s_addr,
<<<<<<< HEAD
              (FAR uint8_t *)req->arp_ha.sa_data);
=======
             (FAR uint8_t *)req->arp_ha.sa_data);
>>>>>>> 0342272e
  return 1;
}
#endif

/****************************************************************************
 * Name: netdev_arp_ioctl
 *
 * Description:
 *   Perform ARP table specific operations.
 *
 * Input Parameters:
 *   psock  Socket structure
 *   dev    Ethernet driver device structure
 *   cmd    The ioctl command
 *   req    The argument of the ioctl cmd
 *
 * Returned Value:
 *   >=0 on success (positive non-zero values are cmd-specific)
 *   Negated errno returned on failure.
 *
 ****************************************************************************/

#ifdef CONFIG_NET_ARP
static int netdev_arp_ioctl(FAR struct socket *psock, int cmd,
                            FAR struct arpreq *req)
{
  int ret;

  /* Execute the command */

  switch (cmd)
    {
      case SIOCSARP:  /* Set an ARP mapping */
        {
          if (req != NULL &&
              req->arp_pa.sa_family == AF_INET &&
              req->arp_ha.sa_family == ARPHRD_ETHER)
            {
              /* Update any existing ARP table entry for this protocol
               * address -OR- add a new ARP table entry if there is not.
               */

<<<<<<< HEAD
              ret = netdev_foreach(netdev_arp_callback, req)? OK : -EINVAL;
=======
              ret = netdev_foreach(netdev_arp_callback, req) ? OK : -EINVAL;
>>>>>>> 0342272e
            }
          else
            {
              ret = -EINVAL;
            }
        }
        break;

      case SIOCDARP:  /* Delete an ARP mapping */
        {
          if (req != NULL && req->arp_pa.sa_family == AF_INET)
            {
              FAR struct sockaddr_in *addr =
                (FAR struct sockaddr_in *)&req->arp_pa;

              /* Find the existing ARP entry for this protocol address. */

              FAR struct arp_entry_s *entry =
                arp_lookup(addr->sin_addr.s_addr);
              if (entry != NULL)
                {
                  /* The ARP table is fixed size; an entry is deleted
                   * by nullifying its protocol address.
                   */

                  entry->at_ipaddr = 0;
                  ret = OK;
                }
              else
                {
                  ret = -ENOENT;
                }
            }
          else
            {
              ret = -EINVAL;
            }
        }
        break;

      case SIOCGARP:  /* Get an ARP mapping */
        {
          if (req != NULL && req->arp_pa.sa_family == AF_INET)
            {
              FAR struct sockaddr_in *addr =
                (FAR struct sockaddr_in *)&req->arp_pa;

              /* Get the hardware address from an existing ARP table entry
               * matching this protocol address.
               */

              ret = arp_find(addr->sin_addr.s_addr,
                            (FAR struct ether_addr *)req->arp_ha.sa_data);
              if (ret >= 0)
                {
                  /* Return the mapped hardware address. */

                  req->arp_ha.sa_family = ARPHRD_ETHER;
                  ret = OK;
                }
            }
          else
            {
              ret = -EINVAL;
            }
        }
        break;

      default:
        ret = -ENOTTY;
        break;
    }

  return ret;
}
#endif

/****************************************************************************
 * Name: netdev_rt_ioctl
 *
 * Description:
 *   Perform routing table specific operations.
 *
 * Input Parameters:
 *   psock    Socket structure
 *   dev      Ethernet driver device structure
 *   cmd      The ioctl command
 *   rtentry  The argument of the ioctl cmd
 *
 * Returned Value:
 *   >=0 on success (positive non-zero values are cmd-specific)
 *   Negated errno returned on failure.
 *
 ****************************************************************************/

#ifdef CONFIG_NET_ROUTE
static int netdev_rt_ioctl(FAR struct socket *psock, int cmd,
                           FAR struct rtentry *rtentry)
{
  int ret = -EAFNOSUPPORT;

  /* Execute the command */

  switch (cmd)
    {
      case SIOCADDRT:  /* Add an entry to the routing table */
        {
          /* The target address and the netmask are required values */

          if (rtentry == NULL)
            {
              return -EINVAL;
            }

#ifdef CONFIG_NET_IPv4
#ifdef CONFIG_NET_IPv6
          if (rtentry->rt_dst.ss_family == AF_INET)
#endif
            {
#ifdef HAVE_WRITABLE_IPv4ROUTE
              ret = ioctl_add_ipv4route(rtentry);
#else
              ret = -EACCES;
#endif
            }
#endif /* CONFIG_NET_IPv4 */

#ifdef CONFIG_NET_IPv6
#ifdef CONFIG_NET_IPv4
          else
#endif
            {
#ifdef HAVE_WRITABLE_IPv6ROUTE
              ret = ioctl_add_ipv6route(rtentry);
#else
              ret = -EACCES;
#endif
            }
#endif /* CONFIG_NET_IPv6 */
        }
        break;

      case SIOCDELRT:  /* Delete an entry from the routing table */
        {
          /* The target address and the netmask are required values */

          if (rtentry == 0)
            {
              return -EINVAL;
            }

#ifdef CONFIG_NET_IPv4
#ifdef CONFIG_NET_IPv6
          if (rtentry->rt_dst.ss_family == AF_INET)
#endif
            {
#ifdef HAVE_WRITABLE_IPv4ROUTE
              ret = ioctl_del_ipv4route(rtentry);
#else
              ret = -EACCES;
#endif
            }
#endif /* CONFIG_NET_IPv4 */

#ifdef CONFIG_NET_IPv6
#ifdef CONFIG_NET_IPv4
          else
#endif
            {
#ifdef HAVE_WRITABLE_IPv6ROUTE
              ret = ioctl_del_ipv6route(rtentry);
#else
              ret = -EACCES;
#endif
            }
#endif /* CONFIG_NET_IPv6 */
        }
        break;

      default:
        ret = -ENOTTY;
        break;
    }

  return ret;
}
#endif

/****************************************************************************
 * Name: netdev_ioctl
 *
 * Description:
 *   Perform user private ioctl operations.
 *
 * Parameters:
 *   psock    Socket structure
 *   cmd      The ioctl command
 *   arg      The argument of the ioctl cmd
 *
 * Return:
 *   >=0 on success (positive non-zero values are cmd-specific)
 *   Negated errno returned on failure.
 *
 ****************************************************************************/

static int netdev_ioctl(FAR struct socket *psock, int cmd,
                        unsigned long arg)
{
  if (psock->s_sockif && psock->s_sockif->si_ioctl)
    {
      ssize_t arglen;

      arglen = net_ioctl_arglen(cmd);
      if (arglen < 0)
        {
          return arglen;
        }

      return psock->s_sockif->si_ioctl(psock, cmd, (FAR void *)arg, arglen);
    }
  else
    {
      return -ENOTTY;
    }
}

/****************************************************************************
 * Public Functions
 ****************************************************************************/

/****************************************************************************
 * Name: net_ioctl_arglen
 *
 * Description:
 *   Calculate the ioctl argument buffer length.
 *
 * Input Parameters:
 *
 *   cmd      The ioctl command
 *
 * Returned Value:
 *   The argument buffer length, or error code.
 *
 ****************************************************************************/

ssize_t net_ioctl_arglen(int cmd)
{
  switch (cmd)
    {
      case FIONSPACE:
      case FIONREAD:
        return sizeof(int);

      case SIOCGIFADDR:
      case SIOCSIFADDR:
      case SIOCGIFDSTADDR:
      case SIOCSIFDSTADDR:
      case SIOCGIFBRDADDR:
      case SIOCSIFBRDADDR:
      case SIOCGIFNETMASK:
      case SIOCSIFNETMASK:
      case SIOCGIFMTU:
      case SIOCGIFHWADDR:
      case SIOCSIFHWADDR:
      case SIOCDIFADDR:
      case SIOCGIFCOUNT:
      case SIOCSIFFLAGS:
      case SIOCGIFFLAGS:
        return sizeof(struct ifreq);

      case SIOCGLIFADDR:
      case SIOCSLIFADDR:
      case SIOCGLIFDSTADDR:
      case SIOCSLIFDSTADDR:
      case SIOCGLIFBRDADDR:
      case SIOCSLIFBRDADDR:
      case SIOCGLIFNETMASK:
      case SIOCSLIFNETMASK:
      case SIOCGLIFMTU:
      case SIOCIFAUTOCONF:
        return sizeof(struct lifreq);

      case SIOCGIFCONF:
        return sizeof(struct ifconf);

      case SIOCGLIFCONF:
        return sizeof(struct lifconf);

      case SIOCGIPMSFILTER:
      case SIOCSIPMSFILTER:
        return sizeof(struct ip_msfilter);

      case SIOCSARP:
      case SIOCDARP:
      case SIOCGARP:
        return sizeof(struct arpreq);

      case SIOCADDRT:
      case SIOCDELRT:
        return sizeof(struct rtentry);

      case SIOCMIINOTIFY:
        return sizeof(struct mii_ioctl_notify_s);

      case SIOCGMIIPHY:
      case SIOCGMIIREG:
      case SIOCSMIIREG:
        return sizeof(struct mii_ioctl_data_s);

      default:
#ifdef CONFIG_NETDEV_IOCTL
#  ifdef CONFIG_NETDEV_WIRELESS_IOCTL
        if (_WLIOCVALID(cmd) && _IOC_NR(cmd) <= WL_NNETCMDS)
          {
            return sizeof(struct iwreq);
          }
#  endif

#  ifdef CONFIG_WIRELESS_IEEE802154
        if (_MAC802154IOCVALID(cmd))
          {
            return sizeof(struct ieee802154_netmac_s);
          }
#  endif

#  ifdef CONFIG_WIRELESS_PKTRADIO
        if (WL_ISPKTRADIOCMD(cmd))
          {
            return sizeof(struct pktradio_ifreq_s);
          }
#  endif

#  ifdef CONFIG_WIRELESS_BLUETOOTH
        if (WL_IBLUETOOTHCMD(cmd))
          {
            return sizeof(struct btreq_s);
          }
#  endif
#endif

        return -ENOTTY;
    }
}

/****************************************************************************
 * Name: psock_ioctl and psock_vioctl
 *
 * Description:
 *   Perform network device specific operations.
 *
 * Input Parameters:
 *   psock    A pointer to a NuttX-specific, internal socket structure
 *   cmd      The ioctl command
 *   arg      The argument of the ioctl cmd
 *
 * Returned Value:
 *   A non-negative value is returned on success; a negated errno value is
 *   returned on any failure to indicate the nature of the failure:
 *
 *   EBADF
 *     'psock' is not a valid, connected socket structure.
 *   EFAULT
 *     'arg' references an inaccessible memory area.
 *   ENOTTY
 *     'cmd' not valid.
 *   EINVAL
 *     'arg' is not valid.
 *   ENOTTY
 *     'sockfd' is not associated with a network device.
 *   ENOTTY
 *      The specified request does not apply to the kind of object that the
 *      descriptor 'sockfd' references.
 *
 ****************************************************************************/

int psock_vioctl(FAR struct socket *psock, int cmd, va_list ap)
{
  unsigned long arg;
  int ret;

  /* Verify that the psock corresponds to valid, allocated socket */

  if (psock == NULL || psock->s_conn == NULL)
    {
      return -EBADF;
    }

  arg = va_arg(ap, unsigned long);

  /* Check for a USRSOCK ioctl command */

  ret = netdev_ioctl(psock, cmd, arg);
  if (ret == -ENOTTY)
    {
      /* Check for a standard network IOCTL command. */

      ret = netdev_ifr_ioctl(psock, cmd, (FAR struct ifreq *)(uintptr_t)arg);
    }

#if defined(CONFIG_NETDEV_IOCTL) && defined(CONFIG_NETDEV_WIRELESS_IOCTL)
  /* Check for a wireless network command */

  if (ret == -ENOTTY)
    {
      FAR struct iwreq *wifrreq;

      wifrreq = (FAR struct iwreq *)((uintptr_t)arg);
      ret     = netdev_wifr_ioctl(psock, cmd, wifrreq);
    }
#endif

#ifdef HAVE_IEEE802154_IOCTL
  /* Check for a IEEE802.15.4 network device IOCTL command */

  if (ret == -ENOTTY)
    {
      ret = netdev_iee802154_ioctl(psock, cmd, arg);
    }
#endif

#ifdef HAVE_PKTRADIO_IOCTL
  /* Check for a non-IEEE802.15.4 packet radio network device IOCTL command */

  if (ret == -ENOTTY)
    {
      ret = netdev_pktradio_ioctl(psock, cmd, arg);
    }
#endif

#ifdef HAVE_BLUETOOTH_IOCTL
  /* Check for Bluetooth network device IOCTL command */

  if (ret == -ENOTTY)
    {
      ret = netdev_bluetooth_ioctl(psock, cmd, arg);
    }
#endif

#ifdef CONFIG_NET_IGMP
  /* Check for address filtering commands */

  if (ret == -ENOTTY)
    {
      ret = netdev_imsf_ioctl(psock, cmd,
                              (FAR struct ip_msfilter *)(uintptr_t)arg);
    }
#endif

#ifdef CONFIG_NET_ARP
  /* Check for ARP table IOCTL commands */

  if (ret == -ENOTTY)
    {
      ret = netdev_arp_ioctl(psock, cmd,
                             (FAR struct arpreq *)(uintptr_t)arg);
    }
#endif

#ifdef CONFIG_NET_ROUTE
  /* Check for Routing table IOCTL commands */

  if (ret == -ENOTTY)
    {
      ret = netdev_rt_ioctl(psock, cmd,
                            (FAR struct rtentry *)(uintptr_t)arg);
    }
#endif

  return ret;
}

int psock_ioctl(FAR struct socket *psock, int cmd, ...)
{
  va_list ap;
  int ret;

  /* Setup to access the variable argument list */

  va_start(ap, cmd);

  /* Let psock_vfcntl() do the real work.  The errno is not set on
   * failures.
   */

  ret = psock_vioctl(psock, cmd, ap);

  va_end(ap);
  return ret;
}

/****************************************************************************
 * Name: netdev_ifup / netdev_ifdown
 *
 * Description:
 *   Bring the interface up/down
 *
 ****************************************************************************/

void netdev_ifup(FAR struct net_driver_s *dev)
{
  /* Make sure that the device supports the d_ifup() method */

  if (dev->d_ifup != NULL)
    {
      /* Is the interface already up? */

      if ((dev->d_flags & IFF_UP) == 0)
        {
          /* No, bring the interface up now */

          if (dev->d_ifup(dev) == OK)
            {
              /* Mark the interface as up */

              dev->d_flags |= IFF_UP;

              /* Update the driver status */

              netlink_device_notify(dev);
            }
        }
    }
}

void netdev_ifdown(FAR struct net_driver_s *dev)
{
  /* Check sure that the device supports the d_ifdown() method */

  if (dev->d_ifdown != NULL)
    {
      /* Is the interface already down? */

      if ((dev->d_flags & IFF_UP) != 0)
        {
          /* No, take the interface down now */

          if (dev->d_ifdown(dev) == OK)
            {
              /* Mark the interface as down */

              dev->d_flags &= ~IFF_UP;

              /* Update the driver status */

              netlink_device_notify(dev);
            }
        }

      /* Notify clients that the network has been taken down */

      devif_dev_event(dev, NULL, NETDEV_DOWN);

#ifdef CONFIG_NETDOWN_NOTIFIER
      /* Provide signal notifications to threads that want to be
       * notified of the network down state via signal.
       */

      netdown_notifier_signal(dev);
#endif
    }
}<|MERGE_RESOLUTION|>--- conflicted
+++ resolved
@@ -1232,24 +1232,15 @@
 {
   FAR struct arpreq *req = arg;
   FAR struct sockaddr_in *addr = (FAR struct sockaddr_in *)&req->arp_pa;
-<<<<<<< HEAD
-  if (strncmp(dev->d_ifname, (FAR const char *)req->arp_dev,
-       sizeof(dev->d_ifname)))
-=======
 
   if (strncmp(dev->d_ifname, (FAR const char *)req->arp_dev,
               sizeof(dev->d_ifname)))
->>>>>>> 0342272e
     {
       return 0;
     }
 
   arp_update(dev, addr->sin_addr.s_addr,
-<<<<<<< HEAD
-              (FAR uint8_t *)req->arp_ha.sa_data);
-=======
              (FAR uint8_t *)req->arp_ha.sa_data);
->>>>>>> 0342272e
   return 1;
 }
 #endif
@@ -1292,11 +1283,7 @@
                * address -OR- add a new ARP table entry if there is not.
                */
 
-<<<<<<< HEAD
-              ret = netdev_foreach(netdev_arp_callback, req)? OK : -EINVAL;
-=======
               ret = netdev_foreach(netdev_arp_callback, req) ? OK : -EINVAL;
->>>>>>> 0342272e
             }
           else
             {
