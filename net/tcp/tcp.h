--- conflicted
+++ resolved
@@ -224,19 +224,7 @@
    *               where the TCP/IP read-ahead data is retained.
    */
 
-<<<<<<< HEAD
-  struct iob_queue_s readahead;     /* Read-ahead buffering */
-
-  /* Pending-ahead buffering.
-   *
-   *   pendingahead - A singly linked list of type struct iob_qentry_s
-   *                  where the TCP/IP pending-ahead data is retained.
-   */
-
-  struct iob_queue_s pendingahead;  /* Pending-ahead buffering */
-=======
   struct iob_s *readahead;   /* Read-ahead buffering */
->>>>>>> 2e43815c
 
 #ifdef CONFIG_NET_TCP_WRITE_BUFFERS
   /* Write buffering
@@ -1160,8 +1148,6 @@
  *   buffer - A pointer to the buffer to be copied to the read-ahead
  *     buffers
  *   buflen - The number of bytes to copy to the read-ahead buffer.
- *   priv   - Private data.
- *   producerid - id representing who is producing the IOB.
  *
  * Returned Value:
  *   The number of bytes actually buffered is returned.  This will be either
@@ -1175,8 +1161,7 @@
  ****************************************************************************/
 
 uint16_t tcp_datahandler(FAR struct tcp_conn_s *conn, FAR uint8_t *buffer,
-                         uint16_t nbytes, FAR void *priv,
-                         enum iob_user_e producerid);
+                         uint16_t nbytes);
 
 /****************************************************************************
  * Name: tcp_backlogcreate
