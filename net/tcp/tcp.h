/****************************************************************************
 * net/tcp/tcp.h
 *
 * Licensed to the Apache Software Foundation (ASF) under one or more
 * contributor license agreements.  See the NOTICE file distributed with
 * this work for additional information regarding copyright ownership.  The
 * ASF licenses this file to you under the Apache License, Version 2.0 (the
 * "License"); you may not use this file except in compliance with the
 * License.  You may obtain a copy of the License at
 *
 *   http://www.apache.org/licenses/LICENSE-2.0
 *
 * Unless required by applicable law or agreed to in writing, software
 * distributed under the License is distributed on an "AS IS" BASIS, WITHOUT
 * WARRANTIES OR CONDITIONS OF ANY KIND, either express or implied.  See the
 * License for the specific language governing permissions and limitations
 * under the License.
 *
 ****************************************************************************/

#ifndef __NET_TCP_TCP_H
#define __NET_TCP_TCP_H

/****************************************************************************
 * Included Files
 ****************************************************************************/

#include <nuttx/config.h>

#include <sys/types.h>
#include <queue.h>

#include <nuttx/clock.h>
#include <nuttx/semaphore.h>
#include <nuttx/mm/iob.h>
#include <nuttx/net/ip.h>
#include <nuttx/net/net.h>
#include <nuttx/wqueue.h>
<<<<<<< HEAD

#ifdef CONFIG_NET_TCP_NOTIFIER
#  include <nuttx/wqueue.h>
#endif
=======
>>>>>>> 9be737c8

#if defined(CONFIG_NET_TCP) && !defined(CONFIG_NET_TCP_NO_STACK)

/****************************************************************************
 * Pre-processor Definitions
 ****************************************************************************/

#define NET_TCP_HAVE_STACK 1

/* Allocate a new TCP data callback */

/* These macros allocate and free callback structures used for receiving
 * notifications of TCP data-related events.
 */

#define tcp_callback_alloc(conn) \
  devif_callback_alloc((conn)->dev, &(conn)->sconn.list, &(conn)->sconn.list_tail)
#define tcp_callback_free(conn,cb) \
  devif_conn_callback_free((conn)->dev, (cb), &(conn)->sconn.list, &(conn)->sconn.list_tail)

#ifdef CONFIG_NET_TCP_WRITE_BUFFERS
/* TCP write buffer access macros */

#  define TCP_WBSEQNO(wrb)           ((wrb)->wb_seqno)
#  define TCP_WBPKTLEN(wrb)          ((wrb)->wb_iob->io_pktlen)
#  define TCP_WBSENT(wrb)            ((wrb)->wb_sent)
#  define TCP_WBNRTX(wrb)            ((wrb)->wb_nrtx)
#ifdef CONFIG_NET_TCP_FAST_RETRANSMIT
#  define TCP_WBNACK(wrb)            ((wrb)->wb_nack)
#endif
#  define TCP_WBIOB(wrb)             ((wrb)->wb_iob)
#  define TCP_WBCOPYOUT(wrb,dest,n)  (iob_copyout(dest,(wrb)->wb_iob,(n),0))
#  define TCP_WBCOPYIN(wrb,src,n,off) \
     (iob_copyin((wrb)->wb_iob,src,(n),(off),true,\
                 IOBUSER_NET_TCP_WRITEBUFFER))
#  define TCP_WBTRYCOPYIN(wrb,src,n,off) \
     (iob_trycopyin((wrb)->wb_iob,src,(n),(off),true,\
                    IOBUSER_NET_TCP_WRITEBUFFER))

#  define TCP_WBTRIM(wrb,n) \
     do { (wrb)->wb_iob = iob_trimhead((wrb)->wb_iob,(n),\
                            IOBUSER_NET_TCP_WRITEBUFFER); } while (0)

#ifdef CONFIG_DEBUG_FEATURES
#  define TCP_WBDUMP(msg,wrb,len,offset) \
     tcp_wrbuffer_dump(msg,wrb,len,offset)
#  else
#    define TCP_WBDUMP(msg,wrb,len,offset)
#  endif
#endif

/* 32-bit modular arithmetics for tcp sequence numbers */

#define TCP_SEQ_LT(a, b)	((int32_t)((a) - (b)) < 0)
#define TCP_SEQ_GT(a, b)	TCP_SEQ_LT(b, a)
#define TCP_SEQ_LTE(a, b)	(!TCP_SEQ_GT(a, b))
#define TCP_SEQ_GTE(a, b)	(!TCP_SEQ_LT(a, b))

#define TCP_SEQ_ADD(a, b)	((uint32_t)((a) + (b)))
#define TCP_SEQ_SUB(a, b)	((uint32_t)((a) - (b)))

/* The TCP options flags */

#define TCP_WSCALE            0x01U /* Window Scale option enabled */

/* After receiving 3 duplicate ACKs, TCP performs a retransmission
 * (RFC 5681 (3.2))
 */

#define TCP_FAST_RETRANSMISSION_THRESH 3

/****************************************************************************
 * Public Type Definitions
 ****************************************************************************/

struct file;      /* Forward reference */
struct sockaddr;  /* Forward reference */
struct socket;    /* Forward reference */
struct pollfd;    /* Forward reference */

/* Representation of a TCP connection.
 *
 * The tcp_conn_s structure is used for identifying a connection. All
 * but one field in the structure are to be considered read-only by an
 * application. The only exception is the 'private' fields whose purpose
 * is to let the application store application-specific state (e.g.,
 * file pointers) for the connection.
 */

struct net_driver_s;      /* Forward reference */
struct devif_callback_s;  /* Forward reference */
struct tcp_backlog_s;     /* Forward reference */
struct tcp_hdr_s;         /* Forward reference */

/* This is a container that holds the poll-related information */

struct tcp_poll_s
{
  FAR struct tcp_conn_s *conn;     /* Needed to handle loss of connection */
  struct pollfd *fds;              /* Needed to handle poll events */
  FAR struct devif_callback_s *cb; /* Needed to teardown the poll */
};

struct tcp_conn_s
{
  /* Common prologue of all connection structures. */

  /* TCP callbacks:
   *
   * Data transfer events are retained in 'list'.  Event handlers in 'list'
   * are called for events specified in the flags set within struct
   * devif_callback_s
   *
   * When an callback is executed from 'list', the input flags are normally
   * returned, however, the implementation may set one of the following:
   *
   *   TCP_CLOSE   - Gracefully close the current connection
   *   TCP_ABORT   - Abort (reset) the current connection on an error that
   *                 prevents TCP_CLOSE from working.
   *
   * And/Or set/clear the following:
   *
   *   TCP_NEWDATA - May be cleared to indicate that the data was consumed
   *                 and that no further process of the new data should be
   *                 attempted.
   *   TCP_SNDACK  - If TCP_NEWDATA is cleared, then TCP_SNDACK may be set to
   *                 indicate that an ACK should be included in the response.
   *                 (In TCP_NEWDATA is cleared bu TCP_SNDACK is not set,
   *                 then dev->d_len should also be cleared).
   */

  struct socket_conn_s sconn;

  /* TCP-specific content follows */

  union ip_binding_u u;   /* IP address binding */
  uint8_t  rcvseq[4];     /* The sequence number that we expect to
                           * receive next */
  uint8_t  sndseq[4];     /* The sequence number that was last sent by us */
  uint8_t  crefs;         /* Reference counts on this instance */
#if defined(CONFIG_NET_IPv4) && defined(CONFIG_NET_IPv6)
  uint8_t  domain;        /* IP domain: PF_INET or PF_INET6 */
#endif
  uint8_t  sa;            /* Retransmission time-out calculation state
                           * variable */
  uint8_t  sv;            /* Retransmission time-out calculation state
                           * variable */
  uint8_t  rto;           /* Retransmission time-out */
  uint8_t  tcpstateflags; /* TCP state and flags */
  struct   work_s work;   /* TCP timer handle */
  bool     timeout;       /* Trigger from timer expiry */
  uint8_t  timer;         /* The retransmission timer (units: half-seconds) */
  uint8_t  nrtx;          /* The number of retransmissions for the last
                           * segment sent */
#ifdef CONFIG_NET_TCP_DELAYED_ACK
  uint8_t  rx_unackseg;   /* Number of un-ACKed received segments */
  uint8_t  rx_acktimer;   /* Time since last ACK sent (units: half-seconds) */
#endif
  uint16_t lport;         /* The local TCP port, in network byte order */
  uint16_t rport;         /* The remoteTCP port, in network byte order */
  uint16_t mss;           /* Current maximum segment size for the
                           * connection */
  uint32_t rcv_adv;       /* The right edge of the recv window advertized */
#ifdef CONFIG_NET_TCP_WINDOW_SCALE
  uint32_t snd_wnd;       /* Sequence and acknowledgement numbers of last
                           * window update */
  uint8_t  snd_scale;     /* Sender window scale factor */
  uint8_t  rcv_scale;     /* Receiver windows scale factor */
#else
  uint16_t snd_wnd;       /* Sequence and acknowledgement numbers of last
                           * window update */
#endif
  uint32_t snd_wl1;
  uint32_t snd_wl2;
#if CONFIG_NET_RECV_BUFSIZE > 0
  int32_t  rcv_bufs;      /* Maximum amount of bytes queued in recv */
#endif
#if CONFIG_NET_SEND_BUFSIZE > 0
  int32_t  snd_bufs;      /* Maximum amount of bytes queued in send */
  sem_t    snd_sem;       /* Semaphore signals send completion */
#endif
#if defined(CONFIG_NET_TCP_WRITE_BUFFERS) || \
    defined(CONFIG_NET_TCP_WINDOW_SCALE)
  uint32_t tx_unacked;    /* Number bytes sent but not yet ACKed */
#else
  uint16_t tx_unacked;    /* Number bytes sent but not yet ACKed */
#endif
  uint16_t flags;         /* Flags of TCP-specific options */

  /* If the TCP socket is bound to a local address, then this is
   * a reference to the device that routes traffic on the corresponding
   * network.
   */

  FAR struct net_driver_s *dev;

  /* Read-ahead buffering.
   *
   *   readahead - A singly linked list of type struct iob_s
   *               where the TCP/IP read-ahead data is retained.
   */

  struct iob_s *readahead;   /* Read-ahead buffering */

#ifdef CONFIG_NET_TCP_WRITE_BUFFERS
  /* Write buffering
   *
   *   write_q   - The queue of unsent I/O buffers.  The head of this
   *               list may be partially sent.  FIFO ordering.
   *   unacked_q - A queue of completely sent, but unacked I/O buffer
   *               chains.  Sequence number ordering.
   */

  sq_queue_t write_q;     /* Write buffering for segments */
  sq_queue_t unacked_q;   /* Write buffering for un-ACKed segments */
  uint16_t   expired;     /* Number segments retransmitted but not yet ACKed,
                           * it can only be updated at TCP_ESTABLISHED state */
  uint32_t   sent;        /* The number of bytes sent (ACKed and un-ACKed) */
  uint32_t   isn;         /* Initial sequence number */
  uint32_t   sndseq_max;  /* The sequence number of next not-retransmitted
                           * segment (next greater sndseq) */
#endif

#ifdef CONFIG_NET_TCPBACKLOG
  /* Listen backlog support
   *
   *   blparent - The backlog parent.  If this connection is backlogged,
   *     this field will be non-null and will refer to the TCP connection
   *     structure in which this connection is backlogged.
   *   backlog - The pending connection backlog.  If this connection is
   *     configured as a listener with backlog, then this refers to the
   *     struct tcp_backlog_s tear-off structure that manages that backlog.
   */

  FAR struct tcp_conn_s    *blparent;
  FAR struct tcp_backlog_s *backlog;
#endif

#ifdef CONFIG_NET_TCP_KEEPALIVE
  /* There fields manage TCP/IP keep-alive.  All times are in units of the
   * system clock tick.
   */

  uint32_t   keeptimer;   /* KeepAlive timer (dsec) */
  uint32_t   keepidle;    /* Elapsed idle time before first probe sent (dsec) */
  uint32_t   keepintvl;   /* Interval between probes (dsec) */
  bool       keepalive;   /* True: KeepAlive enabled; false: disabled */
  uint8_t    keepcnt;     /* Number of retries before the socket is closed */
  uint8_t    keepretries; /* Number of retries attempted */
#endif

#if defined(CONFIG_NET_SENDFILE) && defined(CONFIG_NET_TCP_WRITE_BUFFERS)
  bool       sendfile;    /* True if sendfile operation is in progress */
#endif

  /* connevents is a list of callbacks for each socket the uses this
   * connection (there can be more that one in the event that the the socket
   * was dup'ed).  It is used with the network monitor to handle
   * asynchronous loss-of-connection events.
   */

  FAR struct devif_callback_s *connevents;
  FAR struct devif_callback_s *connevents_tail;

  /* Reference to TCP close callback instance */

  FAR struct devif_callback_s *clscb;
  struct work_s                clswork;

#if defined(CONFIG_NET_TCP_WRITE_BUFFERS)
  /* Callback instance for TCP send() */

  FAR struct devif_callback_s *sndcb;

#ifdef CONFIG_DEBUG_ASSERTIONS
  int sndcb_alloc_cnt;    /* The callback allocation counter */
#endif
#endif

  /* accept() is called when the TCP logic has created a connection
   *
   *   accept_private: This is private data that will be available to the
   *     accept() handler when it is invoked with a point to this structure
   *     as an argument.
   *   accept: This is the pointer to the accept handler.
   */

  FAR void *accept_private;
  int (*accept)(FAR struct tcp_conn_s *listener,
                FAR struct tcp_conn_s *conn);

  /* The following is a list of poll structures of threads waiting for
   * socket events.
   */

  struct tcp_poll_s pollinfo[CONFIG_NET_TCP_NPOLLWAITERS];
};

/* This structure supports TCP write buffering */

#ifdef CONFIG_NET_TCP_WRITE_BUFFERS
struct tcp_wrbuffer_s
{
  sq_entry_t wb_node;      /* Supports a singly linked list */
  uint32_t   wb_seqno;     /* Sequence number of the write segment */
  uint16_t   wb_sent;      /* Number of bytes sent from the I/O buffer chain */
  uint8_t    wb_nrtx;      /* The number of retransmissions for the last
                            * segment sent */
#ifdef CONFIG_NET_TCP_FAST_RETRANSMIT
  uint8_t    wb_nack;      /* The number of ack count */
#endif
  struct iob_s *wb_iob;    /* Head of the I/O buffer chain */
};
#endif

/* Support for listen backlog:
 *
 *   struct tcp_blcontainer_s describes one backlogged connection
 *   struct tcp_backlog_s is a "tear-off" describing all backlog for a
 *      listener connection
 */

#ifdef CONFIG_NET_TCPBACKLOG
struct tcp_blcontainer_s
{
  sq_entry_t bc_node;             /* Implements a singly linked list */
  FAR struct tcp_conn_s *bc_conn; /* Holds reference to the new connection structure */
};

struct tcp_backlog_s
{
  sq_queue_t bl_free;             /* Implements a singly-linked list of free containers */
  sq_queue_t bl_pending;          /* Implements a singly-linked list of pending connections */
};
#endif

/****************************************************************************
 * Public Data
 ****************************************************************************/

#ifdef __cplusplus
extern "C"
{
#endif

/****************************************************************************
 * Public Function Prototypes
 ****************************************************************************/

/****************************************************************************
 * Name: tcp_initialize
 *
 * Description:
 *   Initialize the TCP/IP connection structures.  Called only once and only
 *   from the network layer at start-up.
 *
 ****************************************************************************/

void tcp_initialize(void);

/****************************************************************************
 * Name: tcp_alloc
 *
 * Description:
 *   Find a free TCP/IP connection structure and allocate it
 *   for use.  This is normally something done by the implementation of the
 *   socket() API but is also called from the event processing logic when a
 *   TCP packet is received while "listening"
 *
 ****************************************************************************/

FAR struct tcp_conn_s *tcp_alloc(uint8_t domain);

/****************************************************************************
 * Name: tcp_free
 *
 * Description:
 *   Free a connection structure that is no longer in use. This should be
 *   done by the implementation of close()
 *
 ****************************************************************************/

void tcp_free(FAR struct tcp_conn_s *conn);

/****************************************************************************
 * Name: tcp_active
 *
 * Description:
 *   Find a connection structure that is the appropriate
 *   connection to be used with the provided TCP/IP header
 *
 * Assumptions:
 *   Called from network stack logic with the network stack locked
 *
 ****************************************************************************/

FAR struct tcp_conn_s *tcp_active(FAR struct net_driver_s *dev,
                                  FAR struct tcp_hdr_s *tcp);

/****************************************************************************
 * Name: tcp_nextconn
 *
 * Description:
 *   Traverse the list of active TCP connections
 *
 * Assumptions:
 *   Called from network stack logic with the network stack locked
 *
 ****************************************************************************/

FAR struct tcp_conn_s *tcp_nextconn(FAR struct tcp_conn_s *conn);

/****************************************************************************
 * Name: tcp_local_ipv4_device
 *
 * Description:
 *   Select the network driver to use with the IPv4 TCP transaction based
 *   on the locally bound IPv4 address
 *
 * Input Parameters:
 *   conn - TCP connection structure.  The locally bound address, laddr,
 *     should be set to a non-zero value in this structure.
 *
 * Returned Value:
 *   Zero (OK) is returned on success.  A negated errno value is returned
 *   on failure.  -ENETUNREACH is the only expected error value.
 *
 ****************************************************************************/

#ifdef CONFIG_NET_IPv4
int tcp_local_ipv4_device(FAR struct tcp_conn_s *conn);
#endif

/****************************************************************************
 * Name: tcp_remote_ipv4_device
 *
 * Description:
 *   Select the network driver to use with the IPv4 TCP transaction based
 *   on the remotely connected IPv4 address
 *
 * Input Parameters:
 *   conn - TCP connection structure.  The remotely connected address, raddr,
 *     should be set to a non-zero value in this structure.
 *
 * Returned Value:
 *   Zero (OK) is returned on success.  A negated errno value is returned
 *   on failure.  -ENETUNREACH is the only expected error value.
 *
 ****************************************************************************/

#ifdef CONFIG_NET_IPv4
int tcp_remote_ipv4_device(FAR struct tcp_conn_s *conn);
#endif

/****************************************************************************
 * Name: tcp_local_ipv6_device
 *
 * Description:
 *   Select the network driver to use with the IPv6 TCP transaction based
 *   on the locally bound IPv6 address
 *
 * Input Parameters:
 *   conn - TCP connection structure.  The locally bound address, laddr,
 *     should be set to a non-zero value in this structure.
 *
 * Returned Value:
 *   Zero (OK) is returned on success.  A negated errno value is returned
 *   on failure.  -EHOSTUNREACH is the only expected error value.
 *
 ****************************************************************************/

#ifdef CONFIG_NET_IPv6
int tcp_local_ipv6_device(FAR struct tcp_conn_s *conn);
#endif

/****************************************************************************
 * Name: tcp_remote_ipv6_device
 *
 * Description:
 *   Select the network driver to use with the IPv6 TCP transaction based
 *   on the remotely connected IPv6 address
 *
 * Input Parameters:
 *   conn - TCP connection structure.  The remotely connected address, raddr,
 *     should be set to a non-zero value in this structure.
 *
 * Returned Value:
 *   Zero (OK) is returned on success.  A negated errno value is returned
 *   on failure.  -EHOSTUNREACH is the only expected error value.
 *
 ****************************************************************************/

#ifdef CONFIG_NET_IPv6
int tcp_remote_ipv6_device(FAR struct tcp_conn_s *conn);
#endif

/****************************************************************************
 * Name: tcp_alloc_accept
 *
 * Description:
 *    Called when driver processing matches the incoming packet with a
 *    connection in LISTEN. In that case, this function will create a new
 *    connection and initialize it to send a SYNACK in return.
 *
 * Assumptions:
 *   Called from network stack logic with the network stack locked
 *
 ****************************************************************************/

FAR struct tcp_conn_s *tcp_alloc_accept(FAR struct net_driver_s *dev,
                                        FAR struct tcp_hdr_s *tcp);

/****************************************************************************
 * Name: tcp_bind
 *
 * Description:
 *   This function implements the lower level parts of the standard TCP
 *   bind() operation.
 *
 * Returned Value:
 *   0 on success or -EADDRINUSE on failure
 *
 * Assumptions:
 *   This function is called from normal user level code.
 *
 ****************************************************************************/

int tcp_bind(FAR struct tcp_conn_s *conn, FAR const struct sockaddr *addr);

/****************************************************************************
 * Name: tcp_connect
 *
 * Description:
 *   This function implements the lower level parts of the standard
 *   TCP connect() operation:  It connects to a remote host using TCP.
 *
 *   This function is used to start a new connection to the specified
 *   port on the specified host. It uses the connection structure that was
 *   allocated by a preceding socket() call.  It sets the connection to
 *   the SYN_SENT state and sets the retransmission timer to 0. This will
 *   cause a TCP SYN segment to be sent out the next time this connection
 *   is periodically processed, which usually is done within 0.5 seconds
 *   after the call to tcp_connect().
 *
 * Assumptions:
 *   This function is called from normal user level code.
 *
 ****************************************************************************/

int tcp_connect(FAR struct tcp_conn_s *conn,
                FAR const struct sockaddr *addr);

/****************************************************************************
 * Name: psock_tcp_connect
 *
 * Description:
 *   Perform a TCP connection
 *
 * Input Parameters:
 *   psock - A reference to the structure of the socket to be connected
 *   addr  - The address of the remote server to connect to
 *
 * Returned Value:
 *   None
 *
 * Assumptions:
 *   The network is locked
 *
 ****************************************************************************/

int psock_tcp_connect(FAR struct socket *psock,
                      FAR const struct sockaddr *addr);

/****************************************************************************
 * Name: tcp_start_monitor
 *
 * Description:
 *   Set up to receive TCP connection state changes for a given socket
 *
 * Input Parameters:
 *   psock - The socket of interest
 *
 * Returned Value:
 *   On success, tcp_start_monitor returns OK; On any failure,
 *   tcp_start_monitor will return a negated errno value.  The only failure
 *   that can occur is if the socket has already been closed and, in this
 *   case, -ENOTCONN is returned.
 *
 * Assumptions:
 *   The caller holds the network lock (if not, it will be locked momentarily
 *   by this function).
 *
 ****************************************************************************/

int tcp_start_monitor(FAR struct socket *psock);

/****************************************************************************
 * Name: tcp_stop_monitor
 *
 * Description:
 *   Stop monitoring TCP connection changes for a sockets associated with
 *   a given TCP connection structure.
 *
 * Input Parameters:
 *   conn - The TCP connection of interest
 *   flags    Set of disconnection events
 *
 * Returned Value:
 *   None
 *
 * Assumptions:
 *   The caller holds the network lock (if not, it will be locked momentarily
 *   by this function).
 *
 ****************************************************************************/

void tcp_stop_monitor(FAR struct tcp_conn_s *conn, uint16_t flags);

/****************************************************************************
 * Name: tcp_lost_connection
 *
 * Description:
 *   Called when a loss-of-connection event has been detected by network
 *   event handling logic.  Perform operations like tcp_stop_monitor but
 *   (1) explicitly mark this socket and (2) disable further callbacks
 *   the event handler.
 *
 * Input Parameters:
 *   conn  - The TCP connection of interest
 *   cb    - devif callback structure
 *   flags - Set of connection events events
 *
 * Returned Value:
 *   None
 *
 * Assumptions:
 *   The caller holds the network lock (if not, it will be locked momentarily
 *   by this function).
 *
 ****************************************************************************/

void tcp_lost_connection(FAR struct tcp_conn_s *conn,
                         FAR struct devif_callback_s *cb, uint16_t flags);

/****************************************************************************
 * Name: tcp_close
 *
 * Description:
 *   Break any current TCP connection
 *
 * Input Parameters:
 *   psock - An instance of the internal socket structure.
 *
 * Assumptions:
 *   Called from normal user-level logic
 *
 ****************************************************************************/

int tcp_close(FAR struct socket *psock);

/****************************************************************************
 * Name: tcp_ipv4_select
 *
 * Description:
 *   Configure to send or receive an TCP IPv4 packet
 *
 ****************************************************************************/

#ifdef CONFIG_NET_IPv4
void tcp_ipv4_select(FAR struct net_driver_s *dev);
#endif

/****************************************************************************
 * Name: tcp_ipv6_select
 *
 * Description:
 *   Configure to send or receive an TCP IPv6 packet
 *
 ****************************************************************************/

#ifdef CONFIG_NET_IPv6
void tcp_ipv6_select(FAR struct net_driver_s *dev);
#endif

/****************************************************************************
 * Name: tcp_setsequence
 *
 * Description:
 *   Set the TCP/IP sequence number
 *
 * Assumptions:
 *   Called from network stack logic with the network stack locked
 *
 ****************************************************************************/

void tcp_setsequence(FAR uint8_t *seqno, uint32_t value);

/****************************************************************************
 * Name: tcp_getsequence
 *
 * Description:
 *   Get the TCP/IP sequence number
 *
 * Assumptions:
 *   Called from network stack logic with the network stack locked
 *
 ****************************************************************************/

uint32_t tcp_getsequence(FAR uint8_t *seqno);

/****************************************************************************
 * Name: tcp_addsequence
 *
 * Description:
 *   Add the length to get the next TCP sequence number.
 *
 * Assumptions:
 *   Called from network stack logic with the network stack locked
 *
 ****************************************************************************/

uint32_t tcp_addsequence(FAR uint8_t *seqno, uint16_t len);

/****************************************************************************
 * Name: tcp_initsequence
 *
 * Description:
 *   Set the (initial) the TCP/IP sequence number when a TCP connection is
 *   established.
 *
 * Assumptions:
 *   Called from network stack logic with the network stack locked
 *
 ****************************************************************************/

void tcp_initsequence(FAR uint8_t *seqno);

/****************************************************************************
 * Name: tcp_nextsequence
 *
 * Description:
 *   Increment the TCP/IP sequence number
 *
 * Assumptions:
 *   Called from network stack logic with the network stack locked
 *
 ****************************************************************************/

void tcp_nextsequence(void);

/****************************************************************************
 * Name: tcp_poll
 *
 * Description:
 *   Poll a TCP connection structure for availability of TX data
 *
 * Input Parameters:
 *   dev - The device driver structure to use in the send operation
 *   conn - The TCP "connection" to poll for TX data
 *
 * Returned Value:
 *   None
 *
 * Assumptions:
 *   Called from network stack logic with the network stack locked
 *
 ****************************************************************************/

void tcp_poll(FAR struct net_driver_s *dev, FAR struct tcp_conn_s *conn);

/****************************************************************************
 * Name: tcp_timer
 *
 * Description:
 *   Handle a TCP timer expiration for the provided TCP connection
 *
 * Input Parameters:
 *   dev  - The device driver structure to use in the send operation
 *   conn - The TCP "connection" to poll for TX data
 *
 * Returned Value:
 *   None
 *
 * Assumptions:
 *   Called from network stack logic with the network stack locked
 *
 ****************************************************************************/

void tcp_timer(FAR struct net_driver_s *dev, FAR struct tcp_conn_s *conn);

/****************************************************************************
 * Name: tcp_update_retrantimer
 *
 * Description:
 *   Update the retransmit TCP timer for the provided TCP connection,
 *   The timeout is accurate
 *
 * Input Parameters:
 *   conn    - The TCP "connection" to poll for TX data
 *   timeout - Time for the next timeout
 *
 * Returned Value:
 *   None
 *
 * Assumptions:
 *   conn is not NULL.
 *   The connection (conn) is bound to the polling device (dev).
 *
 ****************************************************************************/

void tcp_update_retrantimer(FAR struct tcp_conn_s *conn, int timeout);

/****************************************************************************
 * Name: tcp_update_keeptimer
 *
 * Description:
 *   Update the keeplive TCP timer for the provided TCP connection,
 *   The timeout is accurate
 *
 * Input Parameters:
 *   conn    - The TCP "connection" to poll for TX data
 *   timeout - Time for the next timeout
 *
 * Returned Value:
 *   None
 *
 * Assumptions:
 *   conn is not NULL.
 *   The connection (conn) is bound to the polling device (dev).
 *
 ****************************************************************************/

#ifdef CONFIG_NET_TCP_KEEPALIVE
void tcp_update_keeptimer(FAR struct tcp_conn_s *conn, int timeout);
#endif

/****************************************************************************
 * Name: tcp_stop_timer
 *
 * Description:
 *   Stop TCP timer for the provided TCP connection
 *   When the connection is closed
 *
 * Input Parameters:
 *   conn - The TCP "connection" to poll for TX data
 *
 * Returned Value:
 *   None
 *
 * Assumptions:
 *   conn is not NULL.
 *
 ****************************************************************************/

void tcp_stop_timer(FAR struct tcp_conn_s *conn);

/****************************************************************************
 * Name: tcp_findlistener
 *
 * Description:
 *   Return the connection listener for connections on this port (if any)
 *
 * Assumptions:
 *   The network is locked
 *
 ****************************************************************************/

#if defined(CONFIG_NET_IPv4) && defined(CONFIG_NET_IPv6)
FAR struct tcp_conn_s *tcp_findlistener(FAR union ip_binding_u *uaddr,
                                        uint16_t portno,
                                        uint8_t domain);
#else
FAR struct tcp_conn_s *tcp_findlistener(FAR union ip_binding_u *uaddr,
                                        uint16_t portno);
#endif

/****************************************************************************
 * Name: tcp_unlisten
 *
 * Description:
 *   Stop listening to the port bound to the specified TCP connection
 *
 * Assumptions:
 *   Called from normal user code.
 *
 ****************************************************************************/

int tcp_unlisten(FAR struct tcp_conn_s *conn);

/****************************************************************************
 * Name: tcp_listen
 *
 * Description:
 *   Start listening to the port bound to the specified TCP connection
 *
 * Assumptions:
 *   Called from normal user code.
 *
 ****************************************************************************/

int tcp_listen(FAR struct tcp_conn_s *conn);

/****************************************************************************
 * Name: tcp_islistener
 *
 * Description:
 *   Return true is there is a listener for the specified port
 *
 * Assumptions:
 *   Called from network stack logic with the network stack locked
 *
 ****************************************************************************/

#if defined(CONFIG_NET_IPv4) && defined(CONFIG_NET_IPv6)
bool tcp_islistener(FAR union ip_binding_u *uaddr, uint16_t portno,
                    uint8_t domain);
#else
bool tcp_islistener(FAR union ip_binding_u *uaddr, uint16_t portno);
#endif

/****************************************************************************
 * Name: tcp_accept_connection
 *
 * Description:
 *   Accept the new connection for the specified listening port.
 *
 * Assumptions:
 *   Called from network stack logic with the network stack locked
 *
 ****************************************************************************/

int tcp_accept_connection(FAR struct net_driver_s *dev,
                          FAR struct tcp_conn_s *conn, uint16_t portno);

/****************************************************************************
 * Name: tcp_send
 *
 * Description:
 *   Setup to send a TCP packet
 *
 * Input Parameters:
 *   dev    - The device driver structure to use in the send operation
 *   conn   - The TCP connection structure holding connection information
 *   flags  - flags to apply to the TCP header
 *   len    - length of the message
 *
 * Returned Value:
 *   None
 *
 * Assumptions:
 *   Called from network stack logic with the network stack locked
 *
 ****************************************************************************/

void tcp_send(FAR struct net_driver_s *dev, FAR struct tcp_conn_s *conn,
              uint16_t flags, uint16_t len);

/****************************************************************************
 * Name: tcp_sendfile
 *
 * Description:
 *   The tcp_sendfile() call may be used only when the INET socket is in a
 *   connected state (so that the intended recipient is known).
 *
 * Input Parameters:
 *   psock    An instance of the internal socket structure.
 *   buf      Data to send
 *   len      Length of data to send
 *   flags    Send flags
 *
 * Returned Value:
 *   On success, returns the number of characters sent.  On  error,
 *   a negated errno value is returned.  See sendfile() for a list
 *   appropriate error return values.
 *
 ****************************************************************************/

#ifdef CONFIG_NET_SENDFILE
ssize_t tcp_sendfile(FAR struct socket *psock, FAR struct file *infile,
                      FAR off_t *offset, size_t count);
#endif

/****************************************************************************
 * Name: tcp_reset
 *
 * Description:
 *   Send a TCP reset (no-data) message
 *
 * Input Parameters:
 *   dev    - The device driver structure to use in the send operation
 *
 * Returned Value:
 *   None
 *
 * Assumptions:
 *   Called from network stack logic with the network stack locked
 *
 ****************************************************************************/

void tcp_reset(FAR struct net_driver_s *dev);

/****************************************************************************
 * Name: tcp_rx_mss
 *
 * Description:
 *   Return the MSS to advertize to the peer.
 *
 * Input Parameters:
 *   dev  - The device driver structure
 *
 * Returned Value:
 *   The MSS value.
 *
 ****************************************************************************/

uint16_t tcp_rx_mss(FAR struct net_driver_s *dev);

/****************************************************************************
 * Name: tcp_synack
 *
 * Description:
 *   Send the SYN or SYNACK response.
 *
 * Input Parameters:
 *   dev  - The device driver structure to use in the send operation
 *   conn - The TCP connection structure holding connection information
 *   ack  - The ACK response to send
 *
 * Returned Value:
 *   None
 *
 * Assumptions:
 *   Called from network stack logic with the network stack locked
 *
 ****************************************************************************/

void tcp_synack(FAR struct net_driver_s *dev, FAR struct tcp_conn_s *conn,
                uint8_t ack);

/****************************************************************************
 * Name: tcp_appsend
 *
 * Description:
 *   Handle application or TCP protocol response.  If this function is called
 *   with dev->d_sndlen > 0, then this is an application attempting to send
 *   packet.
 *
 * Input Parameters:
 *   dev    - The device driver structure to use in the send operation
 *   conn   - The TCP connection structure holding connection information
 *   result - App result event sent
 *
 * Returned Value:
 *   None
 *
 * Assumptions:
 *   Called from network stack logic with the network stack locked
 *
 ****************************************************************************/

void tcp_appsend(FAR struct net_driver_s *dev, FAR struct tcp_conn_s *conn,
                 uint16_t result);

/****************************************************************************
 * Name: tcp_rexmit
 *
 * Description:
 *   Handle application retransmission
 *
 * Input Parameters:
 *   dev    - The device driver structure to use in the send operation
 *   conn   - The TCP connection structure holding connection information
 *   result - App result event sent
 *
 * Returned Value:
 *   None
 *
 * Assumptions:
 *   Called from network stack logic with the network stack locked
 *
 ****************************************************************************/

void tcp_rexmit(FAR struct net_driver_s *dev, FAR struct tcp_conn_s *conn,
                uint16_t result);

/****************************************************************************
 * Name: tcp_send_txnotify
 *
 * Description:
 *   Notify the appropriate device driver that we are have data ready to
 *   be send (TCP)
 *
 * Input Parameters:
 *   psock - Socket state structure
 *   conn  - The TCP connection structure
 *
 * Returned Value:
 *   None
 *
 ****************************************************************************/

void tcp_send_txnotify(FAR struct socket *psock,
                       FAR struct tcp_conn_s *conn);

/****************************************************************************
 * Name: tcp_ipv4_input
 *
 * Description:
 *   Handle incoming TCP input with IPv4 header
 *
 * Input Parameters:
 *   dev - The device driver structure containing the received TCP packet.
 *
 * Returned Value:
 *   None
 *
 * Assumptions:
 *   Called from the Ethernet driver with the network stack locked
 *
 ****************************************************************************/

#ifdef CONFIG_NET_IPv4
void tcp_ipv4_input(FAR struct net_driver_s *dev);
#endif

/****************************************************************************
 * Name: tcp_ipv6_input
 *
 * Description:
 *   Handle incoming TCP input with IPv4 header
 *
 * Input Parameters:
 *   dev   - The device driver structure containing the received TCP packet.
 *   iplen - The size of the IPv6 header.  This may be larger than
 *           IPv6_HDRLEN the IPv6 header if IPv6 extension headers are
 *           present.
 *
 * Returned Value:
 *   None
 *
 * Assumptions:
 *   Called from the Ethernet driver with the network stack locked
 *
 ****************************************************************************/

#ifdef CONFIG_NET_IPv6
void tcp_ipv6_input(FAR struct net_driver_s *dev, unsigned int iplen);
#endif

/****************************************************************************
 * Name: tcp_callback
 *
 * Description:
 *   Inform the application holding the TCP socket of a change in state.
 *
 * Assumptions:
 *   Called from network stack logic with the network stack locked
 *
 ****************************************************************************/

uint16_t tcp_callback(FAR struct net_driver_s *dev,
                      FAR struct tcp_conn_s *conn, uint16_t flags);

/****************************************************************************
 * Name: tcp_datahandler
 *
 * Description:
 *   Handle data that is not accepted by the application.  This may be called
 *   either (1) from the data receive logic if it cannot buffer the data, or
 *   (2) from the TCP event logic is there is no listener in place ready to
 *   receive the data.
 *
 * Input Parameters:
 *   conn - A pointer to the TCP connection structure
 *   buffer - A pointer to the buffer to be copied to the read-ahead
 *     buffers
 *   buflen - The number of bytes to copy to the read-ahead buffer.
 *
 * Returned Value:
 *   The number of bytes actually buffered is returned.  This will be either
 *   zero or equal to buflen; partial packets are not buffered.
 *
 * Assumptions:
 * - The caller has checked that TCP_NEWDATA is set in flags and that is no
 *   other handler available to process the incoming data.
 * - Called from network stack logic with the network stack locked
 *
 ****************************************************************************/

uint16_t tcp_datahandler(FAR struct tcp_conn_s *conn, FAR uint8_t *buffer,
                         uint16_t nbytes);

/****************************************************************************
 * Name: tcp_backlogcreate
 *
 * Description:
 *   Called from the listen() logic to setup the backlog as specified in the
 *   the listen arguments.
 *
 * Assumptions:
 *   Called from network socket logic.  The network may or may not be locked.
 *
 ****************************************************************************/

#ifdef CONFIG_NET_TCPBACKLOG
int tcp_backlogcreate(FAR struct tcp_conn_s *conn, int nblg);
#else
#  define tcp_backlogcreate(c,n) (-ENOSYS)
#endif

/****************************************************************************
 * Name: tcp_backlogdestroy
 *
 * Description:
 *   (1) Called from tcp_free() whenever a connection is freed.
 *   (2) Called from tcp_backlogcreate() to destroy any old backlog
 *
 *   NOTE: This function may re-enter tcp_free when a connection that
 *   is freed that has pending connections.
 *
 * Assumptions:
 *   Called from network socket logic with the network stack locked
 *
 ****************************************************************************/

#ifdef CONFIG_NET_TCPBACKLOG
int tcp_backlogdestroy(FAR struct tcp_conn_s *conn);
#else
#  define tcp_backlogdestroy(conn)     (-ENOSYS)
#endif

/****************************************************************************
 * Name: tcp_backlogadd
 *
 * Description:
 *  Called tcp_listen when a new connection is made with a listener socket
 *  but when there is no accept() in place to receive the connection.  This
 *  function adds the new connection to the backlog.
 *
 * Assumptions:
 *   Called from network stack logic with the network stack locked
 *
 ****************************************************************************/

#ifdef CONFIG_NET_TCPBACKLOG
int tcp_backlogadd(FAR struct tcp_conn_s *conn,
                   FAR struct tcp_conn_s *blconn);
#else
#  define tcp_backlogadd(conn,blconn)  (-ENOSYS)
#endif

/****************************************************************************
 * Name: tcp_backlogavailable
 *
 * Description:
 *   Called from poll().  Before waiting for a new connection, poll will
 *   call this API to see if there are pending connections in the backlog.
 *
 * Assumptions:
 *   The network is locked.
 *
 ****************************************************************************/

#ifdef CONFIG_NET_TCPBACKLOG
bool tcp_backlogavailable(FAR struct tcp_conn_s *conn);
#else
#  define tcp_backlogavailable(c) (false)
#endif

/****************************************************************************
 * Name: tcp_backlogremove
 *
 * Description:
 *   Called from accept().  Before waiting for a new connection, accept will
 *   call this API to see if there are pending connections in the backlog.
 *
 * Assumptions:
 *   The network is locked.
 *
 ****************************************************************************/

#ifdef CONFIG_NET_TCPBACKLOG
FAR struct tcp_conn_s *tcp_backlogremove(FAR struct tcp_conn_s *conn);
#else
#  define tcp_backlogremove(c) (NULL)
#endif

/****************************************************************************
 * Name: tcp_backlogdelete
 *
 * Description:
 *  Called from tcp_free() when a connection is freed that this also
 *  retained in the pending connection list of a listener.  We simply need
 *  to remove the defunct connection from the list.
 *
 * Assumptions:
 *   Called from network stack logic with the network stack locked
 *
 ****************************************************************************/

#ifdef CONFIG_NET_TCPBACKLOG
int tcp_backlogdelete(FAR struct tcp_conn_s *conn,
                      FAR struct tcp_conn_s *blconn);
#else
#  define tcp_backlogdelete(c,b) (-ENOSYS)
#endif

/****************************************************************************
 * Name: tcp_accept
 *
 * Description:
 *   This function implements accept() for TCP/IP sockets.  See the
 *   description of accept() for further information.
 *
 * Input Parameters:
 *   psock    The listening TCP socket structure
 *   addr     Receives the address of the connecting client
 *   addrlen  Input: allocated size of 'addr'
 *            Return: returned size of 'addr'
 *   newconn  The new, accepted TCP connection structure
 *
 * Returned Value:
 *   Returns zero (OK) on success or a negated errno value on failure.
 *   See the description of accept of the possible errno values in the
 *   description of accept().
 *
 * Assumptions:
 *   Network is locked.
 *
 ****************************************************************************/

int psock_tcp_accept(FAR struct socket *psock, FAR struct sockaddr *addr,
                     FAR socklen_t *addrlen, FAR void **newconn);

/****************************************************************************
 * Name: psock_tcp_recvfrom
 *
 * Description:
 *   Perform the recvfrom operation for a TCP/IP SOCK_STREAM
 *
 * Input Parameters:
 *   psock    Pointer to the socket structure for the SOCK_DRAM socket
 *   buf      Buffer to receive data
 *   len      Length of buffer
 *   flags    Receive flags
 *   from     INET address of source (may be NULL)
 *   fromlen  The length of the address structure
 *
 * Returned Value:
 *   On success, returns the number of characters received.  On  error,
 *   -errno is returned (see recvfrom for list of errnos).
 *
 * Assumptions:
 *
 ****************************************************************************/

ssize_t psock_tcp_recvfrom(FAR struct socket *psock, FAR void *buf,
                           size_t len, int flags, FAR struct sockaddr *from,
                           FAR socklen_t *fromlen);

/****************************************************************************
 * Name: psock_tcp_send
 *
 * Description:
 *   The psock_tcp_send() call may be used only when the TCP socket is in a
 *   connected state (so that the intended recipient is known).
 *
 * Input Parameters:
 *   psock    An instance of the internal socket structure.
 *   buf      Data to send
 *   len      Length of data to send
 *   flags    Send flags
 *
 * Returned Value:
 *   On success, returns the number of characters sent.  On  error,
 *   -1 is returned, and errno is set appropriately:
 *
 *   EAGAIN or EWOULDBLOCK
 *     The socket is marked non-blocking and the requested operation
 *     would block.
 *   EBADF
 *     An invalid descriptor was specified.
 *   ECONNRESET
 *     Connection reset by peer.
 *   EDESTADDRREQ
 *     The socket is not connection-mode, and no peer address is set.
 *   EFAULT
 *      An invalid user space address was specified for a parameter.
 *   EINTR
 *      A signal occurred before any data was transmitted.
 *   EINVAL
 *      Invalid argument passed.
 *   EISCONN
 *     The connection-mode socket was connected already but a recipient
 *     was specified. (Now either this error is returned, or the recipient
 *     specification is ignored.)
 *   EMSGSIZE
 *     The socket type requires that message be sent atomically, and the
 *     size of the message to be sent made this impossible.
 *   ENOBUFS
 *     The output queue for a network interface was full. This generally
 *     indicates that the interface has stopped sending, but may be
 *     caused by transient congestion.
 *   ENOMEM
 *     No memory available.
 *   ENOTCONN
 *     The socket is not connected, and no target has been given.
 *   ENOTSOCK
 *     The argument s is not a socket.
 *   EPIPE
 *     The local end has been shut down on a connection oriented socket.
 *     In this case the process will also receive a SIGPIPE unless
 *     MSG_NOSIGNAL is set.
 *
 * Assumptions:
 *
 ****************************************************************************/

ssize_t psock_tcp_send(FAR struct socket *psock, FAR const void *buf,
                       size_t len, int flags);

/****************************************************************************
 * Name: tcp_setsockopt
 *
 * Description:
 *   tcp_setsockopt() sets the TCP-protocol option specified by the
 *   'option' argument to the value pointed to by the 'value' argument for
 *   the socket specified by the 'psock' argument.
 *
 *   See <netinet/tcp.h> for the a complete list of values of TCP protocol
 *   options.
 *
 * Input Parameters:
 *   psock     Socket structure of socket to operate on
 *   option    identifies the option to set
 *   value     Points to the argument value
 *   value_len The length of the argument value
 *
 * Returned Value:
 *   Returns zero (OK) on success.  On failure, it returns a negated errno
 *   value to indicate the nature of the error.  See psock_setcockopt() for
 *   the list of possible error values.
 *
 ****************************************************************************/

#ifdef CONFIG_NET_TCPPROTO_OPTIONS
int tcp_setsockopt(FAR struct socket *psock, int option,
                   FAR const void *value, socklen_t value_len);
#endif

/****************************************************************************
 * Name: tcp_getsockopt
 *
 * Description:
 *   tcp_getsockopt() retrieves the value for the option specified by the
 *   'option' argument for the socket specified by the 'psock' argument.  If
 *   the size of the option value is greater than 'value_len', the value
 *   stored in the object pointed to by the 'value' argument will be silently
 *   truncated. Otherwise, the length pointed to by the 'value_len' argument
 *   will be modified to indicate the actual length of the 'value'.
 *
 *   The 'level' argument specifies the protocol level of the option. To
 *   retrieve options at the socket level, specify the level argument as
 *   SOL_SOCKET; to retrieve options at the TCP-protocol level, the level
 *   argument is SOL_TCP.
 *
 *   See <sys/socket.h> a complete list of values for the socket-level
 *   'option' argument.  Protocol-specific options are are protocol specific
 *   header files (such as netinet/tcp.h for the case of the TCP protocol).
 *
 * Input Parameters:
 *   psock     Socket structure of the socket to query
 *   level     Protocol level to set the option
 *   option    identifies the option to get
 *   value     Points to the argument value
 *   value_len The length of the argument value
 *
 * Returned Value:
 *   Returns zero (OK) on success.  On failure, it returns a negated errno
 *   value to indicate the nature of the error.  See psock_getsockopt() for
 *   the complete list of appropriate return error codes.
 *
 ****************************************************************************/

#ifdef CONFIG_NET_TCPPROTO_OPTIONS
int tcp_getsockopt(FAR struct socket *psock, int option,
                   FAR void *value, FAR socklen_t *value_len);
#endif

/****************************************************************************
 * Name: tcp_get_recvwindow
 *
 * Description:
 *   Calculate the TCP receive window for the specified device.
 *
 * Input Parameters:
 *   dev  - The device whose TCP receive window will be updated.
 *   conn - The TCP connection structure holding connection information.
 *
 * Returned Value:
 *   The value of the TCP receive window to use.
 *
 ****************************************************************************/

uint32_t tcp_get_recvwindow(FAR struct net_driver_s *dev,
                            FAR struct tcp_conn_s *conn);

/****************************************************************************
 * Name: tcp_should_send_recvwindow
 *
 * Description:
 *   Determine if we should advertize the new recv window to the peer.
 *
 * Input Parameters:
 *   conn - The TCP connection structure holding connection information.
 *
 * Returned Value:
 *   If we should send an update.
 *
 ****************************************************************************/

bool tcp_should_send_recvwindow(FAR struct tcp_conn_s *conn);

/****************************************************************************
 * Name: psock_tcp_cansend
 *
 * Description:
 *   psock_tcp_cansend() returns a value indicating if a write to the socket
 *   would block.  No space in the buffer is actually reserved, so it is
 *   possible that the write may still block if the buffer is filled by
 *   another means.
 *
 * Input Parameters:
 *   conn     The TCP connection of interest
 *
 * Returned Value:
 *   OK
 *     At least one byte of data could be successfully written.
 *   -EWOULDBLOCK
 *     There is no room in the output buffer.
 *   -EBADF
 *     An invalid descriptor was specified.
 *   -ENOTCONN
 *     The socket is not connected.
 *
 ****************************************************************************/

int psock_tcp_cansend(FAR struct tcp_conn_s *conn);

/****************************************************************************
 * Name: tcp_wrbuffer_initialize
 *
 * Description:
 *   Initialize the list of free write buffers
 *
 * Assumptions:
 *   Called once early initialization.
 *
 ****************************************************************************/

#ifdef CONFIG_NET_TCP_WRITE_BUFFERS
void tcp_wrbuffer_initialize(void);
#endif /* CONFIG_NET_TCP_WRITE_BUFFERS */

#ifdef CONFIG_NET_TCP_WRITE_BUFFERS

struct tcp_wrbuffer_s;

/****************************************************************************
 * Name: tcp_wrbuffer_timedalloc
 *
 * Description:
 *   Allocate a TCP write buffer by taking a pre-allocated buffer from
 *   the free list.  This function is called from TCP logic when a buffer
 *   of TCP data is about to sent
 *   This function is wrapped version of tcp_wrbuffer_alloc(),
 *   this wait will be terminated when the specified timeout expires.
 *
 * Input Parameters:
 *   timeout   - The relative time to wait until a timeout is declared.
 *
 * Assumptions:
 *   Called from user logic with the network locked.
 *
 ****************************************************************************/

FAR struct tcp_wrbuffer_s *tcp_wrbuffer_timedalloc(unsigned int timeout);

/****************************************************************************
 * Name: tcp_wrbuffer_alloc
 *
 * Description:
 *   Allocate a TCP write buffer by taking a pre-allocated buffer from
 *   the free list.  This function is called from TCP logic when a buffer
 *   of TCP data is about to sent
 *
 * Input Parameters:
 *   None
 *
 * Assumptions:
 *   Called from user logic with the network locked.
 *
 ****************************************************************************/

FAR struct tcp_wrbuffer_s *tcp_wrbuffer_alloc(void);

/****************************************************************************
 * Name: tcp_wrbuffer_tryalloc
 *
 * Description:
 *   Try to allocate a TCP write buffer by taking a pre-allocated buffer from
 *   the free list.  This function is called from TCP logic when a buffer
 *   of TCP data is about to be sent if the socket is non-blocking. Returns
 *   immediately if allocation fails.
 *
 * Input parameters:
 *   None
 *
 * Assumptions:
 *   Called from user logic with the network locked.
 *
 ****************************************************************************/

FAR struct tcp_wrbuffer_s *tcp_wrbuffer_tryalloc(void);
#endif /* CONFIG_NET_TCP_WRITE_BUFFERS */

/****************************************************************************
 * Name: tcp_wrbuffer_release
 *
 * Description:
 *   Release a TCP write buffer by returning the buffer to the free list.
 *   This function is called from user logic after it is consumed the
 *   buffered data.
 *
 * Assumptions:
 *   Called from network stack logic with the network stack locked
 *
 ****************************************************************************/

#ifdef CONFIG_NET_TCP_WRITE_BUFFERS
void tcp_wrbuffer_release(FAR struct tcp_wrbuffer_s *wrb);
#endif /* CONFIG_NET_TCP_WRITE_BUFFERS */

/****************************************************************************
 * Name: tcp_wrbuffer_inqueue_size
 *
 * Description:
 *   Get the in-queued write buffer size from connection
 *
 * Input Parameters:
 *   conn - The TCP connection of interest
 *
 * Assumptions:
 *   Called from user logic with the network locked.
 *
 ****************************************************************************/

#if CONFIG_NET_SEND_BUFSIZE > 0
uint32_t tcp_wrbuffer_inqueue_size(FAR struct tcp_conn_s *conn);
#endif

/****************************************************************************
 * Name: tcp_wrbuffer_test
 *
 * Description:
 *   Check if there is room in the write buffer.  Does not reserve any space.
 *
 * Assumptions:
 *   None.
 *
 ****************************************************************************/

#ifdef CONFIG_NET_TCP_WRITE_BUFFERS
int tcp_wrbuffer_test(void);
#endif /* CONFIG_NET_TCP_WRITE_BUFFERS */

/****************************************************************************
 * Name: tcp_event_handler_dump
 *
 * Description:
 *  Dump the TCP event handler related variables
 *
 ****************************************************************************/

#ifdef CONFIG_DEBUG_FEATURES
void tcp_event_handler_dump(FAR struct net_driver_s *dev,
                            FAR void *pvconn,
                            FAR void *pvpriv,
                            uint16_t flags,
                            FAR struct tcp_conn_s *conn);
#endif

/****************************************************************************
 * Name: tcp_wrbuffer_dump
 *
 * Description:
 *   Dump the contents of a write buffer.
 *
 ****************************************************************************/

#ifdef CONFIG_NET_TCP_WRITE_BUFFERS
#ifdef CONFIG_DEBUG_FEATURES
void tcp_wrbuffer_dump(FAR const char *msg, FAR struct tcp_wrbuffer_s *wrb,
                       unsigned int len, unsigned int offset);
#else
#  define tcp_wrbuffer_dump(msg,wrb)
#endif
#endif /* CONFIG_NET_TCP_WRITE_BUFFERS */

/****************************************************************************
 * Name: tcp_pollsetup
 *
 * Description:
 *   Setup to monitor events on one TCP/IP socket
 *
 * Input Parameters:
 *   psock - The TCP/IP socket of interest
 *   fds   - The structure describing the events to be monitored, OR NULL if
 *           this is a request to stop monitoring events.
 *
 * Returned Value:
 *  0: Success; Negated errno on failure
 *
 ****************************************************************************/

int tcp_pollsetup(FAR struct socket *psock, FAR struct pollfd *fds);

/****************************************************************************
 * Name: tcp_pollteardown
 *
 * Description:
 *   Teardown monitoring of events on an TCP/IP socket
 *
 * Input Parameters:
 *   psock - The TCP/IP socket of interest
 *   fds   - The structure describing the events to be monitored, OR NULL if
 *           this is a request to stop monitoring events.
 *
 * Returned Value:
 *  0: Success; Negated errno on failure
 *
 ****************************************************************************/

int tcp_pollteardown(FAR struct socket *psock, FAR struct pollfd *fds);

/****************************************************************************
 * Name: tcp_readahead_notifier_setup
 *
 * Description:
 *   Set up to perform a callback to the worker function when an TCP data
 *   is added to the read-ahead buffer.  The worker function will execute
 *   on the high priority worker thread.
 *
 * Input Parameters:
 *   worker - The worker function to execute on the high priority work
 *            queue when data is available in the TCP read-ahead buffer.
 *   conn   - The TCP connection where read-ahead data is needed.
 *   arg    - A user-defined argument that will be available to the worker
 *            function when it runs.
 *
 * Returned Value:
 *   > 0   - The signal notification is in place.  The returned value is a
 *           key that may be used later in a call to
 *           tcp_notifier_teardown().
 *   == 0  - There is already buffered read-ahead data.  No signal
 *           notification will be provided.
 *   < 0   - An unexpected error occurred and no signal will be sent.  The
 *           returned value is a negated errno value that indicates the
 *           nature of the failure.
 *
 ****************************************************************************/

#ifdef CONFIG_NET_TCP_NOTIFIER
int tcp_readahead_notifier_setup(worker_t worker,
                                 FAR struct tcp_conn_s *conn,
                                 FAR void *arg);
#endif

/****************************************************************************
 * Name: tcp_writebuffer_notifier_setup
 *
 * Description:
 *   Set up to perform a callback to the worker function when an TCP write
 *   buffer is emptied.  The worker function will execute on the high
 *   priority worker thread.
 *
 * Input Parameters:
 *   worker - The worker function to execute on the high priority work
 *            queue when all buffer TX data has been sent.
 *   conn   - The TCP connection where buffer write data is pending.
 *   arg    - A user-defined argument that will be available to the worker
 *            function when it runs.
 *
 * Returned Value:
 *   > 0   - The signal notification is in place.  The returned value is a
 *           key that may be used later in a call to
 *           tcp_notifier_teardown().
 *   == 0  - There is already buffered read-ahead data.  No signal
 *           notification will be provided.
 *   < 0   - An unexpected error occurred and no signal will be sent.  The
 *           returned value is a negated errno value that indicates the
 *           nature of the failure.
 *
 ****************************************************************************/

#ifdef CONFIG_NET_TCP_NOTIFIER
int tcp_writebuffer_notifier_setup(worker_t worker,
                                   FAR struct tcp_conn_s *conn,
                                   FAR void *arg);
#endif

/****************************************************************************
 * Name: tcp_disconnect_notifier_setup
 *
 * Description:
 *   Set up to perform a callback to the worker function if the TCP
 *   connection is lost.
 *
 * Input Parameters:
 *   worker - The worker function to execute on the high priority work
 *            queue when data is available in the TCP read-ahead buffer.
 *   conn  - The TCP connection where read-ahead data is needed.
 *   arg    - A user-defined argument that will be available to the worker
 *            function when it runs.
 *
 * Returned Value:
 *   > 0   - The signal notification is in place.  The returned value is a
 *           key that may be used later in a call to
 *           tcp_notifier_teardown().
 *   == 0  - No connection has been established.
 *   < 0   - An unexpected error occurred and no signal will be sent.  The
 *           returned value is a negated errno value that indicates the
 *           nature of the failure.
 *
 ****************************************************************************/

#ifdef CONFIG_NET_TCP_NOTIFIER
int tcp_disconnect_notifier_setup(worker_t worker,
                                  FAR struct tcp_conn_s *conn,
                                  FAR void *arg);
#endif

/****************************************************************************
 * Name: tcp_notifier_teardown
 *
 * Description:
 *   Eliminate a TCP read-ahead notification previously setup by
 *   tcp_readahead_notifier_setup().  This function should only be called
 *   if the notification should be aborted prior to the notification.  The
 *   notification will automatically be torn down after the signal is sent.
 *
 * Input Parameters:
 *   key - The key value returned from a previous call to
 *         tcp_readahead_notifier_setup().
 *
 * Returned Value:
 *   None.
 *
 ****************************************************************************/

#ifdef CONFIG_NET_TCP_NOTIFIER
void tcp_notifier_teardown(int key);
#endif

/****************************************************************************
 * Name: tcp_readahead_signal
 *
 * Description:
 *   Read-ahead data has been buffered.  Signal all threads waiting for
 *   read-ahead data to become available.
 *
 *   When read-ahead data becomes available, *all* of the workers waiting
 *   for read-ahead data will be executed.  If there are multiple workers
 *   waiting for read-ahead data then only the first to execute will get the
 *   data.  Others will need to call tcp_readahead_notifier_setup() once
 *   again.
 *
 * Input Parameters:
 *   conn  - The TCP connection where read-ahead data was just buffered.
 *
 * Returned Value:
 *   None.
 *
 ****************************************************************************/

#ifdef CONFIG_NET_TCP_NOTIFIER
void tcp_readahead_signal(FAR struct tcp_conn_s *conn);
#endif

/****************************************************************************
 * Name: tcp_writebuffer_signal
 *
 * Description:
 *   All buffer Tx data has been sent.  Signal all threads waiting for the
 *   write buffers to become empty.
 *
 *   When write buffer becomes empty, *all* of the workers waiting
 *   for that event data will be executed.  If there are multiple workers
 *   waiting for read-ahead data then only the first to execute will get the
 *   data.  Others will need to call tcp_writebuffer_notifier_setup() once
 *   again.
 *
 * Input Parameters:
 *   conn  - The TCP connection where read-ahead data was just buffered.
 *
 * Returned Value:
 *   None.
 *
 ****************************************************************************/

#if defined(CONFIG_NET_TCP_WRITE_BUFFERS) && defined(CONFIG_NET_TCP_NOTIFIER)
void tcp_writebuffer_signal(FAR struct tcp_conn_s *conn);
#endif

/****************************************************************************
 * Name: tcp_disconnect_signal
 *
 * Description:
 *   The TCP connection has been lost.  Signal all threads monitoring TCP
 *   state events.
 *
 * Input Parameters:
 *   conn  - The TCP connection where read-ahead data was just buffered.
 *
 * Returned Value:
 *   None.
 *
 ****************************************************************************/

#ifdef CONFIG_NET_TCP_NOTIFIER
void tcp_disconnect_signal(FAR struct tcp_conn_s *conn);
#endif

/****************************************************************************
 * Name: tcp_txdrain
 *
 * Description:
 *   Wait for all write buffers to be sent (or for a timeout to occur).
 *
 * Input Parameters:
 *   psock   - An instance of the internal socket structure.
 *   timeout - The relative time when the timeout will occur
 *
 * Returned Value:
 *   Zero (OK) is returned on success; a negated errno value is returned
 *   on any failure.
 *
 ****************************************************************************/

#if defined(CONFIG_NET_TCP_WRITE_BUFFERS) && defined(CONFIG_NET_TCP_NOTIFIER)
int tcp_txdrain(FAR struct socket *psock, unsigned int timeout);
#else
#  define tcp_txdrain(conn, timeout) (0)
#endif

/****************************************************************************
 * Name: tcp_ioctl
 *
 * Description:
 *   This function performs tcp specific ioctl() operations.
 *
 * Parameters:
 *   conn     The TCP connection of interest
 *   cmd      The ioctl command
 *   arg      The argument of the ioctl cmd
 *   arglen   The length of 'arg'
 *
 ****************************************************************************/

int tcp_ioctl(FAR struct tcp_conn_s *conn, int cmd,
              FAR void *arg, size_t arglen);

/****************************************************************************
 * Name: tcp_sendbuffer_notify
 *
 * Description:
 *   Notify the send buffer semaphore
 *
 * Input Parameters:
 *   conn - The TCP connection of interest
 *
 * Assumptions:
 *   Called from user logic with the network locked.
 *
 ****************************************************************************/

#if CONFIG_NET_SEND_BUFSIZE > 0
void tcp_sendbuffer_notify(FAR struct tcp_conn_s *conn);
#endif /* CONFIG_NET_SEND_BUFSIZE */

#ifdef __cplusplus
}
#endif

#endif /* CONFIG_NET_TCP && !CONFIG_NET_TCP_NO_STACK */
#endif /* __NET_TCP_TCP_H */<|MERGE_RESOLUTION|>--- conflicted
+++ resolved
@@ -36,13 +36,6 @@
 #include <nuttx/net/ip.h>
 #include <nuttx/net/net.h>
 #include <nuttx/wqueue.h>
-<<<<<<< HEAD
-
-#ifdef CONFIG_NET_TCP_NOTIFIER
-#  include <nuttx/wqueue.h>
-#endif
-=======
->>>>>>> 9be737c8
 
 #if defined(CONFIG_NET_TCP) && !defined(CONFIG_NET_TCP_NO_STACK)
 
@@ -306,11 +299,6 @@
 
   FAR struct devif_callback_s *connevents;
   FAR struct devif_callback_s *connevents_tail;
-
-  /* Reference to TCP close callback instance */
-
-  FAR struct devif_callback_s *clscb;
-  struct work_s                clswork;
 
 #if defined(CONFIG_NET_TCP_WRITE_BUFFERS)
   /* Callback instance for TCP send() */
