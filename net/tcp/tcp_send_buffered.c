/****************************************************************************
 * net/tcp/tcp_send_buffered.c
 *
 * Licensed to the Apache Software Foundation (ASF) under one or more
 * contributor license agreements.  See the NOTICE file distributed with
 * this work for additional information regarding copyright ownership.  The
 * ASF licenses this file to you under the Apache License, Version 2.0 (the
 * "License"); you may not use this file except in compliance with the
 * License.  You may obtain a copy of the License at
 *
 *   http://www.apache.org/licenses/LICENSE-2.0
 *
 * Unless required by applicable law or agreed to in writing, software
 * distributed under the License is distributed on an "AS IS" BASIS, WITHOUT
 * WARRANTIES OR CONDITIONS OF ANY KIND, either express or implied.  See the
 * License for the specific language governing permissions and limitations
 * under the License.
 *
 ****************************************************************************/

/****************************************************************************
 * Included Files
 ****************************************************************************/

#include <nuttx/config.h>

#if defined(CONFIG_NET) && defined(CONFIG_NET_TCP) && \
    defined(CONFIG_NET_TCP_WRITE_BUFFERS)

#if defined(CONFIG_DEBUG_FEATURES) && defined(CONFIG_NET_TCP_WRBUFFER_DEBUG)
/* Force debug output (from this file only) */

#  undef  CONFIG_DEBUG_NET
#  define CONFIG_DEBUG_NET 1
#endif

#include <sys/types.h>
#include <sys/socket.h>

#include <inttypes.h>
#include <stdint.h>
#include <stdbool.h>
#include <stdio.h>
#include <string.h>
#include <assert.h>
#include <errno.h>
#include <debug.h>

#include <arch/irq.h>
#include <nuttx/net/net.h>
#include <nuttx/mm/iob.h>
#include <nuttx/net/netdev.h>
#include <nuttx/net/tcp.h>
#include <nuttx/net/net.h>

#include "netdev/netdev.h"
#include "devif/devif.h"
#include "socket/socket.h"
#include "inet/inet.h"
#include "arp/arp.h"
#include "icmpv6/icmpv6.h"
#include "neighbor/neighbor.h"
#include "route/route.h"
#include "utils/utils.h"
#include "tcp/tcp.h"

/****************************************************************************
 * Pre-processor Definitions
 ****************************************************************************/

/* If both IPv4 and IPv6 support are both enabled, then we will need to build
 * in some additional domain selection support.
 */

#if defined(CONFIG_NET_IPv4) && defined(CONFIG_NET_IPv6)
#  define NEED_IPDOMAIN_SUPPORT 1
#endif

/* Debug */

#ifdef CONFIG_NET_TCP_WRBUFFER_DUMP
#  define BUF_DUMP(msg,buf,len) lib_dumpbuffer(msg,buf,len)
#else
#  define BUF_DUMP(msg,buf,len)
#  undef  TCP_WBDUMP
#  define TCP_WBDUMP(msg,wrb,len,offset)
#endif

/****************************************************************************
 * Private Functions
 ****************************************************************************/

/****************************************************************************
 * Name: psock_insert_segment
 *
 * Description:
 *   Insert a new segment in a write buffer queue, keep the segment queue in
 *   ascending order of sequence number.
 *
 * Input Parameters:
 *   wrb   The segment to be inserted
 *   q     The write buffer queue in which to insert the segment
 *
 * Returned Value:
 *   None
 *
 * Assumptions:
 *   The network is locked
 *
 ****************************************************************************/

static void psock_insert_segment(FAR struct tcp_wrbuffer_s *wrb,
                                 FAR sq_queue_t *q)
{
  FAR sq_entry_t *entry = (FAR sq_entry_t *)wrb;
  FAR sq_entry_t *insert = NULL;

  FAR sq_entry_t *itr;
  for (itr = sq_peek(q); itr; itr = sq_next(itr))
    {
      FAR struct tcp_wrbuffer_s *wrb0 = (FAR struct tcp_wrbuffer_s *)itr;
      if (TCP_WBSEQNO(wrb0) < TCP_WBSEQNO(wrb))
        {
          insert = itr;
        }
      else
        {
          break;
        }
    }

  if (insert)
    {
      sq_addafter(insert, entry, q);
    }
  else
    {
      sq_addfirst(entry, q);
    }
}

/****************************************************************************
 * Name: psock_writebuffer_notify
 *
 * Description:
 *   The TCP connection has been lost.  Free all write buffers.
 *
 * Input Parameters:
 *   psock    The socket structure
 *   conn     The connection structure associated with the socket
 *
 * Returned Value:
 *   None
 *
 ****************************************************************************/

#ifdef CONFIG_NET_TCP_NOTIFIER
static void psock_writebuffer_notify(FAR struct tcp_conn_s *conn)
{
  /* Check if all write buffers have been sent and ACKed */

  if (sq_empty(&conn->write_q) && sq_empty(&conn->unacked_q))
    {
      /* Notify any waiters that the write buffers have been drained. */

      tcp_writebuffer_signal(conn);
    }
}
#else
#  define psock_writebuffer_notify(conn)
#endif

static void retransmit_segment(FAR struct tcp_conn_s *conn,
                               FAR struct tcp_wrbuffer_s *wrb)
{
  uint16_t sent;

  /* Reset the number of bytes sent sent from the write buffer */

  sent = TCP_WBSENT(wrb);
  if (conn->tx_unacked > sent)
    {
      conn->tx_unacked -= sent;
    }
  else
    {
      conn->tx_unacked = 0;
    }

  if (conn->sent > sent)
    {
      conn->sent -= sent;
    }
  else
    {
      conn->sent = 0;
    }

  TCP_WBSENT(wrb) = 0;
  ninfo("REXMIT: wrb=%p sent=%u, "
        "conn tx_unacked=%" PRId32 " sent=%" PRId32 "\n",
        wrb, TCP_WBSENT(wrb), conn->tx_unacked, conn->sent);

  /* Free any write buffers that have exceed the retry count */

  if (++TCP_WBNRTX(wrb) >= TCP_MAXRTX)
    {
      nwarn("WARNING: Expiring wrb=%p nrtx=%u\n",
            wrb, TCP_WBNRTX(wrb));

      /* Return the write buffer to the free list */

      tcp_wrbuffer_release(wrb);

      /* Notify any waiters if the write buffers have been
       * drained.
       */

      psock_writebuffer_notify(conn);

      /* NOTE expired is different from un-ACKed, it is designed
       * to represent the number of segments that have been sent,
       * retransmitted, and un-ACKed, if expired is not zero, the
       * connection will be closed.
       *
       * field expired can only be updated at TCP_ESTABLISHED
       * state
       */

      conn->expired++;
    }
  else
    {
      /* Insert the write buffer into the write_q (in sequence
       * number order).  The retransmission will occur below
       * when the write buffer with the lowest sequence number
       * is pulled from the write_q again.
       */

      ninfo("REXMIT: Moving wrb=%p nrtx=%u\n",
            wrb, TCP_WBNRTX(wrb));

      psock_insert_segment(wrb, &conn->write_q);
    }
}

/****************************************************************************
 * Name: psock_lost_connection
 *
 * Description:
 *   The TCP connection has been lost.  Free all write buffers.
 *
 * Input Parameters:
 *   psock    The socket structure
 *   conn     The connection structure associated with the socket
 *
 * Returned Value:
 *   None
 *
 ****************************************************************************/

static inline void psock_lost_connection(FAR struct tcp_conn_s *conn,
                                         bool abort)
{
  FAR sq_entry_t *entry;
  FAR sq_entry_t *next;

  /* Do not allow any further callbacks */

  if (conn->sndcb != NULL)
    {
      conn->sndcb->flags = 0;
      conn->sndcb->event = NULL;
    }

  if (conn != NULL)
    {
      /* Free all queued write buffers */

      for (entry = sq_peek(&conn->unacked_q); entry; entry = next)
        {
          next = sq_next(entry);
          tcp_wrbuffer_release((FAR struct tcp_wrbuffer_s *)entry);
        }

      for (entry = sq_peek(&conn->write_q); entry; entry = next)
        {
          next = sq_next(entry);
          tcp_wrbuffer_release((FAR struct tcp_wrbuffer_s *)entry);
        }

#if CONFIG_NET_SEND_BUFSIZE > 0
      /* Notify the send buffer available */

      tcp_sendbuffer_notify(conn);
#endif /* CONFIG_NET_SEND_BUFSIZE */

      /* Reset write buffering variables */

      sq_init(&conn->unacked_q);
      sq_init(&conn->write_q);

      /* Notify any waiters if the write buffers have been drained. */

      psock_writebuffer_notify(conn);

      conn->sent       = 0;
      conn->sndseq_max = 0;

      /* Force abort the connection. */

      if (abort)
        {
          conn->tx_unacked = 0;
          conn->tcpstateflags = TCP_CLOSED;
        }
    }
}

/****************************************************************************
 * Name: send_ipselect
 *
 * Description:
 *   If both IPv4 and IPv6 support are enabled, then we will need to select
 *   which one to use when generating the outgoing packet.  If only one
 *   domain is selected, then the setup is already in place and we need do
 *   nothing.
 *
 * Input Parameters:
 *   dev   - The structure of the network driver that caused the event
 *   psock - Socket state structure
 *
 * Returned Value:
 *   None
 *
 * Assumptions:
 *   The network is locked
 *
 ****************************************************************************/

#ifdef NEED_IPDOMAIN_SUPPORT
static inline void send_ipselect(FAR struct net_driver_s *dev,
                                 FAR struct tcp_conn_s *conn)
{
  /* Which domain the socket support */

  if (conn->domain == PF_INET)
    {
      /* Select the IPv4 domain */

      tcp_ipv4_select(dev);
    }
  else /* if (conn->domain == PF_INET6) */
    {
      /* Select the IPv6 domain */

      tcp_ipv6_select(dev);
    }
}
#endif

/****************************************************************************
 * Name: parse_sack
 *
 * Description:
 *   Parse sack from incoming TCP options
 *
 * Input Parameters:
 *   conn   - The TCP connection of interest
 *   tcp    - Header of tcp structure
 *   segs   - Segments edge of sacks
 *
 * Returned Value:
 *   Number of sacks
 *
 * Assumptions:
 *   The network is locked.
 *
 ****************************************************************************/

#ifdef CONFIG_NET_TCP_SELECTIVE_ACK
static int parse_sack(FAR struct tcp_conn_s *conn, FAR struct tcp_hdr_s *tcp,
                      FAR struct tcp_ofoseg_s *segs)
{
  FAR struct tcp_sack_s *sacks;
  int nsack = 0;
  uint8_t opt;
  int i;

  /* Get the size of the link layer header,
   * the IP and TCP header
   */

  for (i = 0; i < ((tcp->tcpoffset >> 4) - 5) << 2 ; )
    {
      opt = *(tcp->optdata + i);
      if (opt == TCP_OPT_END)
        {
          /* End of options. */

          break;
        }
      else if (opt == TCP_OPT_NOOP)
        {
          /* NOP option. */

          ++i;
          continue;
        }
      else if (opt == TCP_OPT_SACK)
        {
          nsack = (*(tcp->optdata + 1 + i) -
                   TCP_OPT_SACK_PERM_LEN) /
                   (sizeof(uint32_t) * 2);
          sacks = (FAR struct tcp_sack_s *)
                  (tcp->optdata + i +
                   TCP_OPT_SACK_PERM_LEN);

          for (i = 0; i < nsack; i++)
            {
              segs[i].left = tcp_getsequence((uint8_t *)&sacks[i].left);
              segs[i].right = tcp_getsequence((uint8_t *)&sacks[i].right);
            }

          tcp_reorder_ofosegs(nsack, segs);

          break;
        }
      else
        {
          /* All other options have a length field,
           * so that we easily can skip past them.
           */

          if (*(tcp->optdata + 1 + i) == 0)
            {
              /* If the length field is zero,
               * the options are malformed and
               * we don't process them further.
               */

              break;
            }
        }

      i += *(tcp->optdata + 1 + i);
    }

  return nsack;
}
#endif /* CONFIG_NET_TCP_SELECTIVE_ACK */

/****************************************************************************
 * Name: psock_send_eventhandler
 *
 * Description:
 *   This function is called to perform the actual send operation when
 *   polled by the lower, device interfacing layer.
 *
 * Input Parameters:
 *   dev      The structure of the network driver that caused the event
 *   pvpriv   An instance of struct tcp_conn_s cast to void*
 *   flags    Set of events describing why the callback was invoked
 *
 * Returned Value:
 *   None
 *
 * Assumptions:
 *   The network is locked
 *
 ****************************************************************************/

static uint16_t psock_send_eventhandler(FAR struct net_driver_s *dev,
                                        FAR void *pvpriv, uint16_t flags)
{
  FAR struct tcp_conn_s *conn = pvpriv;
#ifdef CONFIG_NET_TCP_SELECTIVE_ACK
  struct tcp_ofoseg_s ofosegs[TCP_SACK_RANGES_MAX];
  uint8_t nsacks = 0;
#endif
#ifdef CONFIG_NET_TCP_FAST_RETRANSMIT
  uint32_t rexmitno = 0;
#endif

  /* Get the TCP connection pointer reliably from
   * the corresponding TCP socket.
   */

  DEBUGASSERT(conn != NULL);

  /* The TCP socket is connected and, hence, should be bound to a device.
   * Make sure that the polling device is the one that we are bound to.
   */

  DEBUGASSERT(conn->dev != NULL);
  if (dev != conn->dev)
    {
      return flags;
    }

  ninfo("flags: %04x\n", flags);

  /* The TCP_ACKDATA, TCP_REXMIT and TCP_DISCONN_EVENTS flags are expected to
   * appear here strictly one at a time, except for the FIN + ACK case.
   */

  DEBUGASSERT((flags & TCP_ACKDATA) == 0 ||
              (flags & TCP_REXMIT) == 0);
  DEBUGASSERT((flags & TCP_DISCONN_EVENTS) == 0 ||
              (flags & TCP_REXMIT) == 0);

  /* If this packet contains an acknowledgment, then update the count of
   * acknowledged bytes.
   */

  if ((flags & TCP_ACKDATA) != 0)
    {
      FAR struct tcp_wrbuffer_s *wrb;
      FAR struct tcp_hdr_s *tcp;
      FAR sq_entry_t *entry;
      FAR sq_entry_t *next;
      uint32_t ackno;

      /* Get the offset address of the TCP header */

#ifdef CONFIG_NET_IPv4
#ifdef CONFIG_NET_IPv6
      if (conn->domain == PF_INET)
#endif
        {
          tcp = TCPIPv4BUF;
        }
#endif /* CONFIG_NET_IPv4 */

#ifdef CONFIG_NET_IPv6
#ifdef CONFIG_NET_IPv4
      else
#endif
        {
          tcp = TCPIPv6BUF;
        }
#endif /* CONFIG_NET_IPv6 */

      /* Get the ACK number from the TCP header */

      ackno = tcp_getsequence(tcp->ackno);
      ninfo("ACK: ackno=%" PRIu32 " flags=%04x\n", ackno, flags);

      /* Look at every write buffer in the unacked_q.  The unacked_q
       * holds write buffers that have been entirely sent, but which
       * have not yet been ACKed.
       */

      for (entry = sq_peek(&conn->unacked_q); entry; entry = next)
        {
          uint32_t lastseq;

          /* Check of some or all of this write buffer has been ACKed. */

          next = sq_next(entry);
          wrb = (FAR struct tcp_wrbuffer_s *)entry;

          /* If the ACKed sequence number is greater than the start
           * sequence number of the write buffer, then some or all of
           * the write buffer has been ACKed.
           */

          if (TCP_SEQ_GT(ackno, TCP_WBSEQNO(wrb)))
            {
              /* Get the sequence number at the end of the data */

              lastseq = TCP_WBSEQNO(wrb) + TCP_WBPKTLEN(wrb);
              ninfo("ACK: wrb=%p seqno=%" PRIu32
                    " lastseq=%" PRIu32 " pktlen=%u ackno=%" PRIu32 "\n",
                    wrb, TCP_WBSEQNO(wrb), lastseq, TCP_WBPKTLEN(wrb),
                    ackno);

              /* Has the entire buffer been ACKed? */

              if (TCP_SEQ_GTE(ackno, lastseq))
                {
                  ninfo("ACK: wrb=%p Freeing write buffer\n", wrb);

                  /* Yes... Remove the write buffer from ACK waiting queue */

                  sq_rem(entry, &conn->unacked_q);

                  /* And return the write buffer to the pool of free
                   * buffers
                   */

                  tcp_wrbuffer_release(wrb);

                  /* Notify any waiters if the write buffers have been
                   * drained.
                   */

                  psock_writebuffer_notify(conn);
                }
              else
                {
                  unsigned int trimlen;

                  /* No, then just trim the ACKed bytes from the beginning
                   * of the write buffer.  This will free up some I/O buffers
                   * that can be reused while are still sending the last
                   * buffers in the chain.
                   */

                  trimlen = TCP_SEQ_SUB(ackno, TCP_WBSEQNO(wrb));
                  if (trimlen > TCP_WBSENT(wrb))
                    {
                      /* More data has been ACKed then we have sent? */

                      trimlen = TCP_WBSENT(wrb);
                    }

                  ninfo("ACK: wrb=%p trim %u bytes\n", wrb, trimlen);

                  TCP_WBTRIM(wrb, trimlen);
                  TCP_WBSEQNO(wrb) += trimlen;
                  TCP_WBSENT(wrb) -= trimlen;

                  /* Set the new sequence number for what remains */

                  ninfo("ACK: wrb=%p seqno=%" PRIu32 " pktlen=%u\n",
                        wrb, TCP_WBSEQNO(wrb), TCP_WBPKTLEN(wrb));
                }
            }
          else if (ackno == TCP_WBSEQNO(wrb))
            {
              /* Reset the duplicate ack counter */

              if ((flags & TCP_NEWDATA) != 0)
                {
                  TCP_WBNACK(wrb) = 0;
                }

              /* Duplicate ACK? Retransmit data if need */

              if (++TCP_WBNACK(wrb) == TCP_FAST_RETRANSMISSION_THRESH)
                {
#ifdef CONFIG_NET_TCP_SELECTIVE_ACK
                  if ((conn->flags & TCP_SACK) &&
                      (tcp->tcpoffset & 0xf0) > 0x50)
                    {
                      /* Parse s-ack from tcp options */

                      nsacks = parse_sack(conn, tcp, ofosegs);

                      flags |= TCP_REXMIT;
                    }
#ifdef CONFIG_NET_TCP_FAST_RETRANSMIT
                  else
#endif
#endif
                    {
#ifdef CONFIG_NET_TCP_FAST_RETRANSMIT
                      /* Do fast retransmit */

                      rexmitno = ackno;
#endif

                      /* Reset counter */

                      TCP_WBNACK(wrb) = 0;
                    }
                }
            }
        }

      /* A special case is the head of the write_q which may be partially
       * sent and so can still have un-ACKed bytes that could get ACKed
       * before the entire write buffer has even been sent.
       */

      wrb = (FAR struct tcp_wrbuffer_s *)sq_peek(&conn->write_q);
      if (wrb && TCP_WBSENT(wrb) > 0 && TCP_SEQ_GT(ackno, TCP_WBSEQNO(wrb)))
        {
          uint32_t nacked;

          /* Number of bytes that were ACKed */

          nacked = TCP_SEQ_SUB(ackno, TCP_WBSEQNO(wrb));
          if (nacked > TCP_WBSENT(wrb))
            {
              /* More data has been ACKed then we have sent? ASSERT? */

              nacked = TCP_WBSENT(wrb);
            }

          ninfo("ACK: wrb=%p seqno=%" PRIu32
                " nacked=%" PRIu32 " sent=%u ackno=%" PRIu32 "\n",
                wrb, TCP_WBSEQNO(wrb), nacked, TCP_WBSENT(wrb), ackno);

          /* Trim the ACKed bytes from the beginning of the write buffer. */

          TCP_WBTRIM(wrb, nacked);
          TCP_WBSEQNO(wrb) += nacked;
          TCP_WBSENT(wrb) -= nacked;

          ninfo("ACK: wrb=%p seqno=%" PRIu32 " pktlen=%u sent=%u\n",
                wrb, TCP_WBSEQNO(wrb), TCP_WBPKTLEN(wrb), TCP_WBSENT(wrb));
        }
    }

  /* Check for a loss of connection */

  if ((flags & TCP_DISCONN_EVENTS) != 0)
    {
      ninfo("Lost connection: %04x\n", flags);

      /* We could get here recursively through the callback actions of
       * tcp_lost_connection().  So don't repeat that action if we have
       * already been disconnected.
       */

      if (_SS_ISCONNECTED(conn->sconn.s_flags))
        {
          /* Report not connected */

          tcp_lost_connection(conn, conn->sndcb, flags);
        }

      /* Free write buffers and terminate polling */

      psock_lost_connection(conn, !!(flags & NETDEV_DOWN));
      return flags;
    }

#ifdef CONFIG_NET_TCP_FAST_RETRANSMIT
  if (rexmitno != 0)
    {
      FAR struct tcp_wrbuffer_s *wrb;
      FAR sq_entry_t *entry;
      FAR sq_entry_t *next;
      size_t sndlen;

      /* According to RFC 6298 (5.4), retransmit the earliest segment
       * that has not been acknowledged by the TCP receiver.
       */

      for (entry = sq_peek(&conn->unacked_q); entry; entry = next)
        {
          wrb = (FAR struct tcp_wrbuffer_s *)entry;
          next = sq_next(entry);

          if (rexmitno != TCP_WBSEQNO(wrb))
            {
              continue;
            }

          /* Reconstruct the length of the earliest segment to be
           * retransmitted.
           */

          sndlen = TCP_WBPKTLEN(wrb);

          if (sndlen > conn->mss)
            {
              sndlen = conn->mss;
            }

          /* As we are retransmitting, the sequence number is expected
           * already set for this write buffer.
           */

          DEBUGASSERT(TCP_WBSEQNO(wrb) != (unsigned)-1);

#ifdef NEED_IPDOMAIN_SUPPORT
          /* If both IPv4 and IPv6 support are enabled, then we will need to
           * select which one to use when generating the outgoing packet.
           * If only one domain is selected, then the setup is already in
           * place and we need do nothing.
           */

          send_ipselect(dev, conn);
#endif
          /* Then set-up to send that amount of data. (this won't actually
           * happen until the polling cycle completes).
           */

<<<<<<< HEAD
          tcp_setsequence(conn->sndseq, TCP_WBSEQNO(wrb));

=======
>>>>>>> 1c84fc9c
          devif_iob_send(dev, TCP_WBIOB(wrb), sndlen,
                         0, tcpip_hdrsize(conn));
          if (dev->d_sndlen == 0)
            {
              return flags;
            }

          /* Reset the retransmission timer. */

          tcp_update_retrantimer(conn, conn->rto);

          /* Continue waiting */

          return flags;
        }
    }
#endif

#ifdef CONFIG_NET_TCP_SELECTIVE_ACK

  /* Check if we are being asked to retransmit s-ack data */

  if (nsacks > 0)
    {
      FAR struct tcp_wrbuffer_s *wrb;
      FAR sq_entry_t *entry;
      FAR sq_entry_t *next;
      uint32_t right;
      int i;

      /* Dump s-ack edge */

      for (i = 0, right = 0; i < nsacks; i++)
        {
          ninfo("TCP SACK [%d]"
                "[%" PRIu32 " : %" PRIu32 " : %" PRIu32 "]\n",
                i, ofosegs[i].left, ofosegs[i].right,
                TCP_SEQ_SUB(ofosegs[i].right, ofosegs[i].left));
        }

      for (entry = sq_peek(&conn->unacked_q); entry; entry = next)
        {
          wrb  = (FAR struct tcp_wrbuffer_s *)entry;
          next = sq_next(entry);

          for (i = 0, right = 0; i < nsacks; i++)
            {
              /* Wrb seqno out of s-ack edge ? do retransmit ! */

              if (TCP_SEQ_LT(TCP_WBSEQNO(wrb), ofosegs[i].left) &&
                  TCP_SEQ_GTE(TCP_WBSEQNO(wrb), right))
                {
                  ninfo("TCP REXMIT "
                        "[%" PRIu32 " : %" PRIu32 " : %d]\n",
                        TCP_WBSEQNO(wrb),
                        TCP_SEQ_ADD(TCP_WBSEQNO(wrb), TCP_WBPKTLEN(wrb)),
                        TCP_WBPKTLEN(wrb));
                  sq_rem(entry, &conn->unacked_q);
                  retransmit_segment(conn, (FAR void *)entry);
                  break;
                }

              right = ofosegs[i].right;
            }
        }
    }
  else
#endif

  /* Check if we are being asked to retransmit data */

  if ((flags & TCP_REXMIT) != 0)
    {
      FAR struct tcp_wrbuffer_s *wrb;
      FAR sq_entry_t *entry;

      ninfo("REXMIT: %04x\n", flags);

      /* If there is a partially sent write buffer at the head of the
       * write_q?  Has anything been sent from that write buffer?
       */

      wrb = (FAR struct tcp_wrbuffer_s *)sq_peek(&conn->write_q);
      ninfo("REXMIT: wrb=%p sent=%u\n", wrb, wrb ? TCP_WBSENT(wrb) : 0);

      if (wrb != NULL && TCP_WBSENT(wrb) > 0)
        {
          FAR struct tcp_wrbuffer_s *tmp;
          uint16_t sent;

          /* Yes.. Reset the number of bytes sent sent from
           * the write buffer
           */

          sent = TCP_WBSENT(wrb);
          if (conn->tx_unacked > sent)
            {
              conn->tx_unacked -= sent;
            }
          else
            {
              conn->tx_unacked = 0;
            }

          if (conn->sent > sent)
            {
              conn->sent -= sent;
            }
          else
            {
              conn->sent = 0;
            }

          TCP_WBSENT(wrb) = 0;
          ninfo("REXMIT: wrb=%p sent=%u, "
                "conn tx_unacked=%" PRId32 " sent=%" PRId32 "\n",
                wrb, TCP_WBSENT(wrb), conn->tx_unacked, conn->sent);

          /* Increment the retransmit count on this write buffer. */

          if (++TCP_WBNRTX(wrb) >= TCP_MAXRTX)
            {
              nwarn("WARNING: Expiring wrb=%p nrtx=%u\n",
                    wrb, TCP_WBNRTX(wrb));

              /* The maximum retry count as been exhausted. Remove the write
               * buffer at the head of the queue.
               */

              tmp = (FAR struct tcp_wrbuffer_s *)sq_remfirst(&conn->write_q);
              DEBUGASSERT(tmp == wrb);
              UNUSED(tmp);

              /* And return the write buffer to the free list */

              tcp_wrbuffer_release(wrb);

              /* Notify any waiters if the write buffers have been
               * drained.
               */

              psock_writebuffer_notify(conn);

              /* NOTE expired is different from un-ACKed, it is designed to
               * represent the number of segments that have been sent,
               * retransmitted, and un-ACKed, if expired is not zero, the
               * connection will be closed.
               *
               * field expired can only be updated at TCP_ESTABLISHED state
               */

              conn->expired++;
            }
        }

      /* Move all segments that have been sent but not ACKed to the write
       * queue again note, the un-ACKed segments are put at the head of the
       * write_q so they can be resent as soon as possible.
       */

      while ((entry = sq_remlast(&conn->unacked_q)) != NULL)
        {
          retransmit_segment(conn, (FAR void *)entry);
        }
    }

#if CONFIG_NET_SEND_BUFSIZE > 0
  /* Notify the send buffer available if wrbbuffer drained */

  tcp_sendbuffer_notify(conn);
#endif /* CONFIG_NET_SEND_BUFSIZE */

  /* Check if the outgoing packet is available (it may have been claimed
   * by a sendto event serving a different thread).
   */

  if (dev->d_sndlen > 0)
    {
      /* Another thread has beat us sending data, wait for the next poll */

      return flags;
    }

  /* We get here if (1) not all of the data has been ACKed, (2) we have been
   * asked to retransmit data, (3) the connection is still healthy, and (4)
   * the outgoing packet is available for our use.  In this case, we are
   * now free to send more data to receiver -- UNLESS the buffer contains
   * unprocessed incoming data or window size is zero.  In that event, we
   * will have to wait for the next polling cycle.
   */

  if ((conn->tcpstateflags & TCP_ESTABLISHED) &&
      ((flags & TCP_NEWDATA) == 0) &&
      (flags & (TCP_POLL | TCP_REXMIT | TCP_ACKDATA)) &&
      !(sq_empty(&conn->write_q)) &&
      conn->snd_wnd > 0)
    {
      FAR struct tcp_wrbuffer_s *wrb;
      uint32_t predicted_seqno;
      uint32_t seq;
      uint32_t snd_wnd_edge;
      size_t sndlen;

      /* Peek at the head of the write queue (but don't remove anything
       * from the write queue yet).  We know from the above test that
       * the write_q is not empty.
       */

      wrb = (FAR struct tcp_wrbuffer_s *)sq_peek(&conn->write_q);
      DEBUGASSERT(wrb);

      /* Set the sequence number for this segment.  If we are
       * retransmitting, then the sequence number will already
       * be set for this write buffer.
       */

      if (TCP_WBSEQNO(wrb) == (unsigned)-1)
        {
          TCP_WBSEQNO(wrb) = conn->isn + conn->sent;
        }

      /* Get the amount of data that we can send in the next packet.
       * We will send either the remaining data in the buffer I/O
       * buffer chain, or as much as will fit given the MSS and current
       * window size.
       */

      seq = TCP_WBSEQNO(wrb) + TCP_WBSENT(wrb);
      snd_wnd_edge = conn->snd_wl2 + conn->snd_wnd;
      if (TCP_SEQ_LT(seq, snd_wnd_edge))
        {
          uint32_t remaining_snd_wnd;

          sndlen = TCP_WBPKTLEN(wrb) - TCP_WBSENT(wrb);
          if (sndlen > conn->mss)
            {
              sndlen = conn->mss;
            }

          remaining_snd_wnd = TCP_SEQ_SUB(snd_wnd_edge, seq);
          if (sndlen > remaining_snd_wnd)
            {
              sndlen = remaining_snd_wnd;
            }

          ninfo("SEND: wrb=%p seq=%" PRIu32 " pktlen=%u sent=%u sndlen=%zu "
                "mss=%u snd_wnd=%u seq=%" PRIu32
                " remaining_snd_wnd=%" PRIu32 "\n",
                wrb, TCP_WBSEQNO(wrb), TCP_WBPKTLEN(wrb), TCP_WBSENT(wrb),
                sndlen, conn->mss,
                conn->snd_wnd, seq, remaining_snd_wnd);

          /* The TCP stack updates sndseq on receipt of ACK *before*
           * this function is called. In that case sndseq will point
           * to the next unacknowledged byte (which might have already
           * been sent). We will overwrite the value of sndseq here
           * before the packet is sent.
           */

          tcp_setsequence(conn->sndseq, TCP_WBSEQNO(wrb) + TCP_WBSENT(wrb));

    #ifdef NEED_IPDOMAIN_SUPPORT
          /* If both IPv4 and IPv6 support are enabled, then we will need to
           * select which one to use when generating the outgoing packet.
           * If only one domain is selected, then the setup is already in
           * place and we need do nothing.
           */

          send_ipselect(dev, conn);
    #endif
          /* Then set-up to send that amount of data with the offset
           * corresponding to the amount of data already sent. (this
           * won't actually happen until the polling cycle completes).
           */

          devif_iob_send(dev, TCP_WBIOB(wrb), sndlen,
                         TCP_WBSENT(wrb), tcpip_hdrsize(conn));
          if (dev->d_sndlen == 0)
            {
              return flags;
            }

          /* Remember how much data we send out now so that we know
           * when everything has been acknowledged.  Just increment
           * the amount of data sent. This will be needed in sequence
           * number calculations.
           */

          conn->tx_unacked += sndlen;
          conn->sent       += sndlen;

          /* Below prediction will become true,
           * unless retransmission occurrence
           */

          predicted_seqno = tcp_getsequence(conn->sndseq) + sndlen;

          if (TCP_SEQ_GT(predicted_seqno, conn->sndseq_max))
            {
               conn->sndseq_max = predicted_seqno;
            }

          ninfo("SEND: wrb=%p nrtx=%u tx_unacked=%" PRIu32
                " sent=%" PRIu32 "\n",
                wrb, TCP_WBNRTX(wrb), conn->tx_unacked, conn->sent);

          /* Increment the count of bytes sent from this write buffer */

          TCP_WBSENT(wrb) += sndlen;

          ninfo("SEND: wrb=%p sent=%u pktlen=%u\n",
                wrb, TCP_WBSENT(wrb), TCP_WBPKTLEN(wrb));

          /* Remove the write buffer from the write queue if the
           * last of the data has been sent from the buffer.
           */

          DEBUGASSERT(TCP_WBSENT(wrb) <= TCP_WBPKTLEN(wrb));
          if (TCP_WBSENT(wrb) >= TCP_WBPKTLEN(wrb))
            {
              FAR struct tcp_wrbuffer_s *tmp;

              ninfo("SEND: wrb=%p Move to unacked_q\n", wrb);

              tmp = (FAR struct tcp_wrbuffer_s *)sq_remfirst(&conn->write_q);
              DEBUGASSERT(tmp == wrb);
              UNUSED(tmp);

              /* Put the I/O buffer chain in the un-acked queue; the
               * segment is waiting for ACK again
               */

              psock_insert_segment(wrb, &conn->unacked_q);
            }

          /* Only one data can be sent by low level driver at once,
           * tell the caller stop polling the other connection.
           */

          flags &= ~TCP_POLL;
        }
    }

  /* Continue waiting */

  return flags;
}

/****************************************************************************
 * Name: tcp_max_wrb_size
 *
 * Description:
 *   Calculate the desired amount of data for a single
 *   struct tcp_wrbuffer_s.
 *
 ****************************************************************************/

static uint32_t tcp_max_wrb_size(FAR struct tcp_conn_s *conn)
{
  const uint32_t mss = conn->mss;
  uint32_t size;

  /* a few segments should be fine */

  size = 4 * mss;

  /* but it should not hog too many IOB buffers */

  if (size > CONFIG_IOB_NBUFFERS * CONFIG_IOB_BUFSIZE / 2)
    {
      size = CONFIG_IOB_NBUFFERS * CONFIG_IOB_BUFSIZE / 2;
    }

  /* also, we prefer a multiple of mss */

  if (size > mss)
    {
      const uint32_t odd = size % mss;
      size -= odd;
    }

  DEBUGASSERT(size > 0);
  ninfo("tcp_max_wrb_size = %" PRIu32 " for conn %p\n", size, conn);
  return size;
}

/****************************************************************************
 * Name: tcp_send_gettimeout
 *
 * Description:
 *   Calculate the send timeout
 *
 ****************************************************************************/

static unsigned int tcp_send_gettimeout(clock_t start, unsigned int timeout)
{
  unsigned int elapse;

  if (timeout != UINT_MAX)
    {
      elapse = TICK2MSEC(clock_systime_ticks() - start);
      if (elapse >= timeout)
        {
          timeout = 0;
        }
      else
        {
          timeout -= elapse;
        }
    }

  return timeout;
}

/****************************************************************************
 * Public Functions
 ****************************************************************************/

/****************************************************************************
 * Name: psock_tcp_send
 *
 * Description:
 *   psock_tcp_send() call may be used only when the TCP socket is in a
 *   connected state (so that the intended recipient is known).
 *
 * Input Parameters:
 *   psock    An instance of the internal socket structure.
 *   buf      Data to send
 *   len      Length of data to send
 *   flags    Send flags
 *
 * Returned Value:
 *   On success, returns the number of characters sent.  On  error,
 *   -1 is returned, and errno is set appropriately:
 *
 *   EAGAIN or EWOULDBLOCK
 *     The socket is marked non-blocking and the requested operation
 *     would block.
 *   EBADF
 *     An invalid descriptor was specified.
 *   ECONNRESET
 *     Connection reset by peer.
 *   EDESTADDRREQ
 *     The socket is not connection-mode, and no peer address is set.
 *   EFAULT
 *      An invalid user space address was specified for a parameter.
 *   EINTR
 *      A signal occurred before any data was transmitted.
 *   EINVAL
 *      Invalid argument passed.
 *   EISCONN
 *     The connection-mode socket was connected already but a recipient
 *     was specified. (Now either this error is returned, or the recipient
 *     specification is ignored.)
 *   EMSGSIZE
 *     The socket type requires that message be sent atomically, and the
 *     size of the message to be sent made this impossible.
 *   ENOBUFS
 *     The output queue for a network interface was full. This generally
 *     indicates that the interface has stopped sending, but may be
 *     caused by transient congestion.
 *   ENOMEM
 *     No memory available.
 *   ENOTCONN
 *     The socket is not connected, and no target has been given.
 *   ENOTSOCK
 *     The argument s is not a socket.
 *   EPIPE
 *     The local end has been shut down on a connection oriented socket.
 *     In this case the process will also receive a SIGPIPE unless
 *     MSG_NOSIGNAL is set.
 *
 ****************************************************************************/

ssize_t psock_tcp_send(FAR struct socket *psock, FAR const void *buf,
                       size_t len, int flags)
{
  FAR struct tcp_conn_s *conn;
  FAR struct tcp_wrbuffer_s *wrb;
  FAR const uint8_t *cp;
  unsigned int timeout;
  ssize_t    result = 0;
  bool       nonblock;
  int        ret = OK;
  clock_t    start;

  if (psock == NULL || psock->s_type != SOCK_STREAM ||
      psock->s_conn == NULL)
    {
      nerr("ERROR: Invalid socket\n");
      ret = -EBADF;
      goto errout;
    }

  conn = (FAR struct tcp_conn_s *)psock->s_conn;

  if (!_SS_ISCONNECTED(conn->sconn.s_flags))
    {
      nerr("ERROR: Not connected\n");
      ret = -ENOTCONN;
      goto errout;
    }

  /* Make sure that we have the IP address mapping */

#if defined(CONFIG_NET_ARP_SEND) || defined(CONFIG_NET_ICMPv6_NEIGHBOR)
#ifdef CONFIG_NET_ARP_SEND
#ifdef CONFIG_NET_ICMPv6_NEIGHBOR
  if (psock->s_domain == PF_INET)
#endif
    {
      /* Make sure that the IP address mapping is in the ARP table */

      ret = arp_send(conn->u.ipv4.raddr);
    }
#endif /* CONFIG_NET_ARP_SEND */

#ifdef CONFIG_NET_ICMPv6_NEIGHBOR
#ifdef CONFIG_NET_ARP_SEND
  else
#endif
    {
      /* Make sure that the IP address mapping is in the Neighbor Table */

      ret = icmpv6_neighbor(conn->u.ipv6.raddr);
    }
#endif /* CONFIG_NET_ICMPv6_NEIGHBOR */

  /* Did we successfully get the address mapping? */

  if (ret < 0)
    {
      nerr("ERROR: Not reachable\n");
      ret = -ENETUNREACH;
      goto errout;
    }
#endif /* CONFIG_NET_ARP_SEND || CONFIG_NET_ICMPv6_NEIGHBOR */

  nonblock = _SS_ISNONBLOCK(conn->sconn.s_flags) ||
                            (flags & MSG_DONTWAIT) != 0;
  start    = clock_systime_ticks();
  timeout  = _SO_TIMEOUT(conn->sconn.s_sndtimeo);

  /* Dump the incoming buffer */

  BUF_DUMP("psock_tcp_send", buf, len);

  cp = buf;
  while (len > 0)
    {
      uint32_t max_wrb_size;
      unsigned int off;
      size_t chunk_len = len;
      ssize_t chunk_result;

      net_lock();

      /* Now that we have the network locked, we need to check the connection
       * state again to ensure the connection is still valid.
       */

      if (!_SS_ISCONNECTED(conn->sconn.s_flags))
        {
          nerr("ERROR: No longer connected\n");
          ret = -ENOTCONN;
          goto errout_with_lock;
        }

      /* Allocate resources to receive a callback */

      if (conn->sndcb == NULL)
        {
          conn->sndcb = tcp_callback_alloc(conn);

          /* Test if the callback has been allocated */

          if (conn->sndcb == NULL)
            {
              /* A buffer allocation error occurred */

              nerr("ERROR: Failed to allocate callback\n");
              ret = nonblock ? -EAGAIN : -ENOMEM;
              goto errout_with_lock;
            }
        }

      /* Set up the callback in the connection */

      conn->sndcb->flags = (TCP_ACKDATA | TCP_REXMIT | TCP_POLL |
                               TCP_DISCONN_EVENTS);
      conn->sndcb->priv  = (FAR void *)conn;
      conn->sndcb->event = psock_send_eventhandler;

#if CONFIG_NET_SEND_BUFSIZE > 0
      /* If the send buffer size exceeds the send limit,
       * wait for the write buffer to be released
       */

      while (tcp_wrbuffer_inqueue_size(conn) >= conn->snd_bufs)
        {
          if (nonblock)
            {
              ret = -EAGAIN;
              goto errout_with_lock;
            }

          ret = net_sem_timedwait_uninterruptible(&conn->snd_sem,
            tcp_send_gettimeout(start, timeout));
          if (ret < 0)
            {
              if (ret == -ETIMEDOUT)
                {
                  ret = -EAGAIN;
                }

              goto errout_with_lock;
            }
        }
#endif /* CONFIG_NET_SEND_BUFSIZE */

      while (true)
        {
          struct iob_s *iob;

          /* Allocate a write buffer.  Careful, the network will be
           * momentarily unlocked here.
           */

          /* Try to coalesce into the last wrb.
           *
           * But only when it might yield larger segments.
           * (REVISIT: It might make sense to lift this condition.
           * IOB boundaries and segment boundaries usually do not match.
           * It makes sense to save the number of IOBs.)
           *
           * Also, for simplicity, do it only when we haven't sent anything
           * from the the wrb yet.
           */

          max_wrb_size = tcp_max_wrb_size(conn);
          wrb = (FAR struct tcp_wrbuffer_s *)sq_tail(&conn->write_q);
          if (wrb != NULL && TCP_WBSENT(wrb) == 0 && TCP_WBNRTX(wrb) == 0 &&
              TCP_WBPKTLEN(wrb) < max_wrb_size &&
              (TCP_WBPKTLEN(wrb) % conn->mss) != 0)
            {
              wrb = (FAR struct tcp_wrbuffer_s *)sq_remlast(&conn->write_q);
              ninfo("coalesce %zu bytes to wrb %p (%" PRIu16 ")\n", len, wrb,
                    TCP_WBPKTLEN(wrb));
              DEBUGASSERT(TCP_WBPKTLEN(wrb) > 0);
            }
          else if (nonblock)
            {
              wrb = tcp_wrbuffer_tryalloc();
              ninfo("new wrb %p (non blocking)\n", wrb);
            }
          else
            {
              wrb = tcp_wrbuffer_timedalloc(tcp_send_gettimeout(start,
                                                                timeout));
              ninfo("new wrb %p\n", wrb);
            }

          if (wrb == NULL)
            {
              /* A buffer allocation error occurred */

              nerr("ERROR: Failed to allocate write buffer\n");

              if (nonblock || timeout != UINT_MAX)
                {
                  ret = -EAGAIN;
                }
              else
                {
                  ret = -ENOMEM;
                }

              goto errout_with_lock;
            }

          /* Initialize the write buffer */

          TCP_WBSEQNO(wrb) = (unsigned)-1;
          TCP_WBNRTX(wrb)  = 0;

          off = TCP_WBPKTLEN(wrb);
          if (off + chunk_len > max_wrb_size)
            {
              chunk_len = max_wrb_size - off;
            }

          /* Copy the user data into the write buffer.  We cannot wait for
           * buffer space.
           */

          /* The return value from TCP_WBTRYCOPYIN is either OK or
           * -ENOMEM if less than the entire data chunk could be allocated.
           * If -ENOMEM is returned, check if at least a part of the data
           * chunk was allocated. If more than zero bytes were sent
           * we return that number and let the caller deal with sending the
           * remaining data.
           */

          chunk_result = TCP_WBTRYCOPYIN(wrb, cp, chunk_len, off);
          if (chunk_result == -ENOMEM)
            {
              if (TCP_WBPKTLEN(wrb) > 0)
                {
                  DEBUGASSERT(TCP_WBPKTLEN(wrb) >= off);
                  chunk_result = TCP_WBPKTLEN(wrb) - off;
                  ninfo("INFO: Allocated part of the requested data "
                        "%zd/%zu\n",
                        chunk_result, chunk_len);

                  /* Note: chunk_result here can be 0 if we are trying
                   * to coalesce into the existing buffer and we failed
                   * to add anything.
                   */

                  DEBUGASSERT(chunk_result >= 0);
                }
              else
                {
                  chunk_result = 0;
                }
            }
          else
            {
              DEBUGASSERT(chunk_result == chunk_len);
            }

          if (chunk_result > 0)
            {
              break;
            }

          /* release wrb */

          if (TCP_WBPKTLEN(wrb) > 0)
            {
              DEBUGASSERT(TCP_WBSENT(wrb) == 0);
              DEBUGASSERT(TCP_WBPKTLEN(wrb) > 0);
              sq_addlast(&wrb->wb_node, &conn->write_q);
            }
          else
            {
              tcp_wrbuffer_release(wrb);
            }

          if (nonblock || (timeout != UINT_MAX &&
                           tcp_send_gettimeout(start, timeout) == 0))
            {
              nerr("ERROR: Failed to add data to the I/O chain\n");
              ret = -EAGAIN;
              goto errout_with_lock;
            }

          /* Wait for at least one IOB getting available.
           *
           * Note: net_ioballoc releases the network lock when blocking.
           * It allows our write_q being drained in the meantime. Otherwise,
           * we risk a deadlock with other threads competing on IOBs.
           */

          iob = net_iobtimedalloc(true, tcp_send_gettimeout(start, timeout));
          if (iob != NULL)
            {
              iob_free_chain(iob);
<<<<<<< HEAD
            }
          else
            {
              nerr("ERROR: no IOB available\n");
              ret = -EAGAIN;
              goto errout_with_lock;
=======
>>>>>>> 1c84fc9c
            }
        }

      /* Dump I/O buffer chain */

      TCP_WBDUMP("I/O buffer chain", wrb, TCP_WBPKTLEN(wrb), 0);

      /* psock_send_eventhandler() will send data in FIFO order from the
       * conn->write_q
       */

      sq_addlast(&wrb->wb_node, &conn->write_q);
      ninfo("Queued WRB=%p pktlen=%u write_q(%p,%p)\n",
            wrb, TCP_WBPKTLEN(wrb),
            conn->write_q.head, conn->write_q.tail);

      /* Notify the device driver of the availability of TX data */

      tcp_send_txnotify(psock, conn);
      net_unlock();

      if (chunk_result == 0)
        {
          DEBUGASSERT(nonblock);
          if (result == 0)
            {
              result = -EAGAIN;
            }

          break;
        }

      if (chunk_result < 0)
        {
          if (result == 0)
            {
              result = chunk_result;
            }

          break;
        }

      DEBUGASSERT(chunk_result <= len);
      DEBUGASSERT(chunk_result <= chunk_len);
      DEBUGASSERT(result >= 0);
      cp += chunk_result;
      len -= chunk_result;
      result += chunk_result;
    }

  /* Check for errors.  Errors are signaled by negative errno values
   * for the send length
   */

  if (result < 0)
    {
      ret = result;
      goto errout;
    }

  /* Return the number of bytes actually sent */

  return result;

errout_with_lock:
  net_unlock();

errout:
  if (result > 0)
    {
      return result;
    }

  return ret;
}

/****************************************************************************
 * Name: psock_tcp_cansend
 *
 * Description:
 *   psock_tcp_cansend() returns a value indicating if a write to the socket
 *   would block.  No space in the buffer is actually reserved, so it is
 *   possible that the write may still block if the buffer is filled by
 *   another means.
 *
 * Input Parameters:
 *   conn     The TCP connection of interest
 *
 * Returned Value:
 *   OK
 *     At least one byte of data could be successfully written.
 *   -EWOULDBLOCK
 *     There is no room in the output buffer.
 *   -EBADF
 *     An invalid descriptor was specified.
 *   -ENOTCONN
 *     The socket is not connected.
 *
 ****************************************************************************/

int psock_tcp_cansend(FAR struct tcp_conn_s *conn)
{
  /* Verify that we received a valid socket */

  if (!conn)
    {
      nerr("ERROR: Invalid socket\n");
      return -EBADF;
    }

  /* Verify that this is connected TCP socket */

  if (!_SS_ISCONNECTED(conn->sconn.s_flags))
    {
      nerr("ERROR: Not connected\n");
      return -ENOTCONN;
    }

  /* In order to setup the send, we need to have at least one free write
   * buffer head and at least one free IOB to initialize the write buffer
   * head.
   *
   * REVISIT:  The send will still block if we are unable to buffer
   * the entire user-provided buffer which may be quite large.
   * We will almost certainly need to have more than one free IOB,
   * but we don't know how many more.
   */

  if (tcp_wrbuffer_test() < 0 || iob_navail(true) <= 0)
    {
      return -EWOULDBLOCK;
    }

  return OK;
}

/****************************************************************************
 * Name: tcp_sendbuffer_notify
 *
 * Description:
 *   Notify the send buffer semaphore
 *
 * Input Parameters:
 *   conn - The TCP connection of interest
 *
 * Assumptions:
 *   Called from user logic with the network locked.
 *
 ****************************************************************************/

#if CONFIG_NET_SEND_BUFSIZE > 0
void tcp_sendbuffer_notify(FAR struct tcp_conn_s *conn)
{
  int val = 0;

  nxsem_get_value(&conn->snd_sem, &val);
  if (val < 0)
    {
      nxsem_post(&conn->snd_sem);
    }
}
#endif /* CONFIG_NET_SEND_BUFSIZE */

#endif /* CONFIG_NET && CONFIG_NET_TCP && CONFIG_NET_TCP_WRITE_BUFFERS */<|MERGE_RESOLUTION|>--- conflicted
+++ resolved
@@ -780,11 +780,8 @@
            * happen until the polling cycle completes).
            */
 
-<<<<<<< HEAD
           tcp_setsequence(conn->sndseq, TCP_WBSEQNO(wrb));
 
-=======
->>>>>>> 1c84fc9c
           devif_iob_send(dev, TCP_WBIOB(wrb), sndlen,
                          0, tcpip_hdrsize(conn));
           if (dev->d_sndlen == 0)
@@ -1553,15 +1550,12 @@
           if (iob != NULL)
             {
               iob_free_chain(iob);
-<<<<<<< HEAD
             }
           else
             {
               nerr("ERROR: no IOB available\n");
               ret = -EAGAIN;
               goto errout_with_lock;
-=======
->>>>>>> 1c84fc9c
             }
         }
 
