/****************************************************************************
 * net/tcp/tcp_send_buffered.c
 *
 * Licensed to the Apache Software Foundation (ASF) under one or more
 * contributor license agreements.  See the NOTICE file distributed with
 * this work for additional information regarding copyright ownership.  The
 * ASF licenses this file to you under the Apache License, Version 2.0 (the
 * "License"); you may not use this file except in compliance with the
 * License.  You may obtain a copy of the License at
 *
 *   http://www.apache.org/licenses/LICENSE-2.0
 *
 * Unless required by applicable law or agreed to in writing, software
 * distributed under the License is distributed on an "AS IS" BASIS, WITHOUT
 * WARRANTIES OR CONDITIONS OF ANY KIND, either express or implied.  See the
 * License for the specific language governing permissions and limitations
 * under the License.
 *
 ****************************************************************************/

/****************************************************************************
 * Included Files
 ****************************************************************************/

#include <nuttx/config.h>

#if defined(CONFIG_NET) && defined(CONFIG_NET_TCP) && \
    defined(CONFIG_NET_TCP_WRITE_BUFFERS)

#if defined(CONFIG_DEBUG_FEATURES) && defined(CONFIG_NET_TCP_WRBUFFER_DEBUG)
/* Force debug output (from this file only) */

#  undef  CONFIG_DEBUG_NET
#  define CONFIG_DEBUG_NET 1
#endif

#include <sys/types.h>
#include <sys/socket.h>

#include <inttypes.h>
#include <stdint.h>
#include <stdbool.h>
#include <stdio.h>
#include <string.h>
#include <assert.h>
#include <errno.h>
#include <debug.h>

#include <arch/irq.h>
#include <nuttx/net/net.h>
#include <nuttx/mm/iob.h>
#include <nuttx/net/netdev.h>
#include <nuttx/net/arp.h>
#include <nuttx/net/tcp.h>
#include <nuttx/net/net.h>

#include "netdev/netdev.h"
#include "devif/devif.h"
#include "socket/socket.h"
#include "inet/inet.h"
#include "arp/arp.h"
#include "icmpv6/icmpv6.h"
#include "neighbor/neighbor.h"
#include "route/route.h"
#include "utils/utils.h"
#include "tcp/tcp.h"

/****************************************************************************
 * Pre-processor Definitions
 ****************************************************************************/

/* If both IPv4 and IPv6 support are both enabled, then we will need to build
 * in some additional domain selection support.
 */

#if defined(CONFIG_NET_IPv4) && defined(CONFIG_NET_IPv6)
#  define NEED_IPDOMAIN_SUPPORT 1
#endif

#define TCPIPv4BUF ((struct tcp_hdr_s *)&dev->d_buf[NET_LL_HDRLEN(dev) + IPv4_HDRLEN])
#define TCPIPv6BUF ((struct tcp_hdr_s *)&dev->d_buf[NET_LL_HDRLEN(dev) + IPv6_HDRLEN])

/* Debug */

#ifdef CONFIG_NET_TCP_WRBUFFER_DUMP
#  define BUF_DUMP(msg,buf,len) lib_dumpbuffer(msg,buf,len)
#else
#  define BUF_DUMP(msg,buf,len)
#  undef  TCP_WBDUMP
#  define TCP_WBDUMP(msg,wrb,len,offset)
#endif

/****************************************************************************
 * Private Functions
 ****************************************************************************/

/****************************************************************************
 * Name: tcp_inqueue_wrb_size
 *
 * Description:
 *   Get the in-queued write buffer size from connection
 *
 * Input Parameters:
 *   conn - The TCP connection of interest
 *
 * Assumptions:
 *   Called from user logic with the network locked.
 *
 ****************************************************************************/

#if CONFIG_NET_SEND_BUFSIZE > 0
static uint32_t tcp_inqueue_wrb_size(FAR struct tcp_conn_s *conn)
{
  FAR struct tcp_wrbuffer_s *wrb;
  FAR sq_entry_t *entry;
  uint32_t total = 0;

  if (conn)
    {
      for (entry = sq_peek(&conn->unacked_q); entry; entry = sq_next(entry))
        {
          wrb = (FAR struct tcp_wrbuffer_s *)entry;
          total += TCP_WBPKTLEN(wrb);
        }

      for (entry = sq_peek(&conn->write_q); entry; entry = sq_next(entry))
        {
          wrb = (FAR struct tcp_wrbuffer_s *)entry;
          total += TCP_WBPKTLEN(wrb);
        }
    }

  return total;
}
#endif /* CONFIG_NET_SEND_BUFSIZE */

/****************************************************************************
 * Name: psock_insert_segment
 *
 * Description:
 *   Insert a new segment in a write buffer queue, keep the segment queue in
 *   ascending order of sequence number.
 *
 * Input Parameters:
 *   wrb   The segment to be inserted
 *   q     The write buffer queue in which to insert the segment
 *
 * Returned Value:
 *   None
 *
 * Assumptions:
 *   The network is locked
 *
 ****************************************************************************/

static void psock_insert_segment(FAR struct tcp_wrbuffer_s *wrb,
                                 FAR sq_queue_t *q)
{
  FAR sq_entry_t *entry = (FAR sq_entry_t *)wrb;
  FAR sq_entry_t *insert = NULL;

  FAR sq_entry_t *itr;
  for (itr = sq_peek(q); itr; itr = sq_next(itr))
    {
      FAR struct tcp_wrbuffer_s *wrb0 = (FAR struct tcp_wrbuffer_s *)itr;
      if (TCP_WBSEQNO(wrb0) < TCP_WBSEQNO(wrb))
        {
          insert = itr;
        }
      else
        {
          break;
        }
    }

  if (insert)
    {
      sq_addafter(insert, entry, q);
    }
  else
    {
      sq_addfirst(entry, q);
    }
}

/****************************************************************************
 * Name: psock_writebuffer_notify
 *
 * Description:
 *   The TCP connection has been lost.  Free all write buffers.
 *
 * Input Parameters:
 *   psock    The socket structure
 *   conn     The connection structure associated with the socket
 *
 * Returned Value:
 *   None
 *
 ****************************************************************************/

#ifdef CONFIG_NET_TCP_NOTIFIER
static void psock_writebuffer_notify(FAR struct tcp_conn_s *conn)
{
  /* Check if all write buffers have been sent and ACKed */

  if (sq_empty(&conn->write_q) && sq_empty(&conn->unacked_q))
    {
      /* Notify any waiters that the write buffers have been drained. */

      tcp_writebuffer_signal(conn);
    }
}
#else
#  define psock_writebuffer_notify(conn)
#endif

/****************************************************************************
 * Name: psock_lost_connection
 *
 * Description:
 *   The TCP connection has been lost.  Free all write buffers.
 *
 * Input Parameters:
 *   psock    The socket structure
 *   conn     The connection structure associated with the socket
 *
 * Returned Value:
 *   None
 *
 ****************************************************************************/

static inline void psock_lost_connection(FAR struct socket *psock,
                                         FAR struct tcp_conn_s *conn,
                                         bool abort)
{
  FAR sq_entry_t *entry;
  FAR sq_entry_t *next;

  /* Do not allow any further callbacks */

  if (psock->s_sndcb != NULL)
    {
      psock->s_sndcb->flags = 0;
      psock->s_sndcb->event = NULL;
    }

  if (conn != NULL)
    {
      /* Free all queued write buffers */

      for (entry = sq_peek(&conn->unacked_q); entry; entry = next)
        {
          next = sq_next(entry);
          tcp_wrbuffer_release((FAR struct tcp_wrbuffer_s *)entry);
        }

      for (entry = sq_peek(&conn->write_q); entry; entry = next)
        {
          next = sq_next(entry);
          tcp_wrbuffer_release((FAR struct tcp_wrbuffer_s *)entry);
        }

#if CONFIG_NET_SEND_BUFSIZE > 0
      /* Notify the send buffer available */

      tcp_sendbuffer_notify(conn);
#endif /* CONFIG_NET_SEND_BUFSIZE */

      /* Reset write buffering variables */

      sq_init(&conn->unacked_q);
      sq_init(&conn->write_q);

      /* Notify any waiters if the write buffers have been drained. */

      psock_writebuffer_notify(conn);

      conn->sent       = 0;
      conn->sndseq_max = 0;

      /* Force abort the connection. */

      if (abort)
        {
          conn->tx_unacked = 0;
          conn->tcpstateflags = TCP_CLOSED;
        }
    }
}

/****************************************************************************
 * Name: send_ipselect
 *
 * Description:
 *   If both IPv4 and IPv6 support are enabled, then we will need to select
 *   which one to use when generating the outgoing packet.  If only one
 *   domain is selected, then the setup is already in place and we need do
 *   nothing.
 *
 * Input Parameters:
 *   dev   - The structure of the network driver that caused the event
 *   psock - Socket state structure
 *
 * Returned Value:
 *   None
 *
 * Assumptions:
 *   The network is locked
 *
 ****************************************************************************/

#ifdef NEED_IPDOMAIN_SUPPORT
static inline void send_ipselect(FAR struct net_driver_s *dev,
                                 FAR struct tcp_conn_s *conn)
{
  /* Which domain the socket support */

  if (conn->domain == PF_INET)
    {
      /* Select the IPv4 domain */

      tcp_ipv4_select(dev);
    }
  else /* if (conn->domain == PF_INET6) */
    {
      /* Select the IPv6 domain */

      DEBUGASSERT(conn->domain == PF_INET6);
      tcp_ipv6_select(dev);
    }
}
#endif

/****************************************************************************
 * Name: psock_send_eventhandler
 *
 * Description:
 *   This function is called to perform the actual send operation when
 *   polled by the lower, device interfacing layer.
 *
 * Input Parameters:
 *   dev      The structure of the network driver that caused the event
 *   conn     The connection structure associated with the socket
 *   flags    Set of events describing why the callback was invoked
 *
 * Returned Value:
 *   None
 *
 * Assumptions:
 *   The network is locked
 *
 ****************************************************************************/

static uint16_t psock_send_eventhandler(FAR struct net_driver_s *dev,
                                        FAR void *pvconn, FAR void *pvpriv,
                                        uint16_t flags)
{
  FAR struct tcp_conn_s *conn = (FAR struct tcp_conn_s *)pvconn;
  FAR struct socket *psock = (FAR struct socket *)pvpriv;
  bool rexmit = false;

  /* Check for a loss of connection */

  if ((flags & TCP_DISCONN_EVENTS) != 0)
    {
      ninfo("Lost connection: %04x\n", flags);

      /* We could get here recursively through the callback actions of
       * tcp_lost_connection().  So don't repeat that action if we have
       * already been disconnected.
       */

      if (psock->s_conn != NULL && _SS_ISCONNECTED(psock->s_flags))
        {
          /* Report not connected */

          tcp_lost_connection(psock, psock->s_sndcb, flags);
        }

      /* Free write buffers and terminate polling */

      psock_lost_connection(psock, psock->s_conn, !!(flags & NETDEV_DOWN));
      return flags;
    }

  /* The TCP socket is connected and, hence, should be bound to a device.
   * Make sure that the polling device is the one that we are bound to.
   */

  DEBUGASSERT(conn->dev != NULL);
  if (dev != conn->dev)
    {
      return flags;
    }

  ninfo("flags: %04x\n", flags);

  /* If this packet contains an acknowledgment, then update the count of
   * acknowledged bytes.
   */

  if ((flags & TCP_ACKDATA) != 0)
    {
      FAR struct tcp_wrbuffer_s *wrb;
      FAR struct tcp_hdr_s *tcp;
      FAR sq_entry_t *entry;
      FAR sq_entry_t *next;
      uint32_t ackno;

      /* Get the offset address of the TCP header */

#ifdef CONFIG_NET_IPv4
#ifdef CONFIG_NET_IPv6
      if (conn->domain == PF_INET)
#endif
        {
          DEBUGASSERT(IFF_IS_IPv4(dev->d_flags));
          tcp = TCPIPv4BUF;
        }
#endif /* CONFIG_NET_IPv4 */

#ifdef CONFIG_NET_IPv6
#ifdef CONFIG_NET_IPv4
      else
#endif
        {
          DEBUGASSERT(IFF_IS_IPv6(dev->d_flags));
          tcp = TCPIPv6BUF;
        }
#endif /* CONFIG_NET_IPv6 */

      /* Get the ACK number from the TCP header */

      ackno = tcp_getsequence(tcp->ackno);
      ninfo("ACK: ackno=%" PRIu32 " flags=%04x\n", ackno, flags);

      /* Look at every write buffer in the unacked_q.  The unacked_q
       * holds write buffers that have been entirely sent, but which
       * have not yet been ACKed.
       */

      for (entry = sq_peek(&conn->unacked_q); entry; entry = next)
        {
          uint32_t lastseq;

          /* Check of some or all of this write buffer has been ACKed. */

          next = sq_next(entry);
          wrb = (FAR struct tcp_wrbuffer_s *)entry;

          /* If the ACKed sequence number is greater than the start
           * sequence number of the write buffer, then some or all of
           * the write buffer has been ACKed.
           */

          if (TCP_SEQ_GT(ackno, TCP_WBSEQNO(wrb)))
            {
              /* Get the sequence number at the end of the data */

              lastseq = TCP_WBSEQNO(wrb) + TCP_WBPKTLEN(wrb);
              ninfo("ACK: wrb=%p seqno=%" PRIu32
                    " lastseq=%" PRIu32 " pktlen=%u ackno=%" PRIu32 "\n",
                    wrb, TCP_WBSEQNO(wrb), lastseq, TCP_WBPKTLEN(wrb),
                    ackno);

              /* Has the entire buffer been ACKed? */

              if (TCP_SEQ_GTE(ackno, lastseq))
                {
                  ninfo("ACK: wrb=%p Freeing write buffer\n", wrb);

                  /* Yes... Remove the write buffer from ACK waiting queue */

                  sq_rem(entry, &conn->unacked_q);

                  /* And return the write buffer to the pool of free
                   * buffers
                   */

                  tcp_wrbuffer_release(wrb);

                  /* Notify any waiters if the write buffers have been
                   * drained.
                   */

                  psock_writebuffer_notify(conn);
                }
              else
                {
                  unsigned int trimlen;

                  /* No, then just trim the ACKed bytes from the beginning
                   * of the write buffer.  This will free up some I/O buffers
                   * that can be reused while are still sending the last
                   * buffers in the chain.
                   */

                  trimlen = TCP_SEQ_SUB(ackno, TCP_WBSEQNO(wrb));
                  if (trimlen > TCP_WBSENT(wrb))
                    {
                      /* More data has been ACKed then we have sent? */

                      trimlen = TCP_WBSENT(wrb);
                    }

                  ninfo("ACK: wrb=%p trim %u bytes\n", wrb, trimlen);

                  TCP_WBTRIM(wrb, trimlen);
                  TCP_WBSEQNO(wrb) += trimlen;
                  TCP_WBSENT(wrb) -= trimlen;

                  /* Set the new sequence number for what remains */

                  ninfo("ACK: wrb=%p seqno=%" PRIu32 " pktlen=%u\n",
                        wrb, TCP_WBSEQNO(wrb), TCP_WBPKTLEN(wrb));
                }
            }
          else if (ackno == TCP_WBSEQNO(wrb))
            {
              /* Reset the duplicate ack counter */

              if ((flags & TCP_NEWDATA) != 0)
                {
                  TCP_WBNACK(wrb) = 0;
                }

              /* Duplicate ACK? Retransmit data if need */

              if (++TCP_WBNACK(wrb) ==
                  CONFIG_NET_TCP_FAST_RETRANSMIT_WATERMARK)
                {
                  /* Do fast retransmit */

                  rexmit = true;
                }
              else if ((TCP_WBNACK(wrb) >
                       CONFIG_NET_TCP_FAST_RETRANSMIT_WATERMARK) &&
                       TCP_WBNACK(wrb) == sq_count(&conn->unacked_q) - 1)
                {
                  /* Reset the duplicate ack counter */

                  TCP_WBNACK(wrb) = 0;
                }
            }
        }

      /* A special case is the head of the write_q which may be partially
       * sent and so can still have un-ACKed bytes that could get ACKed
       * before the entire write buffer has even been sent.
       */

      wrb = (FAR struct tcp_wrbuffer_s *)sq_peek(&conn->write_q);
      if (wrb && TCP_WBSENT(wrb) > 0 && TCP_SEQ_GT(ackno, TCP_WBSEQNO(wrb)))
        {
          uint32_t nacked;

          /* Number of bytes that were ACKed */

          nacked = TCP_SEQ_SUB(ackno, TCP_WBSEQNO(wrb));
          if (nacked > TCP_WBSENT(wrb))
            {
              /* More data has been ACKed then we have sent? ASSERT? */

              nacked = TCP_WBSENT(wrb);
            }

          ninfo("ACK: wrb=%p seqno=%" PRIu32
                " nacked=%" PRIu32 " sent=%u ackno=%" PRIu32 "\n",
                wrb, TCP_WBSEQNO(wrb), nacked, TCP_WBSENT(wrb), ackno);

          /* Trim the ACKed bytes from the beginning of the write buffer. */

          TCP_WBTRIM(wrb, nacked);
          TCP_WBSEQNO(wrb) += nacked;
          TCP_WBSENT(wrb) -= nacked;

          ninfo("ACK: wrb=%p seqno=%" PRIu32 " pktlen=%u sent=%u\n",
                wrb, TCP_WBSEQNO(wrb), TCP_WBPKTLEN(wrb), TCP_WBSENT(wrb));
        }
    }

  /* Check if we are being asked to retransmit data */

  else if ((flags & TCP_REXMIT) != 0)
    {
      rexmit = true;
    }

  if (rexmit)
    {
      FAR struct tcp_wrbuffer_s *wrb;
      FAR sq_entry_t *entry;

      ninfo("REXMIT: %04x\n", flags);

      /* If there is a partially sent write buffer at the head of the
       * write_q?  Has anything been sent from that write buffer?
       */

      wrb = (FAR struct tcp_wrbuffer_s *)sq_peek(&conn->write_q);
      ninfo("REXMIT: wrb=%p sent=%u\n", wrb, wrb ? TCP_WBSENT(wrb) : 0);

      if (wrb != NULL && TCP_WBSENT(wrb) > 0)
        {
          FAR struct tcp_wrbuffer_s *tmp;
          uint16_t sent;

          /* Yes.. Reset the number of bytes sent sent from
           * the write buffer
           */

          sent = TCP_WBSENT(wrb);
          if (conn->tx_unacked > sent)
            {
              conn->tx_unacked -= sent;
            }
          else
            {
              conn->tx_unacked = 0;
            }

          if (conn->sent > sent)
            {
              conn->sent -= sent;
            }
          else
            {
              conn->sent = 0;
            }

          TCP_WBSENT(wrb) = 0;
          ninfo("REXMIT: wrb=%p sent=%u, "
                "conn tx_unacked=%" PRId32 " sent=%" PRId32 "\n",
                wrb, TCP_WBSENT(wrb), conn->tx_unacked, conn->sent);

          /* Increment the retransmit count on this write buffer. */

          if (++TCP_WBNRTX(wrb) >= TCP_MAXRTX)
            {
              nwarn("WARNING: Expiring wrb=%p nrtx=%u\n",
                    wrb, TCP_WBNRTX(wrb));

              /* The maximum retry count as been exhausted. Remove the write
               * buffer at the head of the queue.
               */

              tmp = (FAR struct tcp_wrbuffer_s *)sq_remfirst(&conn->write_q);
              DEBUGASSERT(tmp == wrb);
              UNUSED(tmp);

              /* And return the write buffer to the free list */

              tcp_wrbuffer_release(wrb);

              /* Notify any waiters if the write buffers have been
               * drained.
               */

              psock_writebuffer_notify(conn);

              /* NOTE expired is different from un-ACKed, it is designed to
               * represent the number of segments that have been sent,
               * retransmitted, and un-ACKed, if expired is not zero, the
               * connection will be closed.
               *
               * field expired can only be updated at TCP_ESTABLISHED state
               */

              conn->expired++;
            }
        }

      /* Move all segments that have been sent but not ACKed to the write
       * queue again note, the un-ACKed segments are put at the head of the
       * write_q so they can be resent as soon as possible.
       */

      while ((entry = sq_remlast(&conn->unacked_q)) != NULL)
        {
          wrb = (FAR struct tcp_wrbuffer_s *)entry;
          uint16_t sent;

          /* Reset the number of bytes sent sent from the write buffer */

          sent = TCP_WBSENT(wrb);
          if (conn->tx_unacked > sent)
            {
              conn->tx_unacked -= sent;
            }
          else
            {
              conn->tx_unacked = 0;
            }

          if (conn->sent > sent)
            {
              conn->sent -= sent;
            }
          else
            {
              conn->sent = 0;
            }

          TCP_WBSENT(wrb) = 0;
          ninfo("REXMIT: wrb=%p sent=%u, "
                "conn tx_unacked=%" PRId32 " sent=%" PRId32 "\n",
                wrb, TCP_WBSENT(wrb), conn->tx_unacked, conn->sent);

          /* Free any write buffers that have exceed the retry count */

          if (++TCP_WBNRTX(wrb) >= TCP_MAXRTX)
            {
              nwarn("WARNING: Expiring wrb=%p nrtx=%u\n",
                    wrb, TCP_WBNRTX(wrb));

              /* Return the write buffer to the free list */

              tcp_wrbuffer_release(wrb);

              /* Notify any waiters if the write buffers have been
               * drained.
               */

              psock_writebuffer_notify(conn);

              /* NOTE expired is different from un-ACKed, it is designed to
               * represent the number of segments that have been sent,
               * retransmitted, and un-ACKed, if expired is not zero, the
               * connection will be closed.
               *
               * field expired can only be updated at TCP_ESTABLISHED state
               */

              conn->expired++;
              continue;
            }
          else
            {
              /* Insert the write buffer into the write_q (in sequence
               * number order).  The retransmission will occur below
               * when the write buffer with the lowest sequence number
               * is pulled from the write_q again.
               */

              ninfo("REXMIT: Moving wrb=%p nrtx=%u\n", wrb, TCP_WBNRTX(wrb));

              psock_insert_segment(wrb, &conn->write_q);
            }
        }
    }

#if CONFIG_NET_SEND_BUFSIZE > 0
  /* Notify the send buffer available if wrbbuffer drained */

  tcp_sendbuffer_notify(conn);
#endif /* CONFIG_NET_SEND_BUFSIZE */

  /* Check if the outgoing packet is available (it may have been claimed
   * by a sendto event serving a different thread).
   */

  if (dev->d_sndlen > 0)
    {
      /* Another thread has beat us sending data, wait for the next poll */

      return flags;
    }

  /* We get here if (1) not all of the data has been ACKed, (2) we have been
   * asked to retransmit data, (3) the connection is still healthy, and (4)
   * the outgoing packet is available for our use.  In this case, we are
   * now free to send more data to receiver -- UNLESS the buffer contains
   * unprocessed incoming data or window size is zero.  In that event, we
   * will have to wait for the next polling cycle.
   */

  if ((conn->tcpstateflags & TCP_ESTABLISHED) &&
      (flags & (TCP_POLL | TCP_REXMIT)) &&
      !(sq_empty(&conn->write_q)) &&
      conn->snd_wnd > 0)
    {
      FAR struct tcp_wrbuffer_s *wrb;
      uint32_t predicted_seqno;
      uint32_t seq;
      uint32_t snd_wnd_edge;
      size_t sndlen;

      /* Peek at the head of the write queue (but don't remove anything
       * from the write queue yet).  We know from the above test that
       * the write_q is not empty.
       */

      wrb = (FAR struct tcp_wrbuffer_s *)sq_peek(&conn->write_q);
      DEBUGASSERT(wrb);

      /* Set the sequence number for this segment.  If we are
       * retransmitting, then the sequence number will already
       * be set for this write buffer.
       */

      if (TCP_WBSEQNO(wrb) == (unsigned)-1)
        {
          TCP_WBSEQNO(wrb) = conn->isn + conn->sent;
        }

      /* Get the amount of data that we can send in the next packet.
       * We will send either the remaining data in the buffer I/O
       * buffer chain, or as much as will fit given the MSS and current
       * window size.
       */

      seq = TCP_WBSEQNO(wrb) + TCP_WBSENT(wrb);
      snd_wnd_edge = conn->snd_wl2 + conn->snd_wnd;
      if (TCP_SEQ_LT(seq, snd_wnd_edge))
        {
          uint32_t remaining_snd_wnd;

          sndlen = TCP_WBPKTLEN(wrb) - TCP_WBSENT(wrb);
          if (sndlen > conn->mss)
            {
              sndlen = conn->mss;
            }

          remaining_snd_wnd = TCP_SEQ_SUB(snd_wnd_edge, seq);
          if (sndlen > remaining_snd_wnd)
            {
              sndlen = remaining_snd_wnd;
            }

          ninfo("SEND: wrb=%p seq=%" PRIu32 " pktlen=%u sent=%u sndlen=%zu "
                "mss=%u snd_wnd=%u seq=%" PRIu32
                " remaining_snd_wnd=%" PRIu32 "\n",
                wrb, TCP_WBSEQNO(wrb), TCP_WBPKTLEN(wrb), TCP_WBSENT(wrb),
                sndlen, conn->mss,
                conn->snd_wnd, seq, remaining_snd_wnd);

          /* The TCP stack updates sndseq on receipt of ACK *before*
           * this function is called. In that case sndseq will point
           * to the next unacknowledged byte (which might have already
           * been sent). We will overwrite the value of sndseq here
           * before the packet is sent.
           */

          tcp_setsequence(conn->sndseq, TCP_WBSEQNO(wrb) + TCP_WBSENT(wrb));

    #ifdef NEED_IPDOMAIN_SUPPORT
          /* If both IPv4 and IPv6 support are enabled, then we will need to
           * select which one to use when generating the outgoing packet.
           * If only one domain is selected, then the setup is already in
           * place and we need do nothing.
           */

          send_ipselect(dev, conn);
    #endif
          /* Then set-up to send that amount of data with the offset
           * corresponding to the amount of data already sent. (this
           * won't actually happen until the polling cycle completes).
           */

          devif_iob_send(dev, TCP_WBIOB(wrb), sndlen, TCP_WBSENT(wrb));

          /* Remember how much data we send out now so that we know
           * when everything has been acknowledged.  Just increment
           * the amount of data sent. This will be needed in sequence
           * number calculations.
           */

          conn->tx_unacked += sndlen;
          conn->sent       += sndlen;

          /* Below prediction will become true,
           * unless retransmission occurrence
           */

          predicted_seqno = tcp_getsequence(conn->sndseq) + sndlen;

          if (TCP_SEQ_GT(predicted_seqno, conn->sndseq_max))
            {
               conn->sndseq_max = predicted_seqno;
            }

          ninfo("SEND: wrb=%p nrtx=%u tx_unacked=%" PRIu32
                " sent=%" PRIu32 "\n",
                wrb, TCP_WBNRTX(wrb), conn->tx_unacked, conn->sent);

          /* Increment the count of bytes sent from this write buffer */

          TCP_WBSENT(wrb) += sndlen;

          ninfo("SEND: wrb=%p sent=%u pktlen=%u\n",
                wrb, TCP_WBSENT(wrb), TCP_WBPKTLEN(wrb));

          /* Remove the write buffer from the write queue if the
           * last of the data has been sent from the buffer.
           */

          DEBUGASSERT(TCP_WBSENT(wrb) <= TCP_WBPKTLEN(wrb));
          if (TCP_WBSENT(wrb) >= TCP_WBPKTLEN(wrb))
            {
              FAR struct tcp_wrbuffer_s *tmp;

              ninfo("SEND: wrb=%p Move to unacked_q\n", wrb);

              tmp = (FAR struct tcp_wrbuffer_s *)sq_remfirst(&conn->write_q);
              DEBUGASSERT(tmp == wrb);
              UNUSED(tmp);
<<<<<<< HEAD

              /* Put the I/O buffer chain in the un-acked queue; the
               * segment is waiting for ACK again
               */

              psock_insert_segment(wrb, &conn->unacked_q);
            }

=======

              /* Put the I/O buffer chain in the un-acked queue; the
               * segment is waiting for ACK again
               */

              psock_insert_segment(wrb, &conn->unacked_q);
            }

>>>>>>> 649f99ce
          /* Only one data can be sent by low level driver at once,
           * tell the caller stop polling the other connection.
           */

          flags &= ~TCP_POLL;
        }
    }

  /* Continue waiting */

  return flags;
}

/****************************************************************************
 * Name: tcp_max_wrb_size
 *
 * Description:
 *   Calculate the desired amount of data for a single
 *   struct tcp_wrbuffer_s.
 *
 ****************************************************************************/

static uint32_t tcp_max_wrb_size(FAR struct tcp_conn_s *conn)
{
  const uint32_t mss = conn->mss;
  uint32_t size;

  /* a few segments should be fine */

  size = 4 * mss;

  /* but it should not hog too many IOB buffers */

  if (size > CONFIG_IOB_NBUFFERS * CONFIG_IOB_BUFSIZE / 2)
    {
      size = CONFIG_IOB_NBUFFERS * CONFIG_IOB_BUFSIZE / 2;
    }

  /* also, we prefer a multiple of mss */

  if (size > mss)
    {
      const uint32_t odd = size % mss;
      size -= odd;
    }

  DEBUGASSERT(size > 0);
  ninfo("tcp_max_wrb_size = %" PRIu32 " for conn %p\n", size, conn);
  return size;
}

/****************************************************************************
 * Public Functions
 ****************************************************************************/

/****************************************************************************
 * Name: psock_tcp_send
 *
 * Description:
 *   psock_tcp_send() call may be used only when the TCP socket is in a
 *   connected state (so that the intended recipient is known).
 *
 * Input Parameters:
 *   psock    An instance of the internal socket structure.
 *   buf      Data to send
 *   len      Length of data to send
 *   flags    Send flags
 *
 * Returned Value:
 *   On success, returns the number of characters sent.  On  error,
 *   -1 is returned, and errno is set appropriately:
 *
 *   EAGAIN or EWOULDBLOCK
 *     The socket is marked non-blocking and the requested operation
 *     would block.
 *   EBADF
 *     An invalid descriptor was specified.
 *   ECONNRESET
 *     Connection reset by peer.
 *   EDESTADDRREQ
 *     The socket is not connection-mode, and no peer address is set.
 *   EFAULT
 *      An invalid user space address was specified for a parameter.
 *   EINTR
 *      A signal occurred before any data was transmitted.
 *   EINVAL
 *      Invalid argument passed.
 *   EISCONN
 *     The connection-mode socket was connected already but a recipient
 *     was specified. (Now either this error is returned, or the recipient
 *     specification is ignored.)
 *   EMSGSIZE
 *     The socket type requires that message be sent atomically, and the
 *     size of the message to be sent made this impossible.
 *   ENOBUFS
 *     The output queue for a network interface was full. This generally
 *     indicates that the interface has stopped sending, but may be
 *     caused by transient congestion.
 *   ENOMEM
 *     No memory available.
 *   ENOTCONN
 *     The socket is not connected, and no target has been given.
 *   ENOTSOCK
 *     The argument s is not a socket.
 *   EPIPE
 *     The local end has been shut down on a connection oriented socket.
 *     In this case the process will also receive a SIGPIPE unless
 *     MSG_NOSIGNAL is set.
 *
 ****************************************************************************/

ssize_t psock_tcp_send(FAR struct socket *psock, FAR const void *buf,
                       size_t len, int flags)
{
  FAR struct tcp_conn_s *conn;
  FAR struct tcp_wrbuffer_s *wrb;
  FAR const uint8_t *cp;
  ssize_t    result = 0;
  bool       nonblock;
  int        ret = OK;

  if (psock == NULL || psock->s_conn == NULL)
    {
      nerr("ERROR: Invalid socket\n");
      ret = -EBADF;
      goto errout;
    }

  if (psock->s_type != SOCK_STREAM || !_SS_ISCONNECTED(psock->s_flags))
    {
      nerr("ERROR: Not connected\n");
      ret = -ENOTCONN;
      goto errout;
    }

  /* Make sure that we have the IP address mapping */

  conn = (FAR struct tcp_conn_s *)psock->s_conn;

#if defined(CONFIG_NET_ARP_SEND) || defined(CONFIG_NET_ICMPv6_NEIGHBOR)
#ifdef CONFIG_NET_ARP_SEND
#ifdef CONFIG_NET_ICMPv6_NEIGHBOR
  if (psock->s_domain == PF_INET)
#endif
    {
      /* Make sure that the IP address mapping is in the ARP table */

      ret = arp_send(conn->u.ipv4.raddr);
    }
#endif /* CONFIG_NET_ARP_SEND */

#ifdef CONFIG_NET_ICMPv6_NEIGHBOR
#ifdef CONFIG_NET_ARP_SEND
  else
#endif
    {
      /* Make sure that the IP address mapping is in the Neighbor Table */

      ret = icmpv6_neighbor(conn->u.ipv6.raddr);
    }
#endif /* CONFIG_NET_ICMPv6_NEIGHBOR */

  /* Did we successfully get the address mapping? */

  if (ret < 0)
    {
      nerr("ERROR: Not reachable\n");
      ret = -ENETUNREACH;
      goto errout;
    }
#endif /* CONFIG_NET_ARP_SEND || CONFIG_NET_ICMPv6_NEIGHBOR */

  nonblock = _SS_ISNONBLOCK(psock->s_flags) || (flags & MSG_DONTWAIT) != 0;

  /* Dump the incoming buffer */

  BUF_DUMP("psock_tcp_send", buf, len);

  cp = buf;
  while (len > 0)
    {
      uint32_t max_wrb_size;
      unsigned int off;
      size_t chunk_len = len;
      ssize_t chunk_result;

      net_lock();

      /* Allocate resources to receive a callback */

      if (psock->s_sndcb == NULL)
        {
          psock->s_sndcb = tcp_callback_alloc(conn);
        }

      /* Test if the callback has been allocated */

      if (psock->s_sndcb == NULL)
        {
          /* A buffer allocation error occurred */

          nerr("ERROR: Failed to allocate callback\n");
          ret = nonblock ? -EAGAIN : -ENOMEM;
          goto errout_with_lock;
        }

      /* Set up the callback in the connection */

      psock->s_sndcb->flags = (TCP_ACKDATA | TCP_REXMIT | TCP_POLL |
                               TCP_DISCONN_EVENTS);
      psock->s_sndcb->priv  = (FAR void *)psock;
      psock->s_sndcb->event = psock_send_eventhandler;

#if CONFIG_NET_SEND_BUFSIZE > 0
      /* If the send buffer size exceeds the send limit,
       * wait for the write buffer to be released
<<<<<<< HEAD
       */

      while (tcp_inqueue_wrb_size(conn) >= conn->snd_bufs)
        {
          if (nonblock)
            {
              ret = -EAGAIN;
              goto errout_with_lock;
            }

          net_lockedwait_uninterruptible(&conn->snd_sem);
        }
#endif /* CONFIG_NET_SEND_BUFSIZE */

      /* Allocate a write buffer.  Careful, the network will be momentarily
       * unlocked here.
=======
>>>>>>> 649f99ce
       */

      while (tcp_inqueue_wrb_size(conn) >= conn->snd_bufs)
        {
          if (nonblock)
            {
              ret = -EAGAIN;
              goto errout_with_lock;
            }

          net_lockedwait_uninterruptible(&conn->snd_sem);
        }
#endif /* CONFIG_NET_SEND_BUFSIZE */

      while (true)
        {
          struct iob_s *iob;

          /* Allocate a write buffer.  Careful, the network will be
           * momentarily unlocked here.
           */

          /* Try to coalesce into the last wrb.
           *
           * But only when it might yield larger segments.
           * (REVISIT: It might make sense to lift this condition.
           * IOB boundaries and segment boundaries usually do not match.
           * It makes sense to save the number of IOBs.)
           *
           * Also, for simplicity, do it only when we haven't sent anything
           * from the the wrb yet.
           */

          max_wrb_size = tcp_max_wrb_size(conn);
          wrb = (FAR struct tcp_wrbuffer_s *)sq_tail(&conn->write_q);
          if (wrb != NULL && TCP_WBSENT(wrb) == 0 && TCP_WBNRTX(wrb) == 0 &&
              TCP_WBPKTLEN(wrb) < max_wrb_size &&
              (TCP_WBPKTLEN(wrb) % conn->mss) != 0)
            {
              wrb = (FAR struct tcp_wrbuffer_s *)sq_remlast(&conn->write_q);
              ninfo("coalesce %zu bytes to wrb %p (%" PRIu16 ")\n", len, wrb,
                    TCP_WBPKTLEN(wrb));
              DEBUGASSERT(TCP_WBPKTLEN(wrb) > 0);
            }
          else if (nonblock)
            {
              wrb = tcp_wrbuffer_tryalloc();
              ninfo("new wrb %p (non blocking)\n", wrb);
              DEBUGASSERT(wrb == NULL || TCP_WBPKTLEN(wrb) == 0);
            }
          else
            {
              wrb = tcp_wrbuffer_alloc();
              ninfo("new wrb %p\n", wrb);
              DEBUGASSERT(TCP_WBPKTLEN(wrb) == 0);
            }

          if (wrb == NULL)
            {
              /* A buffer allocation error occurred */

              nerr("ERROR: Failed to allocate write buffer\n");
              ret = nonblock ? -EAGAIN : -ENOMEM;
              goto errout_with_lock;
            }

          /* Initialize the write buffer */

          TCP_WBSEQNO(wrb) = (unsigned)-1;
          TCP_WBNRTX(wrb)  = 0;

          off = TCP_WBPKTLEN(wrb);
          if (off + chunk_len > max_wrb_size)
            {
              chunk_len = max_wrb_size - off;
            }

          /* Copy the user data into the write buffer.  We cannot wait for
           * buffer space.
           */

          /* The return value from TCP_WBTRYCOPYIN is either OK or
           * -ENOMEM if less than the entire data chunk could be allocated.
           * If -ENOMEM is returned, check if at least a part of the data
           * chunk was allocated. If more than zero bytes were sent
           * we return that number and let the caller deal with sending the
           * remaining data.
           */

          chunk_result = TCP_WBTRYCOPYIN(wrb, cp, chunk_len, off);
          if (chunk_result == -ENOMEM)
            {
              if (TCP_WBPKTLEN(wrb) > 0)
                {
                  DEBUGASSERT(TCP_WBPKTLEN(wrb) >= off);
                  chunk_result = TCP_WBPKTLEN(wrb) - off;
                  ninfo("INFO: Allocated part of the requested data "
                        "%zd/%zu\n",
                        chunk_result, chunk_len);

                  /* Note: chunk_result here can be 0 if we are trying
                   * to coalesce into the existing buffer and we failed
                   * to add anything.
                   */

                  DEBUGASSERT(chunk_result >= 0);
                }
              else
                {
                  chunk_result = 0;
                }
            }
          else
            {
              DEBUGASSERT(chunk_result == chunk_len);
            }

          if (chunk_result > 0)
            {
              break;
            }

          /* release wrb */

          if (TCP_WBPKTLEN(wrb) > 0)
            {
              DEBUGASSERT(TCP_WBSENT(wrb) == 0);
              DEBUGASSERT(TCP_WBPKTLEN(wrb) > 0);
              sq_addlast(&wrb->wb_node, &conn->write_q);
            }
          else
            {
              tcp_wrbuffer_release(wrb);
            }

          if (nonblock)
            {
              nerr("ERROR: Failed to add data to the I/O chain\n");
              ret = -EAGAIN;
              goto errout_with_lock;
            }

          /* Wait for at least one IOB getting available.
           *
           * Note: net_ioballoc releases the network lock when blocking.
           * It allows our write_q being drained in the meantime. Otherwise,
           * we risk a deadlock with other threads competing on IOBs.
           */

          iob = net_ioballoc(true, IOBUSER_NET_TCP_WRITEBUFFER);
          iob_free_chain(iob, IOBUSER_NET_TCP_WRITEBUFFER);
        }

      /* Dump I/O buffer chain */

      TCP_WBDUMP("I/O buffer chain", wrb, TCP_WBPKTLEN(wrb), 0);

      /* psock_send_eventhandler() will send data in FIFO order from the
       * conn->write_q
       */

      sq_addlast(&wrb->wb_node, &conn->write_q);
      ninfo("Queued WRB=%p pktlen=%u write_q(%p,%p)\n",
            wrb, TCP_WBPKTLEN(wrb),
            conn->write_q.head, conn->write_q.tail);

      /* Notify the device driver of the availability of TX data */

      tcp_send_txnotify(psock, conn);
      net_unlock();

      if (chunk_result == 0)
        {
          DEBUGASSERT(nonblock);
          if (result == 0)
            {
              result = -EAGAIN;
            }

          break;
        }

      if (chunk_result < 0)
        {
          if (result == 0)
            {
              result = chunk_result;
            }

          break;
        }

      DEBUGASSERT(chunk_result <= len);
      DEBUGASSERT(chunk_result <= chunk_len);
      DEBUGASSERT(result >= 0);
      cp += chunk_result;
      len -= chunk_result;
      result += chunk_result;
    }

  /* Check for errors.  Errors are signaled by negative errno values
   * for the send length
   */

  if (result < 0)
    {
      ret = result;
      goto errout;
    }

  /* Return the number of bytes actually sent */

  return result;

errout_with_lock:
  net_unlock();

errout:
  if (result > 0)
    {
      return result;
    }

  return ret;
}

/****************************************************************************
 * Name: psock_tcp_cansend
 *
 * Description:
 *   psock_tcp_cansend() returns a value indicating if a write to the socket
 *   would block.  No space in the buffer is actually reserved, so it is
 *   possible that the write may still block if the buffer is filled by
 *   another means.
 *
 * Input Parameters:
 *   psock    An instance of the internal socket structure.
 *
 * Returned Value:
 *   OK
 *     At least one byte of data could be successfully written.
 *   -EWOULDBLOCK
 *     There is no room in the output buffer.
 *   -EBADF
 *     An invalid descriptor was specified.
 *   -ENOTCONN
 *     The socket is not connected.
 *
 ****************************************************************************/

int psock_tcp_cansend(FAR struct socket *psock)
{
  /* Verify that we received a valid socket */

  if (!psock || !psock->s_conn)
    {
      nerr("ERROR: Invalid socket\n");
      return -EBADF;
    }

  /* Verify that this is connected TCP socket */

  if (psock->s_type != SOCK_STREAM || !_SS_ISCONNECTED(psock->s_flags))
    {
      nerr("ERROR: Not connected\n");
      return -ENOTCONN;
    }

  /* In order to setup the send, we need to have at least one free write
   * buffer head and at least one free IOB to initialize the write buffer
   * head.
   *
   * REVISIT:  The send will still block if we are unable to buffer
   * the entire user-provided buffer which may be quite large.
   * We will almost certainly need to have more than one free IOB,
   * but we don't know how many more.
   */

  if (tcp_wrbuffer_test() < 0 || iob_navail(true) <= 0)
    {
      return -EWOULDBLOCK;
    }

  return OK;
}

/****************************************************************************
 * Name: tcp_sendbuffer_notify
 *
 * Description:
 *   Notify the send buffer semaphore
 *
 * Input Parameters:
 *   conn - The TCP connection of interest
 *
 * Assumptions:
 *   Called from user logic with the network locked.
 *
 ****************************************************************************/

#if CONFIG_NET_SEND_BUFSIZE > 0
void tcp_sendbuffer_notify(FAR struct tcp_conn_s *conn)
{
  int val = 0;

  nxsem_get_value(&conn->snd_sem, &val);
  if (val < 0)
    {
      nxsem_post(&conn->snd_sem);
    }
}
#endif /* CONFIG_NET_SEND_BUFSIZE */

#endif /* CONFIG_NET && CONFIG_NET_TCP && CONFIG_NET_TCP_WRITE_BUFFERS */<|MERGE_RESOLUTION|>--- conflicted
+++ resolved
@@ -904,7 +904,6 @@
               tmp = (FAR struct tcp_wrbuffer_s *)sq_remfirst(&conn->write_q);
               DEBUGASSERT(tmp == wrb);
               UNUSED(tmp);
-<<<<<<< HEAD
 
               /* Put the I/O buffer chain in the un-acked queue; the
                * segment is waiting for ACK again
@@ -913,16 +912,6 @@
               psock_insert_segment(wrb, &conn->unacked_q);
             }
 
-=======
-
-              /* Put the I/O buffer chain in the un-acked queue; the
-               * segment is waiting for ACK again
-               */
-
-              psock_insert_segment(wrb, &conn->unacked_q);
-            }
-
->>>>>>> 649f99ce
           /* Only one data can be sent by low level driver at once,
            * tell the caller stop polling the other connection.
            */
@@ -1139,25 +1128,6 @@
 #if CONFIG_NET_SEND_BUFSIZE > 0
       /* If the send buffer size exceeds the send limit,
        * wait for the write buffer to be released
-<<<<<<< HEAD
-       */
-
-      while (tcp_inqueue_wrb_size(conn) >= conn->snd_bufs)
-        {
-          if (nonblock)
-            {
-              ret = -EAGAIN;
-              goto errout_with_lock;
-            }
-
-          net_lockedwait_uninterruptible(&conn->snd_sem);
-        }
-#endif /* CONFIG_NET_SEND_BUFSIZE */
-
-      /* Allocate a write buffer.  Careful, the network will be momentarily
-       * unlocked here.
-=======
->>>>>>> 649f99ce
        */
 
       while (tcp_inqueue_wrb_size(conn) >= conn->snd_bufs)
