--- conflicted
+++ resolved
@@ -253,38 +253,22 @@
    * packet.
    */
 
-<<<<<<< HEAD
   iob = iob_tryalloc(throttled, producerid);
   if (iob == NULL)
     {
 #if CONFIG_IOB_THROTTLE > 0
       if (IOB_QEMPTY(queue))
-=======
-  iob = iob_tryalloc(throttled, IOBUSER_NET_TCP_READAHEAD);
-  if (iob == NULL)
-    {
-#if CONFIG_IOB_THROTTLE > 0
-      if (IOB_QEMPTY(&conn->readahead))
->>>>>>> 1bded73f
         {
           /* Fallback out of the throttled entry */
 
           throttled = false;
-<<<<<<< HEAD
           iob = iob_tryalloc(throttled, producerid);
-=======
-          iob = iob_tryalloc(throttled, IOBUSER_NET_TCP_READAHEAD);
->>>>>>> 1bded73f
         }
 #endif
 
       if (iob == NULL)
         {
-<<<<<<< HEAD
-          nwarn("ERROR: Failed to create new I/O buffer chain\n");
-=======
           nerr("ERROR: Failed to create new I/O buffer chain\n");
->>>>>>> 1bded73f
           return 0;
         }
     }
@@ -292,11 +276,7 @@
   /* Copy the new appdata into the I/O buffer chain (without waiting) */
 
   ret = iob_trycopyin(iob, buffer, buflen, 0, throttled,
-<<<<<<< HEAD
                       producerid);
-=======
-                      IOBUSER_NET_TCP_READAHEAD);
->>>>>>> 1bded73f
   if (ret < 0)
     {
       /* On a failure, iob_copyin return a negated error value but does
