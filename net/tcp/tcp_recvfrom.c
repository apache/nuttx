/****************************************************************************
 * net/tcp/tcp_recvfrom.c
 *
 * Licensed to the Apache Software Foundation (ASF) under one or more
 * contributor license agreements.  See the NOTICE file distributed with
 * this work for additional information regarding copyright ownership.  The
 * ASF licenses this file to you under the Apache License, Version 2.0 (the
 * "License"); you may not use this file except in compliance with the
 * License.  You may obtain a copy of the License at
 *
 *   http://www.apache.org/licenses/LICENSE-2.0
 *
 * Unless required by applicable law or agreed to in writing, software
 * distributed under the License is distributed on an "AS IS" BASIS, WITHOUT
 * WARRANTIES OR CONDITIONS OF ANY KIND, either express or implied.  See the
 * License for the specific language governing permissions and limitations
 * under the License.
 *
 ****************************************************************************/

/****************************************************************************
 * Included Files
 ****************************************************************************/

#include <nuttx/config.h>
#ifdef CONFIG_NET_TCP

#include <string.h>
#include <errno.h>
#include <debug.h>
#include <assert.h>

#include <nuttx/semaphore.h>
#include <nuttx/net/net.h>
#include <nuttx/mm/iob.h>
#include <nuttx/net/netdev.h>
#include <nuttx/net/ip.h>
#include <nuttx/net/tcp.h>

#include "netdev/netdev.h"
#include "devif/devif.h"
#include "tcp/tcp.h"
#include "socket/socket.h"

/****************************************************************************
 * Pre-processor Definitions
 ****************************************************************************/

#define IPv4BUF    ((struct ipv4_hdr_s *)&dev->d_buf[NET_LL_HDRLEN(dev)])
#define IPv6BUF    ((struct ipv6_hdr_s *)&dev->d_buf[NET_LL_HDRLEN(dev)])

#define TCPIPv4BUF ((struct tcp_hdr_s *)&dev->d_buf[NET_LL_HDRLEN(dev) + IPv4_HDRLEN])
#define TCPIPv6BUF ((struct tcp_hdr_s *)&dev->d_buf[NET_LL_HDRLEN(dev) + IPv6_HDRLEN])

/****************************************************************************
 * Private Types
 ****************************************************************************/

struct tcp_recvfrom_s
{
  FAR struct socket       *ir_sock;      /* The parent socket structure */
  FAR struct devif_callback_s *ir_cb;    /* Reference to callback instance */
  sem_t                    ir_sem;       /* Semaphore signals recv completion */
  size_t                   ir_buflen;    /* Length of receive buffer */
  uint8_t                 *ir_buffer;    /* Pointer to receive buffer */
  FAR struct sockaddr     *ir_from;      /* Address of sender */
  FAR socklen_t           *ir_fromlen;   /* Number of bytes allocated for address of sender */
  ssize_t                  ir_recvlen;   /* The received length */
  int                      ir_result;    /* Success:OK, failure:negated errno */
};

/****************************************************************************
 * Private Functions
 ****************************************************************************/

/****************************************************************************
 * Name: tcp_update_recvlen
 *
 * Description:
 *   Update information about space available for new data and update size
 *   of data in buffer.
 *
 * Input Parameters:
 *   pstate   recvfrom state structure
 *   recvlen  size of new data appended to buffer
 *
 * Returned Value:
 *   None
 *
 ****************************************************************************/

static inline void tcp_update_recvlen(FAR struct tcp_recvfrom_s *pstate,
                                      size_t recvlen)
{
  if (pstate->ir_recvlen < 0)
    {
      pstate->ir_recvlen = 0;
    }

  pstate->ir_recvlen += recvlen;
  pstate->ir_buffer  += recvlen;
  pstate->ir_buflen  -= recvlen;
}

/****************************************************************************
 * Name: tcp_recvfrom_newdata
 *
 * Description:
 *   Copy the read data from the packet
 *
 * Input Parameters:
 *   dev      The structure of the network driver that generated the event.
 *   pstate   recvfrom state structure
 *
 * Returned Value:
 *   The number of bytes taken from the packet.
 *
 * Assumptions:
 *   The network is locked.
 *
 ****************************************************************************/

static size_t tcp_recvfrom_newdata(FAR struct net_driver_s *dev,
                                   FAR struct tcp_recvfrom_s *pstate)
{
  size_t recvlen;

  /* Get the length of the data to return */

  if (dev->d_len > pstate->ir_buflen)
    {
      recvlen = pstate->ir_buflen;
    }
  else
    {
      recvlen = dev->d_len;
    }

  /* Copy the new appdata into the user buffer */

  memcpy(pstate->ir_buffer, dev->d_appdata, recvlen);
  ninfo("Received %d bytes (of %d)\n", (int)recvlen, (int)dev->d_len);

  /* Update the accumulated size of the data read */

  tcp_update_recvlen(pstate, recvlen);

  return recvlen;
}

/****************************************************************************
 * Name: tcp_newdata
 *
 * Description:
 *   Copy the read data from the packet
 *
 * Input Parameters:
 *   dev      The structure of the network driver that generated the event
 *   pstate   recvfrom state structure
 *
 * Returned Value:
 *   None.
 *
 * Assumptions:
 *   The network is locked.
 *
 ****************************************************************************/

static inline void tcp_newdata(FAR struct net_driver_s *dev,
                               FAR struct tcp_recvfrom_s *pstate)
{
  /* Take as much data from the packet as we can */

  size_t recvlen = tcp_recvfrom_newdata(dev, pstate);

  /* If there is more data left in the packet that we could not buffer, then
   * add it to the read-ahead buffers.
   */

  if (recvlen < dev->d_len)
    {
      FAR struct tcp_conn_s *conn =
        (FAR struct tcp_conn_s *)pstate->ir_sock->s_conn;
      FAR uint8_t *buffer = (FAR uint8_t *)dev->d_appdata + recvlen;
      uint16_t buflen = dev->d_len - recvlen;
#ifdef CONFIG_DEBUG_NET
      uint16_t nsaved;

      nsaved = tcp_datahandler(conn, buffer, buflen, NULL,
                               IOBUSER_NET_TCP_READAHEAD);
#else
      tcp_datahandler(conn, buffer, buflen, NULL, IOBUSER_NET_TCP_READAHEAD);
#endif

      /* There are complicated buffering issues that are not addressed fully
       * here.  For example, what if up_datahandler() cannot buffer the
       * remainder of the packet?  In that case, the data will be dropped but
       * still ACKed.  Therefore it would not be resent.
       *
       * This is probably not an issue here because we only get here if the
       * read-ahead buffers are empty and there would have to be something
       * serioulsy wrong with the configuration not to be able to buffer a
       * partial packet in this context.
       */

#ifdef CONFIG_DEBUG_NET
      if (nsaved < buflen)
        {
          nerr("ERROR: packet data not saved (%d bytes)\n", buflen - nsaved);
        }
#endif
    }

  /* Indicate no data in the buffer */

  dev->d_len = 0;
}

/****************************************************************************
 * Name: tcp_readahead
 *
 * Description:
 *   Copy the read-ahead data from the packet
 *
 * Input Parameters:
 *   pstate   recvfrom state structure
 *
 * Returned Value:
 *   None
 *
 * Assumptions:
 *   The network is locked.
 *
 ****************************************************************************/

static inline void tcp_readahead(struct tcp_recvfrom_s *pstate)
{
  FAR struct tcp_conn_s *conn =
    (FAR struct tcp_conn_s *)pstate->ir_sock->s_conn;
  FAR struct iob_s *iob;
  int recvlen;

  /* Check there is any TCP data already buffered in a read-ahead
   * buffer.
   */

  while ((iob = iob_peek_queue(&conn->readahead)) != NULL &&
          pstate->ir_buflen > 0)
    {
      DEBUGASSERT(iob->io_pktlen > 0);

      /* Transfer that buffered data from the I/O buffer chain into
       * the user buffer.
       */

      recvlen = iob_copyout(pstate->ir_buffer, iob, pstate->ir_buflen, 0);
      ninfo("Received %d bytes (of %d)\n", recvlen, iob->io_pktlen);

      /* Update the accumulated size of the data read */

      tcp_update_recvlen(pstate, recvlen);

      /* If we took all of the data from the I/O buffer chain is empty, then
       * release it.  If there is still data available in the I/O buffer
       * chain, then just trim the data that we have taken from the
       * beginning of the I/O buffer chain.
       */

      if (recvlen >= iob->io_pktlen)
        {
          FAR struct iob_s *tmp;

          /* Remove the I/O buffer chain from the head of the read-ahead
           * buffer queue.
           */

          tmp = iob_remove_queue(&conn->readahead);
          DEBUGASSERT(tmp == iob);
          UNUSED(tmp);

          /* And free the I/O buffer chain */

          iob_free_chain(iob, IOBUSER_NET_TCP_READAHEAD);
        }
      else
        {
          /* The bytes that we have received from the head of the I/O
           * buffer chain (probably changing the head of the I/O
           * buffer queue).
           */

          iob_trimhead_queue(&conn->readahead, recvlen,
                             IOBUSER_NET_TCP_READAHEAD);
        }
    }
}

/****************************************************************************
 * Name: tcp_sender
 *
 * Description:
 *   Getting the sender's address from the UDP packet
 *
 * Input Parameters:
 *   dev    - The device driver data structure
 *   pstate - the recvfrom state structure
 *
 * Returned Value:
 *   None
 *
 * Assumptions:
 *   The network is locked
 *
 ****************************************************************************/

static inline void tcp_sender(FAR struct net_driver_s *dev,
                              FAR struct tcp_recvfrom_s *pstate)
{
  /* Get the family from the packet type, IP address from the IP header, and
   * the port number from the TCP header.
   */

#ifdef CONFIG_NET_IPv6
#ifdef CONFIG_NET_IPv4
  if (IFF_IS_IPv6(dev->d_flags))
#endif
    {
      FAR struct sockaddr_in6 *infrom =
        (FAR struct sockaddr_in6 *)pstate->ir_from;

      if (infrom)
        {
          FAR struct tcp_hdr_s *tcp   = TCPIPv6BUF;
          FAR struct ipv6_hdr_s *ipv6 = IPv6BUF;

          infrom->sin6_family = AF_INET6;
          infrom->sin6_port   = tcp->srcport;

          net_ipv6addr_copy(infrom->sin6_addr.s6_addr, ipv6->srcipaddr);
        }
    }
#endif /* CONFIG_NET_IPv6 */

#ifdef CONFIG_NET_IPv4
#ifdef CONFIG_NET_IPv6
  else
#endif
    {
      FAR struct sockaddr_in *infrom  =
        (FAR struct sockaddr_in *)pstate->ir_from;

      if (infrom)
        {
          FAR struct tcp_hdr_s *tcp   = TCPIPv4BUF;
          FAR struct ipv4_hdr_s *ipv4 = IPv4BUF;

          infrom->sin_family = AF_INET;
          infrom->sin_port   = tcp->srcport;

          net_ipv4addr_copy(infrom->sin_addr.s_addr,
                            net_ip4addr_conv32(ipv4->srcipaddr));
          memset(infrom->sin_zero, 0, sizeof(infrom->sin_zero));
        }
    }
#endif /* CONFIG_NET_IPv4 */
}

/****************************************************************************
 * Name: tcp_recvhandler
 *
 * Description:
 *   This function is called with the network locked to perform the actual
 *   TCP receive operation via by the lower, device interfacing layer.
 *
 * Input Parameters:
 *   dev      The structure of the network driver that generated the event.
 *   pvconn   The connection structure associated with the socket
 *   flags    Set of events describing why the callback was invoked
 *
 * Returned Value:
 *   None
 *
 * Assumptions:
 *   The network is locked.
 *
 ****************************************************************************/

static uint16_t tcp_recvhandler(FAR struct net_driver_s *dev,
<<<<<<< HEAD
                                 FAR void *pvconn, FAR void *pvpriv,
                                 uint16_t flags)
=======
                                FAR void *pvconn, FAR void *pvpriv,
                                uint16_t flags)
>>>>>>> 1bded73f
{
  FAR struct tcp_recvfrom_s *pstate = (struct tcp_recvfrom_s *)pvpriv;

#if 0 /* REVISIT: The assertion fires.  Why? */
  FAR struct tcp_conn_s *conn = (FAR struct tcp_conn_s *)pvconn;

  /* The TCP socket is connected and, hence, should be bound to a device.
   * Make sure that the polling device is the own that we are bound to.
   */

  DEBUGASSERT(conn->dev == NULL || conn->dev == dev);
  if (conn->dev != NULL && conn->dev != dev)
    {
      return flags;
    }
#endif

  ninfo("flags: %04x\n", flags);

  /* 'priv' might be null in some race conditions (?) */

  if (pstate)
    {
      /* If new data is available, then complete the read action. */

      if ((flags & TCP_NEWDATA) != 0)
        {
          /* Copy the data from the packet (saving any unused bytes from the
           * packet in the read-ahead buffer).
           */

          tcp_newdata(dev, pstate);

          /* Save the sender's address in the caller's 'from' location */

          tcp_sender(dev, pstate);

          /* Indicate that the data has been consumed and that an ACK
           * should be sent.
           */

          flags = (flags & ~TCP_NEWDATA) | TCP_SNDACK;

          /* Check for transfer complete.  We will consider the
           * TCP/IP transfer complete as soon as any data has been received.
           * This is safe because if any additional data is received, it
           * will be retained in the TCP/IP read-ahead buffer until the
           * next receive is performed.
           */

          if (pstate->ir_recvlen > 0)
            {
              ninfo("TCP resume\n");

              /* The TCP receive buffer is non-empty.  Return now and don't
               * allow any further TCP call backs.
               */

              pstate->ir_cb->flags   = 0;
              pstate->ir_cb->priv    = NULL;
              pstate->ir_cb->event   = NULL;

              /* Wake up the waiting thread, returning the number of bytes
               * actually read.
               */

              nxsem_post(&pstate->ir_sem);
            }
        }

      /* Check for a loss of connection.
       *
       * TCP_DISCONN_EVENTS:
       *   TCP_CLOSE:    The remote host has closed the connection
       *   TCP_ABORT:    The remote host has aborted the connection
       *   TCP_TIMEDOUT: Connection aborted due to too many retransmissions.
       *   NETDEV_DOWN:  The network device went down
       */

      else if ((flags & TCP_DISCONN_EVENTS) != 0)
        {
          FAR struct socket *psock = pstate->ir_sock;

          nwarn("WARNING: Lost connection\n");

          /* We could get here recursively through the callback actions of
           * tcp_lost_connection().  So don't repeat that action if we have
           * already been disconnected.
           */

          DEBUGASSERT(psock != NULL);
          if (_SS_ISCONNECTED(psock->s_flags))
            {
              /* Handle loss-of-connection event */

              tcp_lost_connection(psock, pstate->ir_cb, flags);
            }

          /* Check if the peer gracefully closed the connection. */

          if ((flags & TCP_CLOSE) != 0)
            {
              /* This case should always return success (zero)! The value of
               * ir_recvlen, if zero, will indicate that the connection was
               * gracefully closed.
               */

              pstate->ir_result = 0;
            }
          else
            {
              pstate->ir_result = -ENOTCONN;
            }

          /* Wake up the waiting thread */

          nxsem_post(&pstate->ir_sem);
        }
    }

  return flags;
}

/****************************************************************************
 * Name: tcp_ackhandler
 *
 * Description:
 *   This function is called with the network locked to send the ACK in
 *   response by the lower, device interfacing layer.
 *
 * Input Parameters:
 *   dev      The structure of the network driver that generated the event.
 *   pvconn   The connection structure associated with the socket
 *   flags    Set of events describing why the callback was invoked
 *
 * Returned Value:
 *   ACK should be send in the response.
 *
 * Assumptions:
 *   The network is locked.
 *
 ****************************************************************************/

static uint16_t tcp_ackhandler(FAR struct net_driver_s *dev,
<<<<<<< HEAD
                                 FAR void *pvconn, FAR void *pvpriv,
                                 uint16_t flags)
=======
                               FAR void *pvconn, FAR void *pvpriv,
                               uint16_t flags)
>>>>>>> 1bded73f
{
  FAR struct tcp_conn_s *conn = (FAR struct tcp_conn_s *)pvconn;

  ninfo("flags: %04x\n", flags);

  if (conn != NULL && (flags & TCP_POLL) != 0)
    {
      /* Indicate that the data has been consumed and that an ACK
       * should be send.
       */

      if (tcp_get_recvwindow(dev, conn) != 0 &&
          conn->rcv_wnd == 0)
        {
          flags |= TCP_SNDACK;
        }

      tcp_callback_free(conn, conn->rcv_ackcb);
      conn->rcv_ackcb = NULL;
    }

  return flags;
}

/****************************************************************************
 * Name: tcp_recvfrom_initialize
 *
 * Description:
 *   Initialize the state structure
 *
 * Input Parameters:
 *   psock    Pointer to the socket structure for the socket
 *   buf      Buffer to receive data
 *   len      Length of buffer
 *   pstate   A pointer to the state structure to be initialized
 *
 * Returned Value:
 *   None
 *
 * Assumptions:
 *
 ****************************************************************************/

static void tcp_recvfrom_initialize(FAR struct socket *psock, FAR void *buf,
                                    size_t len, FAR struct sockaddr *infrom,
                                    FAR socklen_t *fromlen,
                                    FAR struct tcp_recvfrom_s *pstate)
{
  /* Initialize the state structure. */

  memset(pstate, 0, sizeof(struct tcp_recvfrom_s));

  /* This semaphore is used for signaling and, hence, should not have
   * priority inheritance enabled.
   */

  nxsem_init(&pstate->ir_sem, 0, 0); /* Doesn't really fail */
  nxsem_set_protocol(&pstate->ir_sem, SEM_PRIO_NONE);

  pstate->ir_buflen    = len;
  pstate->ir_buffer    = buf;
  pstate->ir_from      = infrom;
  pstate->ir_fromlen   = fromlen;

  /* Set up the start time for the timeout */

  pstate->ir_sock      = psock;
}

/* The only un-initialization that has to be performed is destroying the
 * semaphore.
 */

#define tcp_recvfrom_uninitialize(s) nxsem_destroy(&(s)->ir_sem)

/****************************************************************************
 * Name: tcp_recvfrom_result
 *
 * Description:
 *   Evaluate the result of the recv operations
 *
 * Input Parameters:
 *   result   The result of the net_timedwait operation (may indicate EINTR)
 *   pstate   A pointer to the state structure to be initialized
 *
 * Returned Value:
 *   The result of the recv operation with errno set appropriately
 *
 * Assumptions:
 *
 ****************************************************************************/

static ssize_t tcp_recvfrom_result(int result, struct tcp_recvfrom_s *pstate)
{
  /* Check for a error/timeout detected by the event handler.  Errors are
   * signaled by negative errno values for the rcv length
   */

  if (pstate->ir_result < 0)
    {
      /* This might return EAGAIN on a timeout or ENOTCONN on loss of
       * connection (TCP only)
       */

      return pstate->ir_result;
    }

  /* If net_timedwait failed, then we were probably reawakened by a signal.
   * In this case, net_timedwait will have returned negated errno
   * appropriately.
   */

  if (result < 0)
    {
      return result;
    }

  return pstate->ir_recvlen;
}

/****************************************************************************
 * Public Functions
 ****************************************************************************/

/****************************************************************************
 * Name: psock_tcp_recvfrom
 *
 * Description:
 *   Perform the recvfrom operation for a TCP/IP SOCK_STREAM
 *
 * Input Parameters:
 *   psock    Pointer to the socket structure for the SOCK_DRAM socket
 *   buf      Buffer to receive data
 *   len      Length of buffer
 *   flags    Receive flags
 *   from     INET address of source (may be NULL)
 *   fromlen  The length of the address structure
 *
 * Returned Value:
 *   On success, returns the number of characters received.  On  error,
 *   -errno is returned (see recvfrom for list of errnos).
 *
 * Assumptions:
 *
 ****************************************************************************/

ssize_t psock_tcp_recvfrom(FAR struct socket *psock, FAR void *buf,
                           size_t len, int flags, FAR struct sockaddr *from,
                           FAR socklen_t *fromlen)
{
<<<<<<< HEAD
  FAR struct tcp_conn_s *conn;
  struct tcp_recvfrom_s state;
  int               ret;
=======
  struct tcp_recvfrom_s  state;
  FAR struct tcp_conn_s *conn;
  int                    ret;

  net_lock();

  conn = (FAR struct tcp_conn_s *)psock->s_conn;
>>>>>>> 1bded73f

  net_lock();

  conn = (FAR struct tcp_conn_s *)psock->s_conn;

  /* Initialize the state structure.  This is done with the network locked
   * because we don't want anything to happen until we are ready.
   */

  tcp_recvfrom_initialize(psock, buf, len, from, fromlen, &state);

  /* Handle any any TCP data already buffered in a read-ahead buffer.  NOTE
   * that there may be read-ahead data to be retrieved even after the
   * socket has been disconnected.
   */

  tcp_readahead(&state);

  /* The default return value is the number of bytes that we just copied
   * into the user buffer.  We will return this if the socket has become
   * disconnected or if the user request was completely satisfied with
   * data from the readahead buffers.
   */

  ret = state.ir_recvlen;

  /* Verify that the SOCK_STREAM has been and still is connected */

  if (!_SS_ISCONNECTED(psock->s_flags))
    {
      /* Was any data transferred from the readahead buffer after we were
       * disconnected?  If so, then return the number of bytes received.  We
       * will wait to return end disconnection indications the next time that
       * recvfrom() is called.
       *
       * If no data was received (i.e.,  ret == 0  -- it will not be
       * negative) and the connection was gracefully closed by the remote
       * peer, then return success.  If ir_recvlen is zero, the caller of
       * recvfrom() will get an end-of-file indication.
       */

      if (ret <= 0 && !_SS_ISCLOSED(psock->s_flags))
        {
          /* Nothing was previously received from the read-ahead buffers.
           * The SOCK_STREAM must be (re-)connected in order to receive any
           * additional data.
           */

          ret = -ENOTCONN;
        }
    }

  /* In general, this implementation will not support non-blocking socket
   * operations... except in a few cases:  Here for TCP receive with read-
   * ahead enabled.  If this socket is configured as non-blocking then
   * return EAGAIN if no data was obtained from the read-ahead buffers.
   */

  else if (_SS_ISNONBLOCK(psock->s_flags) || (flags & MSG_DONTWAIT) != 0)
    {
      /* Return the number of bytes read from the read-ahead buffer if
       * something was received (already in 'ret'); EAGAIN if not.
       */

      if (ret <= 0)
        {
          /* Nothing was received */

          ret = -EAGAIN;
        }
    }

  /* It is okay to block if we need to.  If there is space to receive
   * anything more, then we will wait to receive the data.  Otherwise return
   * the number of bytes read from the read-ahead buffer (already in 'ret').
   */

  else

  /* We get here when we we decide that we need to setup the wait for
   * incoming TCP/IP data.  Just a few more conditions to check:
   *
   * 1) Make sure thet there is buffer space to receive additional data
   *    (state.ir_buflen > 0).  This could be zero, for example,  we filled
   *    the user buffer with data from the read-ahead buffers.  And
   * 2) then we not want to wait if we already obtained some data from the
   *    read-ahead buffer.  In that case, return now with what we have (don't
   *    want for more because there may be no timeout).
   */

  if (state.ir_recvlen == 0 && state.ir_buflen > 0)
    {
      /* Set up the callback in the connection */

      state.ir_cb = tcp_callback_alloc(conn);
      if (state.ir_cb)
        {
          state.ir_cb->flags   = (TCP_NEWDATA | TCP_DISCONN_EVENTS);
          state.ir_cb->priv    = (FAR void *)&state;
          state.ir_cb->event   = tcp_recvhandler;

          /* Wait for either the receive to complete or for an error/timeout
           * to occur.  net_timedwait will also terminate if a signal isi
           * received.
           */

          ret = net_timedwait(&state.ir_sem, _SO_TIMEOUT(psock->s_rcvtimeo));
          if (ret == -ETIMEDOUT)
            {
              ret = -EAGAIN;
            }

          /* Make sure that no further events are processed */

          tcp_callback_free(conn, state.ir_cb);
          ret = tcp_recvfrom_result(ret, &state);
        }
      else
        {
          ret = -EBUSY;
        }
    }

  /* Receive additional data from read-ahead buffer, send the ACK timely. */

  if (conn->rcv_wnd == 0 && conn->rcv_ackcb == NULL)
    {
      conn->rcv_ackcb = tcp_callback_alloc(conn);
      if (conn->rcv_ackcb)
        {
          conn->rcv_ackcb->flags   = TCP_POLL;
          conn->rcv_ackcb->event   = tcp_ackhandler;
          netdev_txnotify_dev(conn->dev);
        }
    }

  net_unlock();
  tcp_recvfrom_uninitialize(&state);
  return (ssize_t)ret;
}

#endif /* CONFIG_NET_TCP */<|MERGE_RESOLUTION|>--- conflicted
+++ resolved
@@ -386,13 +386,8 @@
  ****************************************************************************/
 
 static uint16_t tcp_recvhandler(FAR struct net_driver_s *dev,
-<<<<<<< HEAD
-                                 FAR void *pvconn, FAR void *pvpriv,
-                                 uint16_t flags)
-=======
                                 FAR void *pvconn, FAR void *pvpriv,
                                 uint16_t flags)
->>>>>>> 1bded73f
 {
   FAR struct tcp_recvfrom_s *pstate = (struct tcp_recvfrom_s *)pvpriv;
 
@@ -537,13 +532,8 @@
  ****************************************************************************/
 
 static uint16_t tcp_ackhandler(FAR struct net_driver_s *dev,
-<<<<<<< HEAD
-                                 FAR void *pvconn, FAR void *pvpriv,
-                                 uint16_t flags)
-=======
                                FAR void *pvconn, FAR void *pvpriv,
                                uint16_t flags)
->>>>>>> 1bded73f
 {
   FAR struct tcp_conn_s *conn = (FAR struct tcp_conn_s *)pvconn;
 
@@ -694,19 +684,9 @@
                            size_t len, int flags, FAR struct sockaddr *from,
                            FAR socklen_t *fromlen)
 {
-<<<<<<< HEAD
-  FAR struct tcp_conn_s *conn;
-  struct tcp_recvfrom_s state;
-  int               ret;
-=======
   struct tcp_recvfrom_s  state;
   FAR struct tcp_conn_s *conn;
   int                    ret;
-
-  net_lock();
-
-  conn = (FAR struct tcp_conn_s *)psock->s_conn;
->>>>>>> 1bded73f
 
   net_lock();
 
