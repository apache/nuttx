/****************************************************************************
 * net/tcp/tcp_send_unbuffered.c
 *
 * Licensed to the Apache Software Foundation (ASF) under one or more
 * contributor license agreements.  See the NOTICE file distributed with
 * this work for additional information regarding copyright ownership.  The
 * ASF licenses this file to you under the Apache License, Version 2.0 (the
 * "License"); you may not use this file except in compliance with the
 * License.  You may obtain a copy of the License at
 *
 *   http://www.apache.org/licenses/LICENSE-2.0
 *
 * Unless required by applicable law or agreed to in writing, software
 * distributed under the License is distributed on an "AS IS" BASIS, WITHOUT
 * WARRANTIES OR CONDITIONS OF ANY KIND, either express or implied.  See the
 * License for the specific language governing permissions and limitations
 * under the License.
 *
 ****************************************************************************/

/****************************************************************************
 * Included Files
 ****************************************************************************/

#include <nuttx/config.h>
#if defined(CONFIG_NET) && defined(CONFIG_NET_TCP) && \
   !defined(CONFIG_NET_TCP_WRITE_BUFFERS)

#include <sys/types.h>
#include <sys/socket.h>

#include <inttypes.h>
#include <stdint.h>
#include <stdbool.h>
#include <string.h>
#include <errno.h>
#include <assert.h>
#include <debug.h>

#include <arch/irq.h>

#include <nuttx/semaphore.h>
#include <nuttx/net/net.h>
#include <nuttx/net/netdev.h>
#include <nuttx/net/tcp.h>

#include "netdev/netdev.h"
#include "devif/devif.h"
#include "socket/socket.h"
#include "inet/inet.h"
#include "arp/arp.h"
#include "icmpv6/icmpv6.h"
#include "neighbor/neighbor.h"
#include "route/route.h"
#include "tcp/tcp.h"

/****************************************************************************
 * Pre-processor Definitions
 ****************************************************************************/

/* If both IPv4 and IPv6 support are both enabled, then we will need to build
 * in some additional domain selection support.
 */

#if defined(CONFIG_NET_IPv4) && defined(CONFIG_NET_IPv6)
#  define NEED_IPDOMAIN_SUPPORT 1
#endif

/****************************************************************************
 * Private Types
 ****************************************************************************/

/* This structure holds the state of the send operation until it can be
 * operated upon when the TX poll event occurs.
 */

struct send_s
{
  FAR struct tcp_conn_s  *snd_conn;     /* The TCP connection of interest */
  FAR struct devif_callback_s *snd_cb;  /* Reference to callback instance */
  sem_t                   snd_sem;      /* Used to wake up the waiting thread */
  FAR const uint8_t      *snd_buffer;   /* Points to the buffer of data to send */
  size_t                  snd_buflen;   /* Number of bytes in the buffer to send */
  ssize_t                 snd_sent;     /* The number of bytes sent */
  uint32_t                snd_isn;      /* Initial sequence number */
  uint32_t                snd_acked;    /* The number of bytes acked */
#ifdef CONFIG_NET_TCP_FAST_RETRANSMIT
  uint32_t                snd_prev_ack; /* The previous ACKed seq number */
#ifdef CONFIG_NET_TCP_WINDOW_SCALE
  uint32_t                snd_prev_wnd; /* The advertised window in the last
                                         * incoming acknowledgment
                                         */
#else
  uint16_t                snd_prev_wnd;
#endif
  int                     snd_dup_acks; /* Duplicate ACK counter */
#endif
};

/****************************************************************************
 * Private Functions
 ****************************************************************************/

/****************************************************************************
 * Name: tcpsend_ipselect
 *
 * Description:
 *   If both IPv4 and IPv6 support are enabled, then we will need to select
 *   which one to use when generating the outgoing packet.  If only one
 *   domain is selected, then the setup is already in place and we need do
 *   nothing.
 *
 * Input Parameters:
 *   dev    - The structure of the network driver that caused the event
 *   pstate - sendto state structure
 *
 * Returned Value:
 *   None
 *
 * Assumptions:
 *   The network is locked.
 *
 ****************************************************************************/

#ifdef NEED_IPDOMAIN_SUPPORT
static inline void tcpsend_ipselect(FAR struct net_driver_s *dev,
                                    FAR struct tcp_conn_s *conn)
{
  /* Which domain does the socket support */

  if (conn->domain == PF_INET)
    {
      /* Select the IPv4 domain */

      tcp_ipv4_select(dev);
    }
  else /* if (conn->domain == PF_INET6) */
    {
      /* Select the IPv6 domain */

      tcp_ipv6_select(dev);
    }
}
#endif

/****************************************************************************
 * Name: tcpsend_eventhandler
 *
 * Description:
 *   This function is called to perform the actual send operation when
 *   polled by the lower, device interfacing layer.
 *
 * Input Parameters:
 *   dev      The structure of the network driver that caused the event
 *   pvpriv   An instance of struct send_s cast to void*
 *   flags    Set of events describing why the callback was invoked
 *
 * Returned Value:
 *   None
 *
 * Assumptions:
 *   The network is locked.
 *
 ****************************************************************************/

static uint16_t tcpsend_eventhandler(FAR struct net_driver_s *dev,
                                     FAR void *pvpriv, uint16_t flags)
{
  FAR struct send_s *pstate = pvpriv;
  FAR struct tcp_conn_s *conn;

  DEBUGASSERT(pstate != NULL);

  /* Get the TCP connection pointer reliably from
   * the corresponding TCP socket.
   */

  conn = pstate->snd_conn;
  DEBUGASSERT(conn != NULL);

  /* The TCP socket is connected and, hence, should be bound to a device.
   * Make sure that the polling device is the one that we are bound to.
   */

  DEBUGASSERT(conn->dev != NULL);
  if (dev != conn->dev)
    {
      return flags;
    }

  ninfo("flags: %04x acked: %" PRId32 " sent: %zd\n",
        flags, pstate->snd_acked, pstate->snd_sent);

  /* The TCP_ACKDATA, TCP_REXMIT and TCP_DISCONN_EVENTS flags are expected to
   * appear here strictly one at a time, except for the FIN + ACK case.
   */

  DEBUGASSERT((flags & TCP_ACKDATA) == 0 ||
              (flags & TCP_REXMIT) == 0);
  DEBUGASSERT((flags & TCP_DISCONN_EVENTS) == 0 ||
              (flags & TCP_REXMIT) == 0);

  /* If this packet contains an acknowledgement, then update the count of
   * acknowledged bytes.
   * This condition is located here for performance reasons
   * (TCP_ACKDATA is the most frequent event).
   */

  if ((flags & TCP_ACKDATA) != 0)
    {
      uint32_t ackno;
      FAR struct tcp_hdr_s *tcp;

      /* Get the offset address of the TCP header */

#ifdef CONFIG_NET_IPv4
#ifdef CONFIG_NET_IPv6
      if (conn->domain == PF_INET)
#endif
        {
          tcp = TCPIPv4BUF;
        }
#endif /* CONFIG_NET_IPv4 */

#ifdef CONFIG_NET_IPv6
#ifdef CONFIG_NET_IPv4
      else
#endif
        {
          tcp = TCPIPv6BUF;
        }
#endif /* CONFIG_NET_IPv6 */

      /* The current acknowledgement number is the (relative) offset of the
       * next byte needed by the receiver.  The snd_isn is the offset of the
       * first byte to send to the receiver.  The difference is the number
       * of bytes to be acknowledged.
       */

      ackno = tcp_getsequence(tcp->ackno);
      pstate->snd_acked = TCP_SEQ_SUB(ackno,
                                      pstate->snd_isn);
      ninfo("ACK: acked=%" PRId32 " sent=%zd buflen=%zu\n",
            pstate->snd_acked, pstate->snd_sent, pstate->snd_buflen);

      /* Have all of the bytes in the buffer been sent and acknowledged? */

      if (pstate->snd_acked >= pstate->snd_buflen)
        {
          /* Yes.  Then pstate->snd_buflen should hold the number of bytes
           * actually sent.
           */

          goto end_wait;
        }

#ifdef CONFIG_NET_TCP_FAST_RETRANSMIT
      /* Fast Retransmit (RFC 5681): an acknowledgment is considered a
       * "duplicate" when (a) the receiver of the ACK has outstanding data,
       * (b) the incoming acknowledgment carries no data, (c) the SYN and
       * FIN bits are both off, (d) the acknowledgment number is equal to
       * the greatest acknowledgment received on the given connection
       * and (e) the advertised window in the incoming acknowledgment equals
       * the advertised window in the last incoming acknowledgment.
       */

      if (pstate->snd_acked < pstate->snd_sent &&
          (flags & TCP_NEWDATA) == 0 &&
          (tcp->flags & (TCP_SYN | TCP_FIN)) == 0 &&
          ackno == pstate->snd_prev_ack &&
          conn->snd_wnd == pstate->snd_prev_wnd)
        {
          if (++pstate->snd_dup_acks >= TCP_FAST_RETRANSMISSION_THRESH)
            {
              flags |= TCP_REXMIT;
              pstate->snd_dup_acks = 0;
            }
        }
      else
        {
          pstate->snd_dup_acks = 0;
        }

      pstate->snd_prev_ack = ackno;
      pstate->snd_prev_wnd = conn->snd_wnd;
#endif
    }

  /* Check if we are being asked to retransmit data.
   * This condition is located here after TCP_ACKDATA for performance reasons
   * (TCP_REXMIT is less frequent than TCP_ACKDATA).
   */

  if ((flags & TCP_REXMIT) != 0)
    {
      uint32_t sndlen;

      nwarn("WARNING: TCP_REXMIT\n");

      /* According to RFC 6298 (5.4), retransmit the earliest segment
       * that has not been acknowledged by the TCP receiver.
       */

      /* Reconstruct the length of the earliest segment to be retransmitted */

      sndlen = pstate->snd_buflen - pstate->snd_acked;

      if (sndlen > conn->mss)
        {
          sndlen = conn->mss;
        }

      conn->rexmit_seq = pstate->snd_isn + pstate->snd_acked;

#ifdef NEED_IPDOMAIN_SUPPORT
      /* If both IPv4 and IPv6 support are enabled, then we will need to
       * select which one to use when generating the outgoing packet.
       * If only one domain is selected, then the setup is already in
       * place and we need do nothing.
       */

      tcpsend_ipselect(dev, conn);
#endif
      /* Then set-up to send that amount of data. (this won't actually
       * happen until the polling cycle completes).
       */

      devif_send(dev, &pstate->snd_buffer[pstate->snd_acked],
                 sndlen, tcpip_hdrsize(conn));

      /* Continue waiting */

      return flags;
    }

  /* Check for a loss of connection.
   * This condition is located here after both the TCP_ACKDATA and TCP_REXMIT
   * because TCP_DISCONN_EVENTS is the least frequent event.
   */

  else if ((flags & TCP_DISCONN_EVENTS) != 0)
    {
      ninfo("Lost connection\n");

      /* We could get here recursively through the callback actions of
       * tcp_lost_connection().  So don't repeat that action if we have
       * already been disconnected.
       */

      if (_SS_ISCONNECTED(conn->sconn.s_flags))
        {
          /* Report not connected */

          tcp_lost_connection(conn, pstate->snd_cb, flags);
        }

      pstate->snd_sent = -ENOTCONN;
      goto end_wait;
    }

  /* Check if the outgoing packet is available (it may have been claimed
   * by a sendto event serving a different thread).
   */

#if 0 /* We can't really support multiple senders on the same TCP socket */
  else if (dev->d_sndlen > 0)
    {
      /* Another thread has beat us sending data, wait for the next poll */

      return flags;
    }
#endif

  /* We get here if (1) not all of the data has been ACKed, (2) we have been
   * asked to retransmit data, (3) the connection is still healthy, and (4)
   * the outgoing packet is available for our use.  In this case, we are
   * now free to send more data to receiver -- UNLESS the buffer contains
   * unprocessed incoming data.  In that event, we will have to wait for the
   * next polling cycle.
   */

  if ((flags & TCP_NEWDATA) == 0 && pstate->snd_sent < pstate->snd_buflen)
    {
      /* Get the amount of data that we can send in the next packet */

      uint32_t sndlen = pstate->snd_buflen - pstate->snd_sent;

      if (sndlen > conn->mss)
        {
          sndlen = conn->mss;
        }

      /* Check if we have "space" in the window */

      if ((pstate->snd_sent - pstate->snd_acked + sndlen) < conn->snd_wnd)
        {
#ifdef NEED_IPDOMAIN_SUPPORT
          /* If both IPv4 and IPv6 support are enabled, then we will need to
           * select which one to use when generating the outgoing packet.
           * If only one domain is selected, then the setup is already in
           * place and we need do nothing.
           */

          tcpsend_ipselect(dev, conn);
#endif
          /* Then set-up to send that amount of data. (this won't actually
           * happen until the polling cycle completes).
           */

          devif_send(dev, &pstate->snd_buffer[pstate->snd_sent],
                     sndlen, tcpip_hdrsize(conn));
          if (dev->d_sndlen == 0)
            {
              return flags;
            }

          /* Update the amount of data sent (but not necessarily ACKed) */

          pstate->snd_sent += sndlen;
          ninfo("SEND: acked=%" PRId32 " sent=%zd buflen=%zu\n",
                pstate->snd_acked, pstate->snd_sent, pstate->snd_buflen);
        }
      else
        {
          nwarn("WARNING: Window full, wait for ack\n");
        }
    }

  /* Continue waiting */

  return flags;

end_wait:

  /* Do not allow any further callbacks */

  DEBUGASSERT(pstate->snd_cb != NULL);

  pstate->snd_cb->flags   = 0;
  pstate->snd_cb->priv    = NULL;
  pstate->snd_cb->event   = NULL;

  /* There are no outstanding, unacknowledged bytes */

  conn->tx_unacked        = 0;

  /* Wake up the waiting thread */

  nxsem_post(&pstate->snd_sem);
  return flags;
}

/****************************************************************************
 * Public Functions
 ****************************************************************************/

/****************************************************************************
 * Name: psock_tcp_send
 *
 * Description:
 *   psock_tcp_send() call may be used only when the TCP socket is in a
 *   connected state (so that the intended recipient is known).
 *
 * Input Parameters:
 *   psock    An instance of the internal socket structure.
 *   buf      Data to send
 *   len      Length of data to send
 *   flags    Send flags
 *
 * Returned Value:
 *   On success, returns the number of characters sent.  On  error,
 *   a negated errno value is returned.
 *
 *   EAGAIN or EWOULDBLOCK
 *     The socket is marked non-blocking and the requested operation
 *     would block.
 *   EBADF
 *     An invalid descriptor was specified.
 *   ECONNRESET
 *     Connection reset by peer.
 *   EDESTADDRREQ
 *     The socket is not connection-mode, and no peer address is set.
 *   EFAULT
 *      An invalid user space address was specified for a parameter.
 *   EINTR
 *      A signal occurred before any data was transmitted.
 *   EINVAL
 *      Invalid argument passed.
 *   EISCONN
 *     The connection-mode socket was connected already but a recipient
 *     was specified. (Now either this error is returned, or the recipient
 *     specification is ignored.)
 *   EMSGSIZE
 *     The socket type requires that message be sent atomically, and the
 *     size of the message to be sent made this impossible.
 *   ENOBUFS
 *     The output queue for a network interface was full. This generally
 *     indicates that the interface has stopped sending, but may be
 *     caused by transient congestion.
 *   ENOMEM
 *     No memory available.
 *   ENOTCONN
 *     The socket is not connected, and no target has been given.
 *   ENOTSOCK
 *     The argument s is not a socket.
 *   EPIPE
 *     The local end has been shut down on a connection oriented socket.
 *     In this case the process will also receive a SIGPIPE unless
 *     MSG_NOSIGNAL is set.
 *
 ****************************************************************************/

ssize_t psock_tcp_send(FAR struct socket *psock,
                       FAR const void *buf, size_t len, int flags)
{
  FAR struct tcp_conn_s *conn;
  struct send_s state;
  int ret = OK;

  /* Verify that the sockfd corresponds to valid, allocated socket */

  if (psock == NULL || psock->s_type != SOCK_STREAM ||
      psock->s_conn == NULL)
    {
      nerr("ERROR: Invalid socket\n");
      ret = -EBADF;
      goto errout;
    }

  conn = (FAR struct tcp_conn_s *)psock->s_conn;

  /* Check early if this is an un-connected socket, if so, then
   * return -ENOTCONN. Note, we will have to check this again, as we can't
   * guarantee the state won't change until we have the network locked.
   */

  if (!_SS_ISCONNECTED(conn->sconn.s_flags))
    {
      nerr("ERROR: Not connected\n");
      ret = -ENOTCONN;
      goto errout;
    }

  /* Make sure that we have the IP address mapping */

#if defined(CONFIG_NET_ARP_SEND) || defined(CONFIG_NET_ICMPv6_NEIGHBOR)
#ifdef CONFIG_NET_ARP_SEND
#ifdef CONFIG_NET_ICMPv6_NEIGHBOR
  if (psock->s_domain == PF_INET)
#endif
    {
      /* Make sure that the IP address mapping is in the ARP table */

      ret = arp_send(conn->u.ipv4.raddr);
    }
#endif /* CONFIG_NET_ARP_SEND */

#ifdef CONFIG_NET_ICMPv6_NEIGHBOR
#ifdef CONFIG_NET_ARP_SEND
  else
#endif
    {
      /* Make sure that the IP address mapping is in the Neighbor Table */

      ret = icmpv6_neighbor(conn->u.ipv6.raddr);
    }
#endif /* CONFIG_NET_ICMPv6_NEIGHBOR */

  /* Did we successfully get the address mapping? */

  if (ret < 0)
    {
      nerr("ERROR: Not reachable\n");
      ret = -ENETUNREACH;
      goto errout;
    }
#endif /* CONFIG_NET_ARP_SEND || CONFIG_NET_ICMPv6_NEIGHBOR */

  /* Perform the TCP send operation */

  /* Initialize the state structure.  This is done with the network
   * locked because we don't want anything to happen until we are
   * ready.
   */

  net_lock();

  /* Now that we have the network locked, we need to check the connection
   * state again to ensure the connection is still valid.
   */

  if (!_SS_ISCONNECTED(conn->sconn.s_flags))
    {
      nerr("ERROR: No longer connected\n");
      net_unlock();
      ret = -ENOTCONN;
      goto errout;
    }

  memset(&state, 0, sizeof(struct send_s));
  nxsem_init(&state.snd_sem, 0, 0);    /* Doesn't really fail */

  state.snd_conn   = conn; /* Socket descriptor to use */
  state.snd_buflen = len;  /* Number of bytes to send */
  state.snd_buffer = buf;  /* Buffer to send from */

  if (len > 0)
    {
      /* Allocate resources to receive a callback */

      ret = -ENOMEM; /* Assume allocation failure */
      state.snd_cb = tcp_callback_alloc(conn);
      if (state.snd_cb)
        {
          /* Get the initial sequence number that will be used */

          state.snd_isn         = tcp_getsequence(conn->sndseq);

          /* There is no outstanding, unacknowledged data after this
           * initial sequence number.
           */

          conn->tx_unacked      = 0;

          /* Set up the callback in the connection */

          state.snd_cb->flags   = (TCP_ACKDATA | TCP_REXMIT | TCP_POLL |
                                   TCP_DISCONN_EVENTS);
          state.snd_cb->priv    = (FAR void *)&state;
          state.snd_cb->event   = tcpsend_eventhandler;

          /* Notify the device driver of the availability of TX data */

          tcp_send_txnotify(psock, conn);

          /* Wait for the send to complete or an error to occur:  NOTES:
           * net_sem_wait will also terminate if a signal is received.
           */

          for (; ; )
            {
              uint32_t acked = state.snd_acked;

              ret = net_sem_timedwait(&state.snd_sem,
                                  _SO_TIMEOUT(conn->sconn.s_sndtimeo));
              if (ret != -ETIMEDOUT || acked == state.snd_acked)
                {
                  if (ret == -ETIMEDOUT)
                    {
                      ret = -EAGAIN;
                    }

                  break; /* Timeout without any progress */
                }
            }

          /* Make sure that no further events are processed */

          tcp_callback_free(conn, state.snd_cb);
        }
    }

  nxsem_destroy(&state.snd_sem);
  net_unlock();

  /* Check for a errors.  Errors are signalled by negative errno values
   * for the send length
   */

  if (state.snd_sent < 0)
    {
      ret = state.snd_sent;
      goto errout;
    }

<<<<<<< HEAD
  /* If net_sem_timedwait failed, then we were probably reawakened by a signal.
   * In this case, net_sem_timedwait will have returned negated errno
   * appropriately.
=======
  /* If net_sem_timedwait failed, then we were probably reawakened by a
   * signal. In this case, net_sem_timedwait will have returned negated
   * errno appropriately.
>>>>>>> 1c84fc9c
   */

  if (ret < 0)
    {
      goto errout;
    }

  /* Return the number of bytes actually sent */

  ret = state.snd_sent;

errout:
  return ret;
}

/****************************************************************************
 * Name: psock_tcp_cansend
 *
 * Description:
 *   psock_tcp_cansend() returns a value indicating if a write to the socket
 *   would block.  It is still possible that the write may block if another
 *   write occurs first.
 *
 * Input Parameters:
 *   conn     The TCP connection of interest
 *
 * Returned Value:
 *   OK (Always can send).
 *
 * Assumptions:
 *   None
 *
 ****************************************************************************/

int psock_tcp_cansend(FAR struct tcp_conn_s *conn)
{
  return OK;
}

#endif /* CONFIG_NET && CONFIG_NET_TCP && !CONFIG_NET_TCP_WRITE_BUFFERS */<|MERGE_RESOLUTION|>--- conflicted
+++ resolved
@@ -673,15 +673,9 @@
       goto errout;
     }
 
-<<<<<<< HEAD
-  /* If net_sem_timedwait failed, then we were probably reawakened by a signal.
-   * In this case, net_sem_timedwait will have returned negated errno
-   * appropriately.
-=======
   /* If net_sem_timedwait failed, then we were probably reawakened by a
    * signal. In this case, net_sem_timedwait will have returned negated
    * errno appropriately.
->>>>>>> 1c84fc9c
    */
 
   if (ret < 0)
