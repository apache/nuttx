/****************************************************************************
 * net/tcp/tcp_input.c
 * Handling incoming TCP input
 *
 *   Copyright (C) 2007-2014, 2017-2019, 2020 Gregory Nutt. All rights
 *     reserved.
 *   Author: Gregory Nutt <gnutt@nuttx.org>
 *
 * Adapted for NuttX from logic in uIP which also has a BSD-like license:
 *
 *   Original author Adam Dunkels <adam@dunkels.com>
 *   Copyright () 2001-2003, Adam Dunkels.
 *   All rights reserved.
 *
 * Redistribution and use in source and binary forms, with or without
 * modification, are permitted provided that the following conditions
 * are met:
 *
 * 1. Redistributions of source code must retain the above copyright
 *    notice, this list of conditions and the following disclaimer.
 * 2. Redistributions in binary form must reproduce the above copyright
 *    notice, this list of conditions and the following disclaimer in the
 *    documentation and/or other materials provided with the distribution.
 * 3. The name of the author may not be used to endorse or promote
 *    products derived from this software without specific prior
 *    written permission.
 *
 * THIS SOFTWARE IS PROVIDED BY THE AUTHOR ``AS IS'' AND ANY EXPRESS
 * OR IMPLIED WARRANTIES, INCLUDING, BUT NOT LIMITED TO, THE IMPLIED
 * WARRANTIES OF MERCHANTABILITY AND FITNESS FOR A PARTICULAR PURPOSE
 * ARE DISCLAIMED.  IN NO EVENT SHALL THE AUTHOR BE LIABLE FOR ANY
 * DIRECT, INDIRECT, INCIDENTAL, SPECIAL, EXEMPLARY, OR CONSEQUENTIAL
 * DAMAGES (INCLUDING, BUT NOT LIMITED TO, PROCUREMENT OF SUBSTITUTE
 * GOODS OR SERVICES; LOSS OF USE, DATA, OR PROFITS; OR BUSINESS
 * INTERRUPTION) HOWEVER CAUSED AND ON ANY THEORY OF LIABILITY,
 * WHETHER IN CONTRACT, STRICT LIABILITY, OR TORT (INCLUDING
 * NEGLIGENCE OR OTHERWISE) ARISING IN ANY WAY OUT OF THE USE OF THIS
 * SOFTWARE, EVEN IF ADVISED OF THE POSSIBILITY OF SUCH DAMAGE.
 *
 ****************************************************************************/

/****************************************************************************
 * Included Files
 ****************************************************************************/

#include <nuttx/config.h>

#if defined(CONFIG_NET) && defined(CONFIG_NET_TCP)

#include <inttypes.h>
#include <stdint.h>
#include <string.h>
#include <assert.h>
#include <debug.h>

#include <nuttx/net/netconfig.h>
#include <nuttx/net/netdev.h>
#include <nuttx/net/netstats.h>
#include <nuttx/net/ip.h>
#include <nuttx/net/tcp.h>

#include <nuttx/kmalloc.h>

#include "devif/devif.h"
#include "utils/utils.h"
#include "tcp/tcp.h"

/****************************************************************************
 * Pre-processor Definitions
 ****************************************************************************/

#define IPv4BUF ((FAR struct ipv4_hdr_s *)&dev->d_buf[NET_LL_HDRLEN(dev)])

/****************************************************************************
 * Private Functions
 ****************************************************************************/

/****************************************************************************
<<<<<<< HEAD
 * Name: tcp_input_cache
 ****************************************************************************/

static void tcp_input_cache(FAR struct net_driver_s *dev,
                            FAR struct tcp_conn_s *conn, unsigned int iplen)
{
  uint8_t header[iplen + NET_LL_HDRLEN(dev) + sizeof(struct tcp_hdr_s)];
  FAR struct iob_qentry_s *qentry;
  FAR struct tcp_hdr_s *incoming;
  FAR struct tcp_hdr_s *cached;
  uint32_t ackseq;
  uint32_t rcvseq;

  if (dev->d_len < sizeof(header))
    {
      return;
    }

  /* Get a pointer to the TCP header.  The TCP header lies just after the
   * the link layer header and the IP header.
   */

  incoming = (FAR struct tcp_hdr_s *)&dev->d_buf[iplen + NET_LL_HDRLEN(dev)];

  /* Get the sequence number of that has just been acknowledged by this
   * incoming packet.
   */

  ackseq = tcp_getsequence(incoming->seqno);
  rcvseq = tcp_getsequence(conn->rcvseq);
  if (ackseq < rcvseq)
    {
      return;
    }

  for (qentry = conn->pendingahead.qh_head;
       qentry != NULL; qentry = qentry->qe_flink)
    {
      (void)iob_copyout(header, qentry->qe_head, sizeof(header), 0);
      cached = (FAR struct tcp_hdr_s *)&header[iplen + NET_LL_HDRLEN(dev)];
      rcvseq = tcp_getsequence(cached->seqno);
      if (rcvseq == ackseq)
        {
          return;
        }
    }

  tcp_datahandler(conn, dev->d_buf, dev->d_len,
                  (void *)iplen, IOBUSER_NET_TCP_PENDINGAHEAD);
=======
 * Name: tcp_trim_head
 *
 * Description:
 *   Trim the head of the TCP segment.
 *
 * Input Parameters:
 *   dev     - The device driver structure containing the received TCP
 *             packet.
 *   tcp     - The TCP header.
 *   trimlen - The length to trim in bytes.
 *
 * Returned Value:
 *   True if nothing was left.
 *
 * Assumptions:
 *   The network is locked.
 *
 ****************************************************************************/

static bool tcp_trim_head(FAR struct net_driver_s *dev,
                          FAR struct tcp_hdr_s *tcp,
                          uint32_t trimlen)
{
  uint32_t seq = tcp_getsequence(tcp->seqno);
  uint16_t urg_ptr = (tcp->urgp[0] << 8) | tcp->urgp[1];
  uint32_t urg_trimlen = 0;
  uint8_t th_flags = tcp->flags;

  DEBUGASSERT(trimlen > 0);
  ninfo("Dropping %" PRIu32 " bytes: "
        "seq=%" PRIu32 ", "
        "tcp flags=%" PRIx8 ", "
        "d_len=%" PRIu16 ", "
        "urg_ptr=%" PRIu16 "\n",
        trimlen,
        seq,
        th_flags,
        dev->d_len,
        urg_ptr);

  if ((th_flags & TCP_SYN) != 0)
    {
      ninfo("Dropping SYN\n");
      seq = TCP_SEQ_ADD(seq, 1);
      urg_trimlen++;
      trimlen--;
      th_flags &= ~TCP_SYN;
    }

  if (trimlen > 0)
    {
      uint32_t len = trimlen;

      if (len > dev->d_len)
        {
          len = dev->d_len;
        }

      ninfo("Dropping %" PRIu32 " bytes app data\n", len);
      seq = TCP_SEQ_ADD(seq, len);
      urg_trimlen += len;
      dev->d_appdata += len;
      dev->d_len -= len;
      trimlen -= len;
    }

  if (trimlen > 0)
    {
      if ((th_flags & TCP_FIN) != 0)
        {
          ninfo("Dropping FIN\n");
          seq = TCP_SEQ_ADD(seq, 1);
          urg_trimlen++;
          trimlen--;
          th_flags &= ~TCP_FIN;
        }
    }

  /* Update the header */

  if ((th_flags & TCP_URG) != 0)
    {
      /* Adjust URG pointer */

      if (urg_trimlen >= urg_ptr)
        {
          th_flags &= ~TCP_URG;
          urg_ptr = 0;
        }
      else
        {
          urg_ptr -= urg_trimlen;
        }

      ninfo("Adjusting URG pointer by %" PRIu32 ", "
            "new urg_ptr=%" PRIu16 "\n",
            urg_trimlen, urg_ptr);

      tcp->urgp[0] = (uint8_t)(urg_ptr >> 8);
      tcp->urgp[1] = (uint8_t)urg_ptr;
    }

  tcp->flags = th_flags;
  tcp_setsequence(tcp->seqno, seq);

  if ((th_flags & (TCP_SYN | TCP_FIN)) == 0 && dev->d_len == 0)
    {
      ninfo("Dropped the entire segment\n");
      return true;
    }

  DEBUGASSERT(trimlen == 0);
  ninfo("Dropped the segment partially\n");
  return false;
>>>>>>> 2e43815c
}

/****************************************************************************
 * Name: tcp_input
 *
 * Description:
 *   Handle incoming TCP input
 *
 * Input Parameters:
 *   dev    - The device driver structure containing the received TCP packet.
 *   domain - IP domain (PF_INET or PF_INET6)
 *   iplen  - Length of the IP header (IPv4_HDRLEN or IPv6_HDRLEN).
 *
 * Returned Value:
 *   None
 *
 * Assumptions:
 *   The network is locked.
 *
 ****************************************************************************/

static void tcp_input(FAR struct net_driver_s *dev, uint8_t domain,
                      unsigned int iplen, FAR struct tcp_conn_s **active)
{
  FAR struct tcp_hdr_s *tcp;
  FAR struct tcp_conn_s *conn = NULL;
  unsigned int tcpiplen;
  unsigned int hdrlen;
  uint16_t tmp16;
  uint16_t flags;
  uint16_t result;
  uint8_t  opt;
  int      len;
  int      i;

#ifdef CONFIG_NET_STATISTICS
  /* Bump up the count of TCP packets received */

  g_netstats.tcp.recv++;
#endif

  /* Get a pointer to the TCP header.  The TCP header lies just after the
   * the link layer header and the IP header.
   */

  tcp = (FAR struct tcp_hdr_s *)&dev->d_buf[iplen + NET_LL_HDRLEN(dev)];

  /* Get the size of the IP header and the TCP header.
   *
   * REVISIT:  TCP header is *not* a constant!  It can be larger if the
   * TCP header includes options.  The constant TCP_HDRLEN should be
   * replaced with the macro TCP_OPT_HDRLEN(n) which will calculate the
   * correct header length in all cases.
   */

  tcpiplen = iplen + TCP_HDRLEN;

  /* Get the size of the link layer header, the IP and TCP header */

  hdrlen = tcpiplen + NET_LL_HDRLEN(dev);

  /* Start of TCP input header processing code. */

  if (tcp_chksum(dev) != 0xffff)
    {
      /* Compute and check the TCP checksum. */

#ifdef CONFIG_NET_STATISTICS
      g_netstats.tcp.drop++;
      g_netstats.tcp.chkerr++;
#endif
      nwarn("WARNING: Bad TCP checksum\n");
      goto drop;
    }

  /* Demultiplex this segment. First check any active connections. */

  conn = tcp_active(dev, tcp);
  if (conn)
    {
      if (active)
        {
          *active = conn;
        }

      /* We found an active connection.. Check for the subsequent SYN
       * arriving in TCP_SYN_RCVD state after the SYNACK packet was
       * lost.  To avoid other issues,  reset any active connection
       * where a SYN arrives in a state != TCP_SYN_RCVD.
       */

      if ((conn->tcpstateflags & TCP_STATE_MASK) != TCP_SYN_RCVD &&
          (tcp->flags & TCP_CTL) == TCP_SYN)
        {
          nwarn("WARNING: SYN in TCP_SYN_RCVD\n");
          goto reset;
        }
      else
        {
          goto found;
        }
    }

  /* If we didn't find an active connection that expected the packet,
   * either (1) this packet is an old duplicate, or (2) this is a SYN packet
   * destined for a connection in LISTEN.  If the SYN flag isn't set,
   * it is an old packet and we send a RST.
   */

  if ((tcp->flags & TCP_CTL) == TCP_SYN)
    {
      /* This is a SYN packet for a connection.  Find the connection
       * listening on this port.
       */

      tmp16 = tcp->destport;
#if defined(CONFIG_NET_IPv4) && defined(CONFIG_NET_IPv6)
      if (tcp_islistener(tmp16, domain))
#else
      if (tcp_islistener(tmp16))
#endif
        {
          /* We matched the incoming packet with a connection in LISTEN.
           * We now need to create a new connection and send a SYNACK in
           * response.
           */

          /* First allocate a new connection structure and see if there is
           * any user application to accept it.
           */

          conn = tcp_alloc_accept(dev, tcp);
          if (conn)
            {
              if (active)
                {
                  *active = conn;
                }

              /* The connection structure was successfully allocated and has
               * been initialized in the TCP_SYN_RECVD state.  The expected
               * sequence of events is then the rest of the 3-way handshake:
               *
               *  1. We just received a TCP SYN packet from a remote host.
               *  2. We will send the SYN-ACK response below (perhaps
               *     repeatedly in the event of a timeout)
               *  3. Then we expect to receive an ACK from the remote host
               *     indicated the TCP socket connection is ESTABLISHED.
               *
               * Possible failure:
               *
               *  1. The ACK is never received.  This will be handled by
               *     a timeout managed by tcp_timer().
               *  2. The listener "unlistens()".  This will be handled by
               *     the failure of tcp_accept_connection() when the ACK is
               *     received.
               */

              conn->crefs = 1;
            }

          if (!conn)
            {
              /* Either (1) all available connections are in use, or (2)
               * there is no application in place to accept the connection.
               * We drop packet and hope that the remote end will retransmit
               * the packet at a time when we have more spare connections
               * or someone waiting to accept the connection.
               */

#ifdef CONFIG_NET_STATISTICS
              g_netstats.tcp.syndrop++;
#endif
              nerr("ERROR: No free TCP connections\n");
              goto drop;
            }

          net_incr32(conn->rcvseq, 1); /* ack SYN */

          /* Parse the TCP MSS option, if present. */

          if ((tcp->tcpoffset & 0xf0) > 0x50)
            {
              for (i = 0; i < ((tcp->tcpoffset >> 4) - 5) << 2 ; )
                {
                  opt = dev->d_buf[hdrlen + i];
                  if (opt == TCP_OPT_END)
                    {
                      /* End of options. */

                      break;
                    }
                  else if (opt == TCP_OPT_NOOP)
                    {
                      /* NOP option. */

                      ++i;
                      continue;
                    }
                  else if (opt == TCP_OPT_MSS &&
                          dev->d_buf[hdrlen + 1 + i] == TCP_OPT_MSS_LEN)
                    {
                      uint16_t tcp_mss = TCP_MSS(dev, iplen);

                      /* An MSS option with the right option length. */

                      tmp16 = ((uint16_t)dev->d_buf[hdrlen + 2 + i] << 8) |
                               (uint16_t)dev->d_buf[hdrlen + 3 + i];
                      conn->mss = tmp16 > tcp_mss ? tcp_mss : tmp16;
                    }
#ifdef CONFIG_NET_TCP_WINDOW_SCALE
                  else if (opt == TCP_OPT_WS &&
                          dev->d_buf[hdrlen + 1 + i] == TCP_OPT_WS_LEN)
                    {
                      conn->snd_scale = dev->d_buf[hdrlen + 2 + i];
                      conn->rcv_scale = CONFIG_NET_TCP_WINDOW_SCALE_FACTOR;
                      conn->flags    |= TCP_WSCALE;
                    }
#endif
                  else
                    {
                      /* All other options have a length field, so that we
                       * easily can skip past them.
                       */

                      if (dev->d_buf[hdrlen + 1 + i] == 0)
                        {
                          /* If the length field is zero, the options are
                           * malformed and we don't process them further.
                           */

                          break;
                        }
                    }

                  i += dev->d_buf[hdrlen + 1 + i];
                }
            }

          /* Our response will be a SYNACK. */

          tcp_synack(dev, conn, TCP_ACK | TCP_SYN);
          return;
        }
    }

  nwarn("WARNING: SYN with no listener (or old packet) .. reset\n");

  /* This is (1) an old duplicate packet or (2) a SYN packet but with
   * no matching listener found.  Send RST packet in either case.
   */

reset:

  /* We do not send resets in response to resets. */

  if ((tcp->flags & TCP_RST) != 0)
    {
      goto drop;
    }

#ifdef CONFIG_NET_STATISTICS
  g_netstats.tcp.synrst++;
#endif
  tcp_reset(dev);
  return;

found:

  /* Update the connection's window size */

#ifdef CONFIG_NET_TCP_WINDOW_SCALE
  conn->snd_wnd = (((uint32_t)tcp->wnd[0] << 8) + (uint32_t)tcp->wnd[1]) <<
                  conn->snd_scale;
#else
  conn->snd_wnd = (((uint16_t)tcp->wnd[0] << 8) + (uint16_t)tcp->wnd[1]);
#endif

  flags = 0;

  /* We do a very naive form of TCP reset processing; we just accept
   * any RST and kill our connection. We should in fact check if the
   * sequence number of this reset is within our advertised window
   * before we accept the reset.
   */

  if ((tcp->flags & TCP_RST) != 0)
    {
      FAR struct tcp_conn_s *listener = NULL;

      /* An RST received during the 3-way connection handshake requires
       * little more clean-up.
       */

      if ((conn->tcpstateflags & TCP_STATE_MASK) == TCP_SYN_RCVD)
        {
          conn->tcpstateflags = TCP_CLOSED;
          nwarn("WARNING: RESET in TCP_SYN_RCVD\n");

          /* Notify the listener for the connection of the reset event */

#if defined(CONFIG_NET_IPv4) && defined(CONFIG_NET_IPv6)
          listener = tcp_findlistener(conn->lport, domain);
#else
          listener = tcp_findlistener(conn->lport);
#endif

          /* We must free this TCP connection structure; this connection
           * will never be established.  There should only be one reference
           * on this connection when we allocated for the connection.
           */

          DEBUGASSERT(conn->crefs == 1);
          conn->crefs = 0;
          tcp_free(conn);
        }
      else
        {
          conn->tcpstateflags = TCP_CLOSED;
          nwarn("WARNING: RESET TCP state: TCP_CLOSED\n");

          /* Notify this connection of the reset event */

          listener = conn;
        }

      /* Perform the TCP_ABORT callback and drop the packet */

      if (listener != NULL)
        {
          tcp_callback(dev, listener, TCP_ABORT);
        }

      goto drop;
    }

  /* Calculated the length of the data, if the application has sent
   * any data to us.
   */

  len = (tcp->tcpoffset >> 4) << 2;

  /* d_len will contain the length of the actual TCP data. This is
   * calculated by subtracting the length of the TCP header (in
   * len) and the length of the IP header.
   */

  dev->d_len -= (len + iplen);

  /* Check if the sequence number of the incoming packet is what we are
   * expecting next.  If not, we send out an ACK with the correct numbers
   * in, unless we are in the SYN_RCVD state and receive a SYN, in which
   * case we should retransmit our SYNACK (which is done further down).
   */

  if (!((((conn->tcpstateflags & TCP_STATE_MASK) == TCP_SYN_SENT) &&
        ((tcp->flags & TCP_CTL) == (TCP_SYN | TCP_ACK))) ||
        (((conn->tcpstateflags & TCP_STATE_MASK) == TCP_SYN_RCVD) &&
        ((tcp->flags & TCP_CTL) == TCP_SYN))))
    {
      uint32_t seq;
      uint32_t rcvseq;

      seq = tcp_getsequence(tcp->seqno);
      rcvseq = tcp_getsequence(conn->rcvseq);

      if (seq != rcvseq)
        {
<<<<<<< HEAD
          /* Restore the data length */

          dev->d_len += hdrlen;
          tcp_input_cache(dev, conn, iplen);
          dev->d_len -= hdrlen;

          tcp_send(dev, conn, TCP_ACK, tcpiplen);
          return;
=======
          /* Trim the head of the segment */

          if (TCP_SEQ_LT(seq, rcvseq))
            {
              uint32_t trimlen = TCP_SEQ_SUB(rcvseq, seq);

              if (tcp_trim_head(dev, tcp, trimlen))
                {
                  /* The segment was completely out of the window.
                   * E.g. a retransmit which was not necessary.
                   * E.g. a keep-alive segment.
                   */

                  tcp_send(dev, conn, TCP_ACK, tcpiplen);
                  return;
                }
            }
          else
            {
              /* We never queue out-of-order segments. */

              tcp_send(dev, conn, TCP_ACK, tcpiplen);
              return;
            }
>>>>>>> 2e43815c
        }
    }

  /* Check if the incoming segment acknowledges any outstanding data. If so,
   * we update the sequence number, reset the length of the outstanding
   * data, calculate RTT estimations, and reset the retransmission timer.
   */

  if ((tcp->flags & TCP_ACK) != 0 && conn->tx_unacked > 0)
    {
      uint32_t unackseq;
      uint32_t ackseq;

      /* The next sequence number is equal to the current sequence
       * number (sndseq) plus the size of the outstanding, unacknowledged
       * data (tx_unacked).
       */

#ifdef CONFIG_NET_TCP_WRITE_BUFFERS
      unackseq = conn->sndseq_max;
#else
      unackseq = tcp_addsequence(conn->sndseq, conn->tx_unacked);
#endif

      /* Get the sequence number of that has just been acknowledged by this
       * incoming packet.
       */

      ackseq = tcp_getsequence(tcp->ackno);

      /* Check how many of the outstanding bytes have been acknowledged. For
       * most send operations, this should always be true.  However,
       * the send() API sends data ahead when it can without waiting for
       * the ACK.  In this case, the 'ackseq' could be less than then the
       * new sequence number.
       */

      if (TCP_SEQ_LTE(ackseq, unackseq))
        {
          /* Calculate the new number of outstanding, unacknowledged bytes */

          conn->tx_unacked = unackseq - ackseq;
        }
      else
        {
          /* What would it mean if ackseq > unackseq?  The peer has ACKed
           * more bytes than we think we have sent?  Someone has lost it.
           * Complain and reset the number of outstanding, unacknowledged
           * bytes
           */

          if ((conn->tcpstateflags & TCP_STATE_MASK) == TCP_ESTABLISHED)
            {
              nwarn("WARNING: ackseq > unackseq\n");
              nwarn("sndseq=%" PRIu32 " tx_unacked=%" PRIu32
                    " unackseq=%" PRIu32 " ackseq=%" PRIu32 "\n",
                    tcp_getsequence(conn->sndseq),
                    (uint32_t)conn->tx_unacked,
                    unackseq, ackseq);

              conn->tx_unacked = 0;
            }
        }

      /* Update sequence number to the unacknowledge sequence number.  If
       * there is still outstanding, unacknowledged data, then this will
       * be beyond ackseq.
       */

      ninfo("sndseq: %08" PRIx32 "->%08" PRIx32
            " unackseq: %08" PRIx32 " new tx_unacked: %" PRId32 "\n",
            tcp_getsequence(conn->sndseq), ackseq, unackseq,
            (uint32_t)conn->tx_unacked);
      tcp_setsequence(conn->sndseq, ackseq);

      /* Do RTT estimation, unless we have done retransmissions. */

      if (conn->nrtx == 0)
        {
          signed char m;
          m = conn->rto - conn->timer;

          /* This is taken directly from VJs original code in his paper */

          m = m - (conn->sa >> 3);
          conn->sa += m;
          if (m < 0)
            {
              m = -m;
            }

          m = m - (conn->sv >> 2);
          conn->sv += m;
          conn->rto = (conn->sa >> 3) + conn->sv;
        }

      /* Set the acknowledged flag. */

      flags |= TCP_ACKDATA;

      /* Reset the retransmission timer. */

      conn->timer = conn->rto;
    }

  /* Do different things depending on in what state the connection is. */

  switch (conn->tcpstateflags & TCP_STATE_MASK)
    {
      /* CLOSED and LISTEN are not handled here. CLOSE_WAIT is not
       * implemented, since we force the application to close when the
       * peer sends a FIN (hence the application goes directly from
       * ESTABLISHED to LAST_ACK).
       */

      case TCP_SYN_RCVD:
        /* In SYN_RCVD we have sent out a SYNACK in response to a SYN, and
         * we are waiting for an ACK that acknowledges the data we sent
         * out the last time. Therefore, we want to have the TCP_ACKDATA
         * flag set. If so, we enter the ESTABLISHED state.
         */

        if ((flags & TCP_ACKDATA) != 0)
          {
            /* The three way handshake is complete and the TCP connection
             * is now in the ESTABLISHED state.
             */

            conn->tcpstateflags = TCP_ESTABLISHED;

            /* Wake up any listener waiting for a connection on this port */

            if (tcp_accept_connection(dev, conn, tcp->destport) != OK)
              {
                /* No more listener for current port.  We can free conn here
                 * because it has not been shared with upper layers yet as
                 * handshake is not complete
                 */

                nwarn("WARNING: Listen canceled while waiting for ACK on "
                      "port %d\n",
                      ntohs(tcp->destport));

                /* Free the connection structure */

                conn->crefs = 0;
                tcp_free(conn);
                conn = NULL;

                /* And send a reset packet to the remote host. */

                goto reset;
              }

#ifdef CONFIG_NET_TCP_WRITE_BUFFERS
            conn->isn           = tcp_getsequence(tcp->ackno);
            tcp_setsequence(conn->sndseq, conn->isn);
            conn->sent          = 0;
            conn->sndseq_max    = 0;
#endif
            conn->tx_unacked    = 0;
            flags               = TCP_CONNECTED;
            ninfo("TCP state: TCP_ESTABLISHED\n");

            if (dev->d_len > 0)
              {
                flags          |= TCP_NEWDATA;
              }

            dev->d_sndlen       = 0;
            result              = tcp_callback(dev, conn, flags);
            tcp_appsend(dev, conn, result);
            return;
          }

        /* We need to retransmit the SYNACK */

        if ((tcp->flags & TCP_CTL) == TCP_SYN)
          {
            tcp_synack(dev, conn, TCP_ACK | TCP_SYN);
            return;
          }

        goto drop;

      case TCP_SYN_SENT:
        /* In SYN_SENT, we wait for a SYNACK that is sent in response to
         * our SYN. The rcvseq is set to sequence number in the SYNACK
         * plus one, and we send an ACK. We move into the ESTABLISHED
         * state.
         */

        if ((flags & TCP_ACKDATA) != 0 &&
            (tcp->flags & TCP_CTL) == (TCP_SYN | TCP_ACK))
          {
            /* Parse the TCP MSS option, if present. */

            if ((tcp->tcpoffset & 0xf0) > 0x50)
              {
                for (i = 0; i < ((tcp->tcpoffset >> 4) - 5) << 2 ; )
                  {
                    opt = dev->d_buf[hdrlen + i];
                    if (opt == TCP_OPT_END)
                      {
                        /* End of options. */

                        break;
                      }
                    else if (opt == TCP_OPT_NOOP)
                      {
                        /* NOP option. */

                        ++i;
                        continue;
                      }
                    else if (opt == TCP_OPT_MSS &&
                              dev->d_buf[hdrlen + 1 + i] == TCP_OPT_MSS_LEN)
                      {
                        uint16_t tcp_mss = TCP_MSS(dev, iplen);

                        /* An MSS option with the right option length. */

                        tmp16 =
                          (dev->d_buf[hdrlen + 2 + i] << 8) |
                          dev->d_buf[hdrlen + 3 + i];
                        conn->mss = tmp16 > tcp_mss ? tcp_mss : tmp16;
                      }
#ifdef CONFIG_NET_TCP_WINDOW_SCALE
                    else if (opt == TCP_OPT_WS &&
                            dev->d_buf[hdrlen + 1 + i] == TCP_OPT_WS_LEN)
                      {
                        conn->snd_scale = dev->d_buf[hdrlen + 2 + i];
                        conn->rcv_scale = CONFIG_NET_TCP_WINDOW_SCALE_FACTOR;
                        conn->flags    |= TCP_WSCALE;
                      }
#endif
                    else
                      {
                        /* All other options have a length field, so that we
                         * easily can skip past them.
                         */

                        if (dev->d_buf[hdrlen + 1 + i] == 0)
                          {
                            /* If the length field is zero, the options are
                             * malformed and we don't process them further.
                             */

                            break;
                          }
                      }

                    i += dev->d_buf[hdrlen + 1 + i];
                  }
              }

            conn->tcpstateflags = TCP_ESTABLISHED;
            memcpy(conn->rcvseq, tcp->seqno, 4);
            conn->rcv_adv = tcp_getsequence(conn->rcvseq);

            net_incr32(conn->rcvseq, 1); /* ack SYN */
            conn->tx_unacked    = 0;

#ifdef CONFIG_NET_TCP_WRITE_BUFFERS
            conn->isn           = tcp_getsequence(tcp->ackno);
            tcp_setsequence(conn->sndseq, conn->isn);
#endif
            dev->d_len          = 0;
            dev->d_sndlen       = 0;

            ninfo("TCP state: TCP_ESTABLISHED\n");
            result = tcp_callback(dev, conn, TCP_CONNECTED | TCP_NEWDATA);
            tcp_appsend(dev, conn, result);
            return;
          }

        /* Inform the application that the connection failed */

        tcp_callback(dev, conn, TCP_ABORT);

        /* The connection is closed after we send the RST */

        conn->tcpstateflags = TCP_CLOSED;
        ninfo("Connection failed - TCP state: TCP_CLOSED\n");

        /* We do not send resets in response to resets. */

        if ((tcp->flags & TCP_RST) != 0)
          {
            goto drop;
          }

        tcp_reset(dev);
        return;

      case TCP_ESTABLISHED:
        /* In the ESTABLISHED state, we call upon the application to feed
         * data into the d_buf.  If the TCP_ACKDATA flag is set, the
         * application should put new data into the buffer, otherwise we are
         * retransmitting an old segment, and the application should put that
         * data into the buffer.
         *
         * If the incoming packet is a FIN, we should close the connection on
         * this side as well, and we send out a FIN and enter the LAST_ACK
         * state.  We require that there is no outstanding data; otherwise
         * the sequence numbers will be screwed up.
         */

        if ((tcp->flags & TCP_FIN) != 0 &&
            (conn->tcpstateflags & TCP_STOPPED) == 0)
          {
            /* Needs to be investigated further.
             * Windows often sends FIN packets together with the last ACK for
             * the received data. So the socket layer has to get this ACK
             * even if the connection is going to be closed.
             */

#if 0
            if (conn->tx_unacked > 0)
              {
                goto drop;
              }
#endif

            /* Update the sequence number and indicate that the connection
             * has been closed.
             */

            flags |= TCP_CLOSE;

            if (dev->d_len > 0)
              {
                flags |= TCP_NEWDATA;
              }

            result = tcp_callback(dev, conn, flags);

            if ((result & TCP_CLOSE) != 0)
              {
                conn->tcpstateflags = TCP_LAST_ACK;
                conn->tx_unacked    = 1;
                conn->nrtx          = 0;
                net_incr32(conn->rcvseq, 1); /* ack FIN */
#ifdef CONFIG_NET_TCP_WRITE_BUFFERS
                conn->sndseq_max    = tcp_getsequence(conn->sndseq) + 1;
#endif
                ninfo("TCP state: TCP_LAST_ACK\n");
                tcp_send(dev, conn, TCP_FIN | TCP_ACK, tcpiplen);
              }
            else
              {
                ninfo("TCP: Dropped a FIN\n");
                tcp_appsend(dev, conn, result);
              }

            return;
          }

#ifdef CONFIG_NET_TCPURGDATA
        /* Check the URG flag.  If this is set, the segment carries urgent
         * data that we must pass to the application.
         */

        if ((tcp->flags & TCP_URG) != 0)
          {
            dev->d_urglen = (tcp->urgp[0] << 8) | tcp->urgp[1];
            if (dev->d_urglen > dev->d_len)
              {
                /* There is more urgent data in the next segment to come. */

                dev->d_urglen = dev->d_len;
              }

             /* The d_len field contains the length of the incoming data.
              * d_urgdata points to the "urgent" data at the beginning of
              * the payload; d_appdata field points to the any "normal" data
              * that may follow the urgent data.
              *
              * NOTE: If the urgent data continues in the next packet, then
              * d_len will be zero and d_appdata will point past the end of
              * the payload (which is OK).
              */

            net_incr32(conn->rcvseq, dev->d_urglen);
            dev->d_len     -= dev->d_urglen;
            dev->d_urgdata  = dev->d_appdata;
            dev->d_appdata += dev->d_urglen;
          }
        else
          {
            /* No urgent data */

            dev->d_urglen   = 0;
          }

#else /* CONFIG_NET_TCPURGDATA */
        /* Check the URG flag.  If this is set, We must gracefully ignore
         * and discard the urgent data.
         */

        if ((tcp->flags & TCP_URG) != 0)
          {
            uint16_t urglen = (tcp->urgp[0] << 8) | tcp->urgp[1];
            if (urglen > dev->d_len)
              {
                /* There is more urgent data in the next segment to come. */

                urglen = dev->d_len;
              }

             /* The d_len field contains the length of the incoming data;
              * The d_appdata field points to the any "normal" data that
              * may follow the urgent data.
              *
              * NOTE: If the urgent data continues in the next packet, then
              * d_len will be zero and d_appdata will point past the end of
              * the payload (which is OK).
              */

            net_incr32(conn->rcvseq, urglen);
            dev->d_len     -= urglen;
            dev->d_appdata += urglen;
          }
#endif /* CONFIG_NET_TCPURGDATA */

#ifdef CONFIG_NET_TCP_KEEPALIVE
        /* If the established socket receives an ACK or any kind of data
         * from the remote peer (whether we accept it or not), then reset
         * the keep alive timer.
         */

        if (conn->keepalive &&
            (dev->d_len > 0 || (tcp->flags & TCP_ACK) != 0))
          {
            /* Reset the last known "alive" time.
             *
             * REVISIT:  At this level, we don't actually know if keep-
             * alive is enabled for this connection.
             */

            conn->keeptime    = clock_systime_ticks();
            conn->keepretries = 0;
          }
#endif

        /* If d_len > 0 we have TCP data in the packet, and we flag this
         * by setting the TCP_NEWDATA flag. If the application has stopped
         * the data flow using TCP_STOPPED, we must not accept any data
         * packets from the remote host.
         */

        if (dev->d_len > 0 && (conn->tcpstateflags & TCP_STOPPED) == 0)
          {
            flags |= TCP_NEWDATA;
          }

        /* If this packet constitutes an ACK for outstanding data (flagged
         * by the TCP_ACKDATA flag), we should call the application since it
         * might want to send more data.  If the incoming packet had data
         * from the peer (as flagged by the TCP_NEWDATA flag), the
         * application must also be notified.
         *
         * When the application is called, the d_len field
         * contains the length of the incoming data.  The application can
         * access the incoming data through the global pointer
         * d_appdata, which usually points hdrlen bytes into the d_buf
         * array.
         *
         * If the application wishes to send any data, this data should be
         * put into the d_appdata and the length of the data should be
         * put into d_len.  If the application don't have any data to
         * send, d_len must be set to 0.
         */

        if ((flags & (TCP_NEWDATA | TCP_ACKDATA)) != 0)
          {
            dev->d_sndlen = 0;

            /* Provide the packet to the application */

            result = tcp_callback(dev, conn, flags);

            /* Send the response, ACKing the data or not, as appropriate */

            tcp_appsend(dev, conn, result);
            return;
          }

        goto drop;

      case TCP_LAST_ACK:
        /* We can close this connection if the peer has acknowledged our
         * FIN. This is indicated by the TCP_ACKDATA flag.
         */

        if ((flags & TCP_ACKDATA) != 0)
          {
            conn->tcpstateflags = TCP_CLOSED;
            ninfo("TCP_LAST_ACK TCP state: TCP_CLOSED\n");

            tcp_callback(dev, conn, TCP_CLOSE);
          }
        break;

      case TCP_FIN_WAIT_1:
        /* The application has closed the connection, but the remote host
         * hasn't closed its end yet.  Thus we stay in the FIN_WAIT_1 state
         * until we receive a FIN from the remote.
         */

        if (dev->d_len > 0)
          {
            net_incr32(conn->rcvseq, dev->d_len);
          }

        if ((tcp->flags & TCP_FIN) != 0)
          {
            if ((flags & TCP_ACKDATA) != 0 && conn->tx_unacked == 0)
              {
                conn->tcpstateflags = TCP_TIME_WAIT;
                conn->timer         = 0;
                ninfo("TCP state: TCP_TIME_WAIT\n");
              }
            else
              {
                conn->tcpstateflags = TCP_CLOSING;
                ninfo("TCP state: TCP_CLOSING\n");
              }

            net_incr32(conn->rcvseq, 1); /* ack FIN */
            tcp_callback(dev, conn, TCP_CLOSE);
            tcp_send(dev, conn, TCP_ACK, tcpiplen);
            return;
          }
        else if ((flags & TCP_ACKDATA) != 0 && conn->tx_unacked == 0)
          {
            conn->tcpstateflags = TCP_FIN_WAIT_2;
            ninfo("TCP state: TCP_FIN_WAIT_2\n");
            goto drop;
          }

        if (dev->d_len > 0)
          {
            tcp_send(dev, conn, TCP_ACK, tcpiplen);
            return;
          }

        goto drop;

      case TCP_FIN_WAIT_2:
        if (dev->d_len > 0)
          {
            net_incr32(conn->rcvseq, dev->d_len);
          }

        if ((tcp->flags & TCP_FIN) != 0)
          {
            conn->tcpstateflags = TCP_TIME_WAIT;
            conn->timer         = 0;
            ninfo("TCP state: TCP_TIME_WAIT\n");

            net_incr32(conn->rcvseq, 1); /* ack FIN */
            tcp_callback(dev, conn, TCP_CLOSE);
            tcp_send(dev, conn, TCP_ACK, tcpiplen);
            return;
          }

        if (dev->d_len > 0)
          {
            tcp_send(dev, conn, TCP_ACK, tcpiplen);
            return;
          }

        goto drop;

      case TCP_TIME_WAIT:
        tcp_send(dev, conn, TCP_ACK, tcpiplen);
        return;

      case TCP_CLOSING:
        if ((flags & TCP_ACKDATA) != 0)
          {
            conn->tcpstateflags = TCP_TIME_WAIT;
            conn->timer        = 0;
            ninfo("TCP state: TCP_TIME_WAIT\n");
          }

      default:
        break;
    }

drop:
  dev->d_len = 0;
}

/****************************************************************************
 * Name: tcp_process_cache
 ****************************************************************************/

static void tcp_process_cache(FAR struct net_driver_s *dev, uint8_t domain,
                              FAR struct tcp_conn_s *conn)
{
  FAR struct iob_qentry_s *qentry;
  FAR uint8_t *reassemble = NULL;
  FAR struct iob_qentry_s *next;
  FAR struct tcp_hdr_s tcp;
  FAR struct iob_s *iob;
  FAR uint8_t *d_buf;
  unsigned int iplen;
  uint32_t ackseq;
  uint32_t rcvseq;
  uint16_t d_len;

  if (!conn || !iob_peek_queue(&conn->pendingahead))
    {
      return;
    }

  d_len = dev->d_len;
  d_buf = dev->d_buf;

  for (qentry = conn->pendingahead.qh_head; qentry != NULL; qentry = next)
    {
      next = qentry->qe_flink;
      iob = qentry->qe_head;
      iplen = (intptr_t)qentry->qe_priv;

      (void)iob_copyout((FAR uint8_t *)&tcp, iob, sizeof(tcp),
                        NET_LL_HDRLEN(dev) + iplen);

      rcvseq = tcp_getsequence(conn->rcvseq);
      ackseq = tcp_getsequence(tcp.seqno);

      if (rcvseq == ackseq)
        {
          if (iob->io_pktlen > iob->io_len)
            {
              if (reassemble == NULL)
                {
                  reassemble = kmm_malloc(CONFIG_NET_ETH_PKTSIZE);
                  if (reassemble == NULL)
                    {
                      iob_destroy_queue(&conn->pendingahead,
                                        IOBUSER_NET_TCP_PENDINGAHEAD);
                      break;
                    }
                }

              (void)iob_copyout(reassemble, iob, iob->io_pktlen, 0);

              dev->d_buf = reassemble;
            }
          else
            {
              dev->d_buf = IOB_DATA(iob);
            }

          dev->d_len = iob->io_pktlen - NET_LL_HDRLEN(dev);

          if (IFF_IS_IPv4(dev->d_flags))
            {
#ifdef CONFIG_NET_IPv4
              tcp_ipv4_select(dev);
#endif
            }
          else
            {
#ifdef CONFIG_NET_IPv6
              tcp_ipv6_select(dev);
#endif
            }

          tcp_input(dev, domain, iplen, NULL);

          if (dev->d_len > 0)
            {
              d_len = dev->d_len;
              memcpy(d_buf, dev->d_buf, d_len);
            }

          iob_free_queue(iob, &conn->pendingahead,
                         IOBUSER_NET_TCP_PENDINGAHEAD);

          /* Re-traverse the pending list */

          qentry = conn->pendingahead.qh_head;
        }
      else if (ackseq < rcvseq)
        {
          iob_free_queue(iob, &conn->pendingahead,
                         IOBUSER_NET_TCP_PENDINGAHEAD);
        }
    }

  dev->d_len = d_len;
  dev->d_buf = d_buf;

  if (reassemble)
    {
      kmm_free(reassemble);
    }
}

/****************************************************************************
 * Public Functions
 ****************************************************************************/

/****************************************************************************
 * Name: tcp_ipv4_input
 *
 * Description:
 *   Handle incoming TCP input with IPv4 header
 *
 * Input Parameters:
 *   dev - The device driver structure containing the received TCP packet.
 *
 * Returned Value:
 *   None
 *
 * Assumptions:
 *   Called from the Ethernet driver with the network stack locked
 *
 ****************************************************************************/

#ifdef CONFIG_NET_IPv4
void tcp_ipv4_input(FAR struct net_driver_s *dev)
{
  FAR struct ipv4_hdr_s *ipv4 = IPv4BUF;
  FAR struct tcp_conn_s *conn = NULL;
  uint16_t iphdrlen;

  /* Configure to receive an TCP IPv4 packet */

  tcp_ipv4_select(dev);

  /* Get the IP header length (accounting for possible options). */

  iphdrlen = (ipv4->vhl & IPv4_HLMASK) << 2;

  /* Then process in the TCP IPv4 input */

  tcp_input(dev, PF_INET, iphdrlen, &conn);

  /* Try the pending cache here */

  if (conn)
    {
      tcp_process_cache(dev, PF_INET, conn);
    }
}
#endif

/****************************************************************************
 * Name: tcp_ipv6_input
 *
 * Description:
 *   Handle incoming TCP input with IPv4 header
 *
 * Input Parameters:
 *   dev   - The device driver structure containing the received TCP packet.
 *   iplen - The size of the IPv6 header.  This may be larger than
 *           IPv6_HDRLEN the IPv6 header if IPv6 extension headers are
 *           present.
 *
 * Returned Value:
 *   None
 *
 * Assumptions:
 *   Called from the Ethernet driver with the network stack locked
 *
 ****************************************************************************/

#ifdef CONFIG_NET_IPv6
void tcp_ipv6_input(FAR struct net_driver_s *dev, unsigned int iplen)
{
  FAR struct tcp_conn_s *conn = NULL;

  /* Configure to receive an TCP IPv6 packet */

  tcp_ipv6_select(dev);

  /* Then process in the TCP IPv6 input */

  tcp_input(dev, PF_INET6, iplen, &conn);

  /* Try the pending cache here */

  if (conn)
    {
      tcp_process_cache(dev, PF_INET6, conn);
    }
}
#endif

#endif /* CONFIG_NET  && CONFIG_NET_TCP */<|MERGE_RESOLUTION|>--- conflicted
+++ resolved
@@ -59,8 +59,6 @@
 #include <nuttx/net/ip.h>
 #include <nuttx/net/tcp.h>
 
-#include <nuttx/kmalloc.h>
-
 #include "devif/devif.h"
 #include "utils/utils.h"
 #include "tcp/tcp.h"
@@ -76,57 +74,6 @@
  ****************************************************************************/
 
 /****************************************************************************
-<<<<<<< HEAD
- * Name: tcp_input_cache
- ****************************************************************************/
-
-static void tcp_input_cache(FAR struct net_driver_s *dev,
-                            FAR struct tcp_conn_s *conn, unsigned int iplen)
-{
-  uint8_t header[iplen + NET_LL_HDRLEN(dev) + sizeof(struct tcp_hdr_s)];
-  FAR struct iob_qentry_s *qentry;
-  FAR struct tcp_hdr_s *incoming;
-  FAR struct tcp_hdr_s *cached;
-  uint32_t ackseq;
-  uint32_t rcvseq;
-
-  if (dev->d_len < sizeof(header))
-    {
-      return;
-    }
-
-  /* Get a pointer to the TCP header.  The TCP header lies just after the
-   * the link layer header and the IP header.
-   */
-
-  incoming = (FAR struct tcp_hdr_s *)&dev->d_buf[iplen + NET_LL_HDRLEN(dev)];
-
-  /* Get the sequence number of that has just been acknowledged by this
-   * incoming packet.
-   */
-
-  ackseq = tcp_getsequence(incoming->seqno);
-  rcvseq = tcp_getsequence(conn->rcvseq);
-  if (ackseq < rcvseq)
-    {
-      return;
-    }
-
-  for (qentry = conn->pendingahead.qh_head;
-       qentry != NULL; qentry = qentry->qe_flink)
-    {
-      (void)iob_copyout(header, qentry->qe_head, sizeof(header), 0);
-      cached = (FAR struct tcp_hdr_s *)&header[iplen + NET_LL_HDRLEN(dev)];
-      rcvseq = tcp_getsequence(cached->seqno);
-      if (rcvseq == ackseq)
-        {
-          return;
-        }
-    }
-
-  tcp_datahandler(conn, dev->d_buf, dev->d_len,
-                  (void *)iplen, IOBUSER_NET_TCP_PENDINGAHEAD);
-=======
  * Name: tcp_trim_head
  *
  * Description:
@@ -241,7 +188,6 @@
   DEBUGASSERT(trimlen == 0);
   ninfo("Dropped the segment partially\n");
   return false;
->>>>>>> 2e43815c
 }
 
 /****************************************************************************
@@ -264,7 +210,7 @@
  ****************************************************************************/
 
 static void tcp_input(FAR struct net_driver_s *dev, uint8_t domain,
-                      unsigned int iplen, FAR struct tcp_conn_s **active)
+                      unsigned int iplen)
 {
   FAR struct tcp_hdr_s *tcp;
   FAR struct tcp_conn_s *conn = NULL;
@@ -322,11 +268,6 @@
   conn = tcp_active(dev, tcp);
   if (conn)
     {
-      if (active)
-        {
-          *active = conn;
-        }
-
       /* We found an active connection.. Check for the subsequent SYN
        * arriving in TCP_SYN_RCVD state after the SYNACK packet was
        * lost.  To avoid other issues,  reset any active connection
@@ -376,11 +317,6 @@
           conn = tcp_alloc_accept(dev, tcp);
           if (conn)
             {
-              if (active)
-                {
-                  *active = conn;
-                }
-
               /* The connection structure was successfully allocated and has
                * been initialized in the TCP_SYN_RECVD state.  The expected
                * sequence of events is then the rest of the 3-way handshake:
@@ -610,16 +546,6 @@
 
       if (seq != rcvseq)
         {
-<<<<<<< HEAD
-          /* Restore the data length */
-
-          dev->d_len += hdrlen;
-          tcp_input_cache(dev, conn, iplen);
-          dev->d_len -= hdrlen;
-
-          tcp_send(dev, conn, TCP_ACK, tcpiplen);
-          return;
-=======
           /* Trim the head of the segment */
 
           if (TCP_SEQ_LT(seq, rcvseq))
@@ -644,7 +570,6 @@
               tcp_send(dev, conn, TCP_ACK, tcpiplen);
               return;
             }
->>>>>>> 2e43815c
         }
     }
 
@@ -1241,114 +1166,6 @@
 }
 
 /****************************************************************************
- * Name: tcp_process_cache
- ****************************************************************************/
-
-static void tcp_process_cache(FAR struct net_driver_s *dev, uint8_t domain,
-                              FAR struct tcp_conn_s *conn)
-{
-  FAR struct iob_qentry_s *qentry;
-  FAR uint8_t *reassemble = NULL;
-  FAR struct iob_qentry_s *next;
-  FAR struct tcp_hdr_s tcp;
-  FAR struct iob_s *iob;
-  FAR uint8_t *d_buf;
-  unsigned int iplen;
-  uint32_t ackseq;
-  uint32_t rcvseq;
-  uint16_t d_len;
-
-  if (!conn || !iob_peek_queue(&conn->pendingahead))
-    {
-      return;
-    }
-
-  d_len = dev->d_len;
-  d_buf = dev->d_buf;
-
-  for (qentry = conn->pendingahead.qh_head; qentry != NULL; qentry = next)
-    {
-      next = qentry->qe_flink;
-      iob = qentry->qe_head;
-      iplen = (intptr_t)qentry->qe_priv;
-
-      (void)iob_copyout((FAR uint8_t *)&tcp, iob, sizeof(tcp),
-                        NET_LL_HDRLEN(dev) + iplen);
-
-      rcvseq = tcp_getsequence(conn->rcvseq);
-      ackseq = tcp_getsequence(tcp.seqno);
-
-      if (rcvseq == ackseq)
-        {
-          if (iob->io_pktlen > iob->io_len)
-            {
-              if (reassemble == NULL)
-                {
-                  reassemble = kmm_malloc(CONFIG_NET_ETH_PKTSIZE);
-                  if (reassemble == NULL)
-                    {
-                      iob_destroy_queue(&conn->pendingahead,
-                                        IOBUSER_NET_TCP_PENDINGAHEAD);
-                      break;
-                    }
-                }
-
-              (void)iob_copyout(reassemble, iob, iob->io_pktlen, 0);
-
-              dev->d_buf = reassemble;
-            }
-          else
-            {
-              dev->d_buf = IOB_DATA(iob);
-            }
-
-          dev->d_len = iob->io_pktlen - NET_LL_HDRLEN(dev);
-
-          if (IFF_IS_IPv4(dev->d_flags))
-            {
-#ifdef CONFIG_NET_IPv4
-              tcp_ipv4_select(dev);
-#endif
-            }
-          else
-            {
-#ifdef CONFIG_NET_IPv6
-              tcp_ipv6_select(dev);
-#endif
-            }
-
-          tcp_input(dev, domain, iplen, NULL);
-
-          if (dev->d_len > 0)
-            {
-              d_len = dev->d_len;
-              memcpy(d_buf, dev->d_buf, d_len);
-            }
-
-          iob_free_queue(iob, &conn->pendingahead,
-                         IOBUSER_NET_TCP_PENDINGAHEAD);
-
-          /* Re-traverse the pending list */
-
-          qentry = conn->pendingahead.qh_head;
-        }
-      else if (ackseq < rcvseq)
-        {
-          iob_free_queue(iob, &conn->pendingahead,
-                         IOBUSER_NET_TCP_PENDINGAHEAD);
-        }
-    }
-
-  dev->d_len = d_len;
-  dev->d_buf = d_buf;
-
-  if (reassemble)
-    {
-      kmm_free(reassemble);
-    }
-}
-
-/****************************************************************************
  * Public Functions
  ****************************************************************************/
 
@@ -1373,7 +1190,6 @@
 void tcp_ipv4_input(FAR struct net_driver_s *dev)
 {
   FAR struct ipv4_hdr_s *ipv4 = IPv4BUF;
-  FAR struct tcp_conn_s *conn = NULL;
   uint16_t iphdrlen;
 
   /* Configure to receive an TCP IPv4 packet */
@@ -1386,14 +1202,7 @@
 
   /* Then process in the TCP IPv4 input */
 
-  tcp_input(dev, PF_INET, iphdrlen, &conn);
-
-  /* Try the pending cache here */
-
-  if (conn)
-    {
-      tcp_process_cache(dev, PF_INET, conn);
-    }
+  tcp_input(dev, PF_INET, iphdrlen);
 }
 #endif
 
@@ -1420,22 +1229,13 @@
 #ifdef CONFIG_NET_IPv6
 void tcp_ipv6_input(FAR struct net_driver_s *dev, unsigned int iplen)
 {
-  FAR struct tcp_conn_s *conn = NULL;
-
   /* Configure to receive an TCP IPv6 packet */
 
   tcp_ipv6_select(dev);
 
   /* Then process in the TCP IPv6 input */
 
-  tcp_input(dev, PF_INET6, iplen, &conn);
-
-  /* Try the pending cache here */
-
-  if (conn)
-    {
-      tcp_process_cache(dev, PF_INET6, conn);
-    }
+  tcp_input(dev, PF_INET6, iplen);
 }
 #endif
 
