/****************************************************************************
 * net/tcp/tcp_input.c
 * Handling incoming TCP input
 *
 *   Copyright (C) 2007-2014, 2017-2019, 2020 Gregory Nutt. All rights
 *     reserved.
 *   Author: Gregory Nutt <gnutt@nuttx.org>
 *
 * Adapted for NuttX from logic in uIP which also has a BSD-like license:
 *
 *   Original author Adam Dunkels <adam@dunkels.com>
 *   Copyright () 2001-2003, Adam Dunkels.
 *   All rights reserved.
 *
 * Redistribution and use in source and binary forms, with or without
 * modification, are permitted provided that the following conditions
 * are met:
 *
 * 1. Redistributions of source code must retain the above copyright
 *    notice, this list of conditions and the following disclaimer.
 * 2. Redistributions in binary form must reproduce the above copyright
 *    notice, this list of conditions and the following disclaimer in the
 *    documentation and/or other materials provided with the distribution.
 * 3. The name of the author may not be used to endorse or promote
 *    products derived from this software without specific prior
 *    written permission.
 *
 * THIS SOFTWARE IS PROVIDED BY THE AUTHOR ``AS IS'' AND ANY EXPRESS
 * OR IMPLIED WARRANTIES, INCLUDING, BUT NOT LIMITED TO, THE IMPLIED
 * WARRANTIES OF MERCHANTABILITY AND FITNESS FOR A PARTICULAR PURPOSE
 * ARE DISCLAIMED.  IN NO EVENT SHALL THE AUTHOR BE LIABLE FOR ANY
 * DIRECT, INDIRECT, INCIDENTAL, SPECIAL, EXEMPLARY, OR CONSEQUENTIAL
 * DAMAGES (INCLUDING, BUT NOT LIMITED TO, PROCUREMENT OF SUBSTITUTE
 * GOODS OR SERVICES; LOSS OF USE, DATA, OR PROFITS; OR BUSINESS
 * INTERRUPTION) HOWEVER CAUSED AND ON ANY THEORY OF LIABILITY,
 * WHETHER IN CONTRACT, STRICT LIABILITY, OR TORT (INCLUDING
 * NEGLIGENCE OR OTHERWISE) ARISING IN ANY WAY OUT OF THE USE OF THIS
 * SOFTWARE, EVEN IF ADVISED OF THE POSSIBILITY OF SUCH DAMAGE.
 *
 ****************************************************************************/

/****************************************************************************
 * Included Files
 ****************************************************************************/

#include <nuttx/config.h>

#if defined(CONFIG_NET) && defined(CONFIG_NET_TCP)

#include <inttypes.h>
#include <stdint.h>
#include <string.h>
#include <assert.h>
#include <debug.h>

#include <nuttx/net/netconfig.h>
#include <nuttx/net/netdev.h>
#include <nuttx/net/netstats.h>
#include <nuttx/net/ip.h>
#include <nuttx/net/tcp.h>

#include "devif/devif.h"
#include "utils/utils.h"
#include "tcp/tcp.h"

/****************************************************************************
 * Pre-processor Definitions
 ****************************************************************************/

#define IPv4BUF ((FAR struct ipv4_hdr_s *)&dev->d_buf[NET_LL_HDRLEN(dev)])
#define IPv6BUF ((FAR struct ipv6_hdr_s *)&dev->d_buf[NET_LL_HDRLEN(dev)])

/****************************************************************************
 * Private Functions
 ****************************************************************************/

/****************************************************************************
 * Name: tcp_trim_head
 *
 * Description:
 *   Trim the head of the TCP segment.
 *
 * Input Parameters:
 *   dev     - The device driver structure containing the received TCP
 *             packet.
 *   tcp     - The TCP header.
 *   trimlen - The length to trim in bytes.
 *
 * Returned Value:
 *   True if nothing was left.
 *
 * Assumptions:
 *   The network is locked.
 *
 ****************************************************************************/

static bool tcp_trim_head(FAR struct net_driver_s *dev,
                          FAR struct tcp_hdr_s *tcp,
                          uint32_t trimlen)
{
  uint32_t seq = tcp_getsequence(tcp->seqno);
  uint16_t urg_ptr = (tcp->urgp[0] << 8) | tcp->urgp[1];
  uint32_t urg_trimlen = 0;
  uint8_t th_flags = tcp->flags;

  DEBUGASSERT(trimlen > 0);
  ninfo("Dropping %" PRIu32 " bytes: "
        "seq=%" PRIu32 ", "
        "tcp flags=%" PRIx8 ", "
        "d_len=%" PRIu16 ", "
        "urg_ptr=%" PRIu16 "\n",
        trimlen,
        seq,
        th_flags,
        dev->d_len,
        urg_ptr);

  if ((th_flags & TCP_SYN) != 0)
    {
      ninfo("Dropping SYN\n");
      seq = TCP_SEQ_ADD(seq, 1);
      urg_trimlen++;
      trimlen--;
      th_flags &= ~TCP_SYN;
    }

  if (trimlen > 0)
    {
      uint32_t len = trimlen;

      if (len > dev->d_len)
        {
          len = dev->d_len;
        }

      ninfo("Dropping %" PRIu32 " bytes app data\n", len);
      seq = TCP_SEQ_ADD(seq, len);
      urg_trimlen += len;
      dev->d_appdata += len;
      dev->d_len -= len;
      trimlen -= len;
    }

  if (trimlen > 0)
    {
      if ((th_flags & TCP_FIN) != 0)
        {
          ninfo("Dropping FIN\n");
          seq = TCP_SEQ_ADD(seq, 1);
          urg_trimlen++;
          trimlen--;
          th_flags &= ~TCP_FIN;
        }
    }

  /* Update the header */

  if ((th_flags & TCP_URG) != 0)
    {
      /* Adjust URG pointer */

      if (urg_trimlen >= urg_ptr)
        {
          th_flags &= ~TCP_URG;
          urg_ptr = 0;
        }
      else
        {
          urg_ptr -= urg_trimlen;
        }

      ninfo("Adjusting URG pointer by %" PRIu32 ", "
            "new urg_ptr=%" PRIu16 "\n",
            urg_trimlen, urg_ptr);

      tcp->urgp[0] = (uint8_t)(urg_ptr >> 8);
      tcp->urgp[1] = (uint8_t)urg_ptr;
    }

  tcp->flags = th_flags;
  tcp_setsequence(tcp->seqno, seq);

  if ((th_flags & (TCP_SYN | TCP_FIN)) == 0 && dev->d_len == 0)
    {
      ninfo("Dropped the entire segment\n");
      return true;
    }

  DEBUGASSERT(trimlen == 0);
  ninfo("Dropped the segment partially\n");
  return false;
}

static void tcp_snd_wnd_init(FAR struct tcp_conn_s *conn,
                             FAR struct tcp_hdr_s *tcp)
{
  /* Just ensure that the next tcp_update_snd_wnd will be accepted. */

  DEBUGASSERT((tcp->flags & TCP_ACK) != 0);
  conn->snd_wl1 = TCP_SEQ_SUB(tcp_getsequence(tcp->seqno), 1);
  conn->snd_wl2 = tcp_getsequence(tcp->ackno);
  conn->snd_wnd = 0;
  ninfo("snd_wnd init: wl1 %" PRIu32 "\n", conn->snd_wl1);
}

static void tcp_snd_wnd_update(FAR struct tcp_conn_s *conn,
                               FAR struct tcp_hdr_s *tcp)
{
  uint32_t ackseq = tcp_getsequence(tcp->ackno);
  uint32_t seq = tcp_getsequence(tcp->seqno);
  uint16_t unscaled_wnd = ((uint16_t)tcp->wnd[0] << 8) + tcp->wnd[1];
#ifdef CONFIG_NET_TCP_WINDOW_SCALE
  uint32_t wnd = (uint32_t)unscaled_wnd << conn->snd_scale;
#else
  uint16_t wnd = unscaled_wnd;
#endif
  uint32_t wl2 = conn->snd_wl2;

  DEBUGASSERT((tcp->flags & TCP_ACK) != 0);

  if (TCP_SEQ_LT(wl2, ackseq))
    {
      uint32_t nacked = TCP_SEQ_SUB(ackseq, wl2);

      ninfo("snd_wnd acked: "
            "wl2 %" PRIu32 " -> %" PRIu32 " subtracting wnd %" PRIu32
            " by %" PRIu32 "\n",
            wl2,
            ackseq,
            (uint32_t)conn->snd_wnd,
            nacked);

      if (nacked > conn->snd_wnd)
        {
          conn->snd_wnd = 0;
        }
      else
        {
          conn->snd_wnd -= nacked;
        }

      conn->snd_wl2 = ackseq;
    }

  if (TCP_SEQ_LT(conn->snd_wl1, seq) ||
      (conn->snd_wl1 == seq && TCP_SEQ_LT(wl2, ackseq)) ||
      (wl2 == ackseq && conn->snd_wnd < wnd))
    {
      ninfo("snd_wnd update: "
            "wl1 %" PRIu32 " wl2 %" PRIu32 " wnd %" PRIu32 " -> "
            "wl1 %" PRIu32 " wl2 %" PRIu32 " wnd %" PRIu32 "\n",
            conn->snd_wl1,
            wl2,
            (uint32_t)conn->snd_wnd,
            seq,
            ackseq,
            (uint32_t)wnd);

      conn->snd_wl1 = seq;
      conn->snd_wl2 = ackseq;
      conn->snd_wnd = wnd;
    }
}

/****************************************************************************
 * Name: tcp_input
 *
 * Description:
 *   Handle incoming TCP input
 *
 * Input Parameters:
 *   dev    - The device driver structure containing the received TCP packet.
 *   domain - IP domain (PF_INET or PF_INET6)
 *   iplen  - Length of the IP header (IPv4_HDRLEN or IPv6_HDRLEN).
 *
 * Returned Value:
 *   None
 *
 * Assumptions:
 *   The network is locked.
 *
 ****************************************************************************/

static void tcp_input(FAR struct net_driver_s *dev, uint8_t domain,
                      unsigned int iplen)
{
  FAR struct tcp_conn_s *conn = NULL;
  FAR struct tcp_hdr_s *tcp;
  union ip_binding_u uaddr;
  unsigned int tcpiplen;
  unsigned int hdrlen;
  uint16_t tmp16;
  uint16_t flags;
  uint16_t result;
  uint8_t  opt;
  int      len;
  int      i;

#ifdef CONFIG_NET_STATISTICS
  /* Bump up the count of TCP packets received */

  g_netstats.tcp.recv++;
#endif

  /* Get a pointer to the TCP header.  The TCP header lies just after the
   * the link layer header and the IP header.
   */

  tcp = (FAR struct tcp_hdr_s *)&dev->d_buf[iplen + NET_LL_HDRLEN(dev)];

  /* Get the size of the IP header and the TCP header.
   *
   * REVISIT:  TCP header is *not* a constant!  It can be larger if the
   * TCP header includes options.  The constant TCP_HDRLEN should be
   * replaced with the macro TCP_OPT_HDRLEN(n) which will calculate the
   * correct header length in all cases.
   */

  tcpiplen = iplen + TCP_HDRLEN;

  /* Get the size of the link layer header, the IP and TCP header */

  hdrlen = tcpiplen + NET_LL_HDRLEN(dev);

  /* Start of TCP input header processing code. */

  if (tcp_chksum(dev) != 0xffff)
    {
      /* Compute and check the TCP checksum. */

#ifdef CONFIG_NET_STATISTICS
      g_netstats.tcp.drop++;
      g_netstats.tcp.chkerr++;
#endif
      nwarn("WARNING: Bad TCP checksum\n");
      goto drop;
    }

  /* Demultiplex this segment. First check any active connections. */

  conn = tcp_active(dev, tcp);
  if (conn)
    {
      /* We found an active connection.. Check for the subsequent SYN
       * arriving in TCP_SYN_RCVD state after the SYNACK packet was
       * lost.  To avoid other issues,  reset any active connection
       * where a SYN arrives in a state != TCP_SYN_RCVD.
       */

      if ((conn->tcpstateflags & TCP_STATE_MASK) != TCP_SYN_RCVD &&
          (tcp->flags & TCP_CTL) == TCP_SYN)
        {
          nwarn("WARNING: SYN in TCP_SYN_RCVD\n");
          goto reset;
        }
      else
        {
          goto found;
        }
    }

  /* If we didn't find an active connection that expected the packet,
   * either (1) this packet is an old duplicate, or (2) this is a SYN packet
   * destined for a connection in LISTEN.  If the SYN flag isn't set,
   * it is an old packet and we send a RST.
   */

  if ((tcp->flags & TCP_CTL) == TCP_SYN)
    {
      /* This is a SYN packet for a connection.  Find the connection
       * listening on this port.
       */

      tmp16 = tcp->destport;
#ifdef CONFIG_NET_IPv6
#  ifdef CONFIG_NET_IPv4
      if (domain == PF_INET6)
#  endif
        {
          net_ipv6addr_copy(&uaddr.ipv6.laddr, IPv6BUF->destipaddr);
        }
#endif

#ifdef CONFIG_NET_IPv4
#  ifdef CONFIG_NET_IPv6
      if (domain == PF_INET)
#  endif
        {
          net_ipv4addr_copy(uaddr.ipv4.laddr,
                            net_ip4addr_conv32(IPv4BUF->destipaddr));
        }
#endif

#if defined(CONFIG_NET_IPv4) && defined(CONFIG_NET_IPv6)
      if (tcp_islistener(&uaddr, tmp16, domain))
#else
      if (tcp_islistener(&uaddr, tmp16))
#endif
        {
          /* We matched the incoming packet with a connection in LISTEN.
           * We now need to create a new connection and send a SYNACK in
           * response.
           */

          /* First allocate a new connection structure and see if there is
           * any user application to accept it.
           */

          conn = tcp_alloc_accept(dev, tcp);
          if (conn)
            {
              /* The connection structure was successfully allocated and has
               * been initialized in the TCP_SYN_RECVD state.  The expected
               * sequence of events is then the rest of the 3-way handshake:
               *
               *  1. We just received a TCP SYN packet from a remote host.
               *  2. We will send the SYN-ACK response below (perhaps
               *     repeatedly in the event of a timeout)
               *  3. Then we expect to receive an ACK from the remote host
               *     indicated the TCP socket connection is ESTABLISHED.
               *
               * Possible failure:
               *
               *  1. The ACK is never received.  This will be handled by
               *     a timeout managed by tcp_timer().
               *  2. The listener "unlistens()".  This will be handled by
               *     the failure of tcp_accept_connection() when the ACK is
               *     received.
               */

              conn->crefs = 1;
            }

          if (!conn)
            {
              /* Either (1) all available connections are in use, or (2)
               * there is no application in place to accept the connection.
               * We drop packet and hope that the remote end will retransmit
               * the packet at a time when we have more spare connections
               * or someone waiting to accept the connection.
               */

#ifdef CONFIG_NET_STATISTICS
              g_netstats.tcp.syndrop++;
#endif
              nerr("ERROR: No free TCP connections\n");
              goto drop;
            }

          net_incr32(conn->rcvseq, 1); /* ack SYN */

          /* Parse the TCP MSS option, if present. */

          if ((tcp->tcpoffset & 0xf0) > 0x50)
            {
              for (i = 0; i < ((tcp->tcpoffset >> 4) - 5) << 2 ; )
                {
                  opt = dev->d_buf[hdrlen + i];
                  if (opt == TCP_OPT_END)
                    {
                      /* End of options. */

                      break;
                    }
                  else if (opt == TCP_OPT_NOOP)
                    {
                      /* NOP option. */

                      ++i;
                      continue;
                    }
                  else if (opt == TCP_OPT_MSS &&
                          dev->d_buf[hdrlen + 1 + i] == TCP_OPT_MSS_LEN)
                    {
                      uint16_t tcp_mss = TCP_MSS(dev, iplen);

                      /* An MSS option with the right option length. */

                      tmp16 = ((uint16_t)dev->d_buf[hdrlen + 2 + i] << 8) |
                               (uint16_t)dev->d_buf[hdrlen + 3 + i];
                      conn->mss = tmp16 > tcp_mss ? tcp_mss : tmp16;
                    }
#ifdef CONFIG_NET_TCP_WINDOW_SCALE
                  else if (opt == TCP_OPT_WS &&
                          dev->d_buf[hdrlen + 1 + i] == TCP_OPT_WS_LEN)
                    {
                      conn->snd_scale = dev->d_buf[hdrlen + 2 + i];
                      conn->rcv_scale = CONFIG_NET_TCP_WINDOW_SCALE_FACTOR;
                      conn->flags    |= TCP_WSCALE;
                    }
#endif
                  else
                    {
                      /* All other options have a length field, so that we
                       * easily can skip past them.
                       */

                      if (dev->d_buf[hdrlen + 1 + i] == 0)
                        {
                          /* If the length field is zero, the options are
                           * malformed and we don't process them further.
                           */

                          break;
                        }
                    }

                  i += dev->d_buf[hdrlen + 1 + i];
                }
            }

          /* Our response will be a SYNACK. */

          tcp_synack(dev, conn, TCP_ACK | TCP_SYN);
          return;
        }
    }

  nwarn("WARNING: SYN with no listener (or old packet) .. reset\n");

  /* This is (1) an old duplicate packet or (2) a SYN packet but with
   * no matching listener found.  Send RST packet in either case.
   */

reset:

  /* We do not send resets in response to resets. */

  if ((tcp->flags & TCP_RST) != 0)
    {
      goto drop;
    }

#ifdef CONFIG_NET_STATISTICS
  g_netstats.tcp.synrst++;
#endif
  tcp_reset(dev);
  return;

found:

  flags = 0;

  /* We do a very naive form of TCP reset processing; we just accept
   * any RST and kill our connection. We should in fact check if the
   * sequence number of this reset is within our advertised window
   * before we accept the reset.
   */

  if ((tcp->flags & TCP_RST) != 0)
    {
      FAR struct tcp_conn_s *listener = NULL;

      /* An RST received during the 3-way connection handshake requires
       * little more clean-up.
       */

      if ((conn->tcpstateflags & TCP_STATE_MASK) == TCP_SYN_RCVD)
        {
          conn->tcpstateflags = TCP_CLOSED;
          nwarn("WARNING: RESET in TCP_SYN_RCVD\n");

          /* Notify the listener for the connection of the reset event */

#ifdef CONFIG_NET_IPv6
#  ifdef CONFIG_NET_IPv4
<<<<<<< HEAD
        if (domain == PF_INET6)
#  endif
          {
            net_ipv6addr_copy(&uaddr.ipv6.laddr, IPv6BUF->destipaddr);
          }
=======
          if (domain == PF_INET6)
#  endif
            {
              net_ipv6addr_copy(&uaddr.ipv6.laddr, IPv6BUF->destipaddr);
            }
>>>>>>> 649f99ce
#endif

#ifdef CONFIG_NET_IPv4
#  ifdef CONFIG_NET_IPv6
<<<<<<< HEAD
        if (domain == PF_INET)
#  endif
          {
            net_ipv4addr_copy(uaddr.ipv4.laddr,
                              net_ip4addr_conv32(IPv4BUF->destipaddr));
          }
=======
          if (domain == PF_INET)
#  endif
            {
              net_ipv4addr_copy(uaddr.ipv4.laddr,
                                net_ip4addr_conv32(IPv4BUF->destipaddr));
            }
>>>>>>> 649f99ce
#endif

#if defined(CONFIG_NET_IPv4) && defined(CONFIG_NET_IPv6)
          listener = tcp_findlistener(&uaddr, conn->lport, domain);
#else
          listener = tcp_findlistener(&uaddr, conn->lport);
#endif

          /* We must free this TCP connection structure; this connection
           * will never be established.  There should only be one reference
           * on this connection when we allocated for the connection.
           */

          DEBUGASSERT(conn->crefs == 1);
          conn->crefs = 0;
          tcp_free(conn);
        }
      else
        {
          conn->tcpstateflags = TCP_CLOSED;
          nwarn("WARNING: RESET TCP state: TCP_CLOSED\n");

          /* Notify this connection of the reset event */

          listener = conn;
        }

      /* Perform the TCP_ABORT callback and drop the packet */

      if (listener != NULL)
        {
          tcp_callback(dev, listener, TCP_ABORT);
        }

      goto drop;
    }

  /* Calculated the length of the data, if the application has sent
   * any data to us.
   */

  len = (tcp->tcpoffset >> 4) << 2;

  /* d_len will contain the length of the actual TCP data. This is
   * calculated by subtracting the length of the TCP header (in
   * len) and the length of the IP header.
   */

  dev->d_len -= (len + iplen);

  /* Check if the sequence number of the incoming packet is what we are
   * expecting next.  If not, we send out an ACK with the correct numbers
   * in, unless we are in the SYN_RCVD state and receive a SYN, in which
   * case we should retransmit our SYNACK (which is done further down).
   */

  if (!((((conn->tcpstateflags & TCP_STATE_MASK) == TCP_SYN_SENT) &&
        ((tcp->flags & TCP_CTL) == (TCP_SYN | TCP_ACK))) ||
        (((conn->tcpstateflags & TCP_STATE_MASK) == TCP_SYN_RCVD) &&
        ((tcp->flags & TCP_CTL) == TCP_SYN))))
    {
      uint32_t seq;
      uint32_t rcvseq;

      seq = tcp_getsequence(tcp->seqno);
      rcvseq = tcp_getsequence(conn->rcvseq);

      if (seq != rcvseq)
        {
          /* Trim the head of the segment */

          if (TCP_SEQ_LT(seq, rcvseq))
            {
              uint32_t trimlen = TCP_SEQ_SUB(rcvseq, seq);

              if (tcp_trim_head(dev, tcp, trimlen))
                {
                  /* The segment was completely out of the window.
                   * E.g. a retransmit which was not necessary.
                   * E.g. a keep-alive segment.
                   */

                  tcp_send(dev, conn, TCP_ACK, tcpiplen);
                  return;
                }
            }
          else
            {
              /* We never queue out-of-order segments. */

              tcp_send(dev, conn, TCP_ACK, tcpiplen);
              return;
            }
        }
    }

  /* Check if the incoming segment acknowledges any outstanding data. If so,
   * we update the sequence number, reset the length of the outstanding
   * data, calculate RTT estimations, and reset the retransmission timer.
   */

  if ((tcp->flags & TCP_ACK) != 0 && conn->tx_unacked > 0)
    {
      uint32_t unackseq;
      uint32_t ackseq;
      uint32_t sndseq;

      /* The next sequence number is equal to the current sequence
       * number (sndseq) plus the size of the outstanding, unacknowledged
       * data (tx_unacked).
       */

#ifdef CONFIG_NET_TCP_WRITE_BUFFERS
      unackseq = conn->sndseq_max;
#else
      unackseq = tcp_addsequence(conn->sndseq, conn->tx_unacked);
#endif

      /* Get the sequence number of that has just been acknowledged by this
       * incoming packet.
       */

      ackseq = tcp_getsequence(tcp->ackno);

      /* Check how many of the outstanding bytes have been acknowledged. For
       * most send operations, this should always be true.  However,
       * the send() API sends data ahead when it can without waiting for
       * the ACK.  In this case, the 'ackseq' could be less than then the
       * new sequence number.
       */

      if (TCP_SEQ_LTE(ackseq, unackseq))
        {
          /* Calculate the new number of outstanding, unacknowledged bytes */

          conn->tx_unacked = unackseq - ackseq;
        }
      else
        {
          /* What would it mean if ackseq > unackseq?  The peer has ACKed
           * more bytes than we think we have sent?  Someone has lost it.
           * Complain and reset the number of outstanding, unacknowledged
           * bytes
           */

          if ((conn->tcpstateflags & TCP_STATE_MASK) == TCP_ESTABLISHED)
            {
              nwarn("WARNING: ackseq > unackseq\n");
              nwarn("sndseq=%" PRIu32 " tx_unacked=%" PRIu32
                    " unackseq=%" PRIu32 " ackseq=%" PRIu32 "\n",
                    tcp_getsequence(conn->sndseq),
                    (uint32_t)conn->tx_unacked,
                    unackseq, ackseq);

              conn->tx_unacked = 0;
            }
        }

      /* Update sequence number to the unacknowledge sequence number.  If
       * there is still outstanding, unacknowledged data, then this will
       * be beyond ackseq.
       */

      sndseq = tcp_getsequence(conn->sndseq);
      if (TCP_SEQ_LT(sndseq, ackseq))
        {
          ninfo("sndseq: %08" PRIx32 "->%08" PRIx32
                " unackseq: %08" PRIx32 " new tx_unacked: %" PRId32 "\n",
                tcp_getsequence(conn->sndseq), ackseq, unackseq,
                (uint32_t)conn->tx_unacked);
          tcp_setsequence(conn->sndseq, ackseq);
        }

      /* Do RTT estimation, unless we have done retransmissions. */

      if (conn->nrtx == 0)
        {
          signed char m;
          m = conn->rto - conn->timer;

          /* This is taken directly from VJs original code in his paper */

          m = m - (conn->sa >> 3);
          conn->sa += m;
          if (m < 0)
            {
              m = -m;
            }

          m = m - (conn->sv >> 2);
          conn->sv += m;
          conn->rto = (conn->sa >> 3) + conn->sv;
        }

      /* Set the acknowledged flag. */

      flags |= TCP_ACKDATA;

      /* Reset the retransmission timer. */

      conn->timer = conn->rto;
    }

  /* Update the connection's window size */

  if ((tcp->flags & TCP_ACK) != 0 &&
      (conn->tcpstateflags & TCP_STATE_MASK) != TCP_SYN_RCVD)
    {
      tcp_snd_wnd_update(conn, tcp);
    }

  /* Do different things depending on in what state the connection is. */

  switch (conn->tcpstateflags & TCP_STATE_MASK)
    {
      /* CLOSED and LISTEN are not handled here. CLOSE_WAIT is not
       * implemented, since we force the application to close when the
       * peer sends a FIN (hence the application goes directly from
       * ESTABLISHED to LAST_ACK).
       */

      case TCP_SYN_RCVD:
        /* In SYN_RCVD we have sent out a SYNACK in response to a SYN, and
         * we are waiting for an ACK that acknowledges the data we sent
         * out the last time. Therefore, we want to have the TCP_ACKDATA
         * flag set. If so, we enter the ESTABLISHED state.
         */

        if ((flags & TCP_ACKDATA) != 0)
          {
            /* The three way handshake is complete and the TCP connection
             * is now in the ESTABLISHED state.
             */

            conn->tcpstateflags = TCP_ESTABLISHED;

            /* Wake up any listener waiting for a connection on this port */

            if (tcp_accept_connection(dev, conn, tcp->destport) != OK)
              {
                /* No more listener for current port.  We can free conn here
                 * because it has not been shared with upper layers yet as
                 * handshake is not complete
                 */

                nwarn("WARNING: Listen canceled while waiting for ACK on "
                      "port %d\n",
                      ntohs(tcp->destport));

                /* Free the connection structure */

                conn->crefs = 0;
                tcp_free(conn);
                conn = NULL;

                /* And send a reset packet to the remote host. */

                goto reset;
              }

#ifdef CONFIG_NET_TCP_WRITE_BUFFERS
            conn->isn           = tcp_getsequence(tcp->ackno);
            tcp_setsequence(conn->sndseq, conn->isn);
            conn->sent          = 0;
            conn->sndseq_max    = 0;
#endif
            conn->tx_unacked    = 0;
            tcp_snd_wnd_init(conn, tcp);
            tcp_snd_wnd_update(conn, tcp);

            flags               = TCP_CONNECTED;
            ninfo("TCP state: TCP_ESTABLISHED\n");

            if (dev->d_len > 0)
              {
                flags          |= TCP_NEWDATA;
              }

            dev->d_sndlen       = 0;
            result              = tcp_callback(dev, conn, flags);
            tcp_appsend(dev, conn, result);
            return;
          }

        /* We need to retransmit the SYNACK */

        if ((tcp->flags & TCP_CTL) == TCP_SYN)
          {
            tcp_synack(dev, conn, TCP_ACK | TCP_SYN);
            return;
          }

        goto drop;

      case TCP_SYN_SENT:
        /* In SYN_SENT, we wait for a SYNACK that is sent in response to
         * our SYN. The rcvseq is set to sequence number in the SYNACK
         * plus one, and we send an ACK. We move into the ESTABLISHED
         * state.
         */

        if ((flags & TCP_ACKDATA) != 0 &&
            (tcp->flags & TCP_CTL) == (TCP_SYN | TCP_ACK))
          {
            /* Parse the TCP MSS option, if present. */

            if ((tcp->tcpoffset & 0xf0) > 0x50)
              {
                for (i = 0; i < ((tcp->tcpoffset >> 4) - 5) << 2 ; )
                  {
                    opt = dev->d_buf[hdrlen + i];
                    if (opt == TCP_OPT_END)
                      {
                        /* End of options. */

                        break;
                      }
                    else if (opt == TCP_OPT_NOOP)
                      {
                        /* NOP option. */

                        ++i;
                        continue;
                      }
                    else if (opt == TCP_OPT_MSS &&
                              dev->d_buf[hdrlen + 1 + i] == TCP_OPT_MSS_LEN)
                      {
                        uint16_t tcp_mss = TCP_MSS(dev, iplen);

                        /* An MSS option with the right option length. */

                        tmp16 =
                          (dev->d_buf[hdrlen + 2 + i] << 8) |
                          dev->d_buf[hdrlen + 3 + i];
                        conn->mss = tmp16 > tcp_mss ? tcp_mss : tmp16;
                      }
#ifdef CONFIG_NET_TCP_WINDOW_SCALE
                    else if (opt == TCP_OPT_WS &&
                            dev->d_buf[hdrlen + 1 + i] == TCP_OPT_WS_LEN)
                      {
                        conn->snd_scale = dev->d_buf[hdrlen + 2 + i];
                        conn->rcv_scale = CONFIG_NET_TCP_WINDOW_SCALE_FACTOR;
                        conn->flags    |= TCP_WSCALE;
                      }
#endif
                    else
                      {
                        /* All other options have a length field, so that we
                         * easily can skip past them.
                         */

                        if (dev->d_buf[hdrlen + 1 + i] == 0)
                          {
                            /* If the length field is zero, the options are
                             * malformed and we don't process them further.
                             */

                            break;
                          }
                      }

                    i += dev->d_buf[hdrlen + 1 + i];
                  }
              }

            conn->tcpstateflags = TCP_ESTABLISHED;
            memcpy(conn->rcvseq, tcp->seqno, 4);
            conn->rcv_adv = tcp_getsequence(conn->rcvseq);
            tcp_snd_wnd_init(conn, tcp);
            tcp_snd_wnd_update(conn, tcp);

            net_incr32(conn->rcvseq, 1); /* ack SYN */
            conn->tx_unacked    = 0;

#ifdef CONFIG_NET_TCP_WRITE_BUFFERS
            conn->isn           = tcp_getsequence(tcp->ackno);
            tcp_setsequence(conn->sndseq, conn->isn);
#endif
            dev->d_len          = 0;
            dev->d_sndlen       = 0;

            ninfo("TCP state: TCP_ESTABLISHED\n");
            result = tcp_callback(dev, conn, TCP_CONNECTED | TCP_NEWDATA);
            tcp_appsend(dev, conn, result);
            return;
          }

        /* Inform the application that the connection failed */

        tcp_callback(dev, conn, TCP_ABORT);

        /* The connection is closed after we send the RST */

        conn->tcpstateflags = TCP_CLOSED;
        ninfo("Connection failed - TCP state: TCP_CLOSED\n");

        /* We do not send resets in response to resets. */

        if ((tcp->flags & TCP_RST) != 0)
          {
            goto drop;
          }

        tcp_reset(dev);
        return;

      case TCP_ESTABLISHED:
        /* In the ESTABLISHED state, we call upon the application to feed
         * data into the d_buf.  If the TCP_ACKDATA flag is set, the
         * application should put new data into the buffer, otherwise we are
         * retransmitting an old segment, and the application should put that
         * data into the buffer.
         *
         * If the incoming packet is a FIN, we should close the connection on
         * this side as well, and we send out a FIN and enter the LAST_ACK
         * state.  We require that there is no outstanding data; otherwise
         * the sequence numbers will be screwed up.
         */

        if ((tcp->flags & TCP_FIN) != 0 &&
            (conn->tcpstateflags & TCP_STOPPED) == 0)
          {
            /* Needs to be investigated further.
             * Windows often sends FIN packets together with the last ACK for
             * the received data. So the socket layer has to get this ACK
             * even if the connection is going to be closed.
             */

#if 0
            if (conn->tx_unacked > 0)
              {
                goto drop;
              }
#endif

            /* Update the sequence number and indicate that the connection
             * has been closed.
             */

            flags |= TCP_CLOSE;

            if (dev->d_len > 0)
              {
                flags |= TCP_NEWDATA;
              }

            result = tcp_callback(dev, conn, flags);

            if ((result & TCP_CLOSE) != 0)
              {
                conn->tcpstateflags = TCP_LAST_ACK;
                conn->tx_unacked    = 1;
                conn->nrtx          = 0;
                net_incr32(conn->rcvseq, 1); /* ack FIN */
#ifdef CONFIG_NET_TCP_WRITE_BUFFERS
                conn->sndseq_max    = tcp_getsequence(conn->sndseq) + 1;
#endif
                ninfo("TCP state: TCP_LAST_ACK\n");
                tcp_send(dev, conn, TCP_FIN | TCP_ACK, tcpiplen);
              }
            else
              {
                ninfo("TCP: Dropped a FIN\n");
                tcp_appsend(dev, conn, result);
              }

            return;
          }

#ifdef CONFIG_NET_TCPURGDATA
        /* Check the URG flag.  If this is set, the segment carries urgent
         * data that we must pass to the application.
         */

        if ((tcp->flags & TCP_URG) != 0)
          {
            dev->d_urglen = (tcp->urgp[0] << 8) | tcp->urgp[1];
            if (dev->d_urglen > dev->d_len)
              {
                /* There is more urgent data in the next segment to come. */

                dev->d_urglen = dev->d_len;
              }

             /* The d_len field contains the length of the incoming data.
              * d_urgdata points to the "urgent" data at the beginning of
              * the payload; d_appdata field points to the any "normal" data
              * that may follow the urgent data.
              *
              * NOTE: If the urgent data continues in the next packet, then
              * d_len will be zero and d_appdata will point past the end of
              * the payload (which is OK).
              */

            net_incr32(conn->rcvseq, dev->d_urglen);
            dev->d_len     -= dev->d_urglen;
            dev->d_urgdata  = dev->d_appdata;
            dev->d_appdata += dev->d_urglen;
          }
        else
          {
            /* No urgent data */

            dev->d_urglen   = 0;
          }

#else /* CONFIG_NET_TCPURGDATA */
        /* Check the URG flag.  If this is set, We must gracefully ignore
         * and discard the urgent data.
         */

        if ((tcp->flags & TCP_URG) != 0)
          {
            uint16_t urglen = (tcp->urgp[0] << 8) | tcp->urgp[1];
            if (urglen > dev->d_len)
              {
                /* There is more urgent data in the next segment to come. */

                urglen = dev->d_len;
              }

             /* The d_len field contains the length of the incoming data;
              * The d_appdata field points to the any "normal" data that
              * may follow the urgent data.
              *
              * NOTE: If the urgent data continues in the next packet, then
              * d_len will be zero and d_appdata will point past the end of
              * the payload (which is OK).
              */

            net_incr32(conn->rcvseq, urglen);
            dev->d_len     -= urglen;
            dev->d_appdata += urglen;
          }
#endif /* CONFIG_NET_TCPURGDATA */

#ifdef CONFIG_NET_TCP_KEEPALIVE
        /* If the established socket receives an ACK or any kind of data
         * from the remote peer (whether we accept it or not), then reset
         * the keep alive timer.
         */

        if (conn->keepalive &&
            (dev->d_len > 0 || (tcp->flags & TCP_ACK) != 0))
          {
            /* Reset the last known "alive" time.
             *
             * REVISIT:  At this level, we don't actually know if keep-
             * alive is enabled for this connection.
             */

            conn->keeptime    = clock_systime_ticks();
            conn->keepretries = 0;
          }
#endif

        /* If d_len > 0 we have TCP data in the packet, and we flag this
         * by setting the TCP_NEWDATA flag. If the application has stopped
         * the data flow using TCP_STOPPED, we must not accept any data
         * packets from the remote host.
         */

        if (dev->d_len > 0 && (conn->tcpstateflags & TCP_STOPPED) == 0)
          {
            flags |= TCP_NEWDATA;
          }

        /* If this packet constitutes an ACK for outstanding data (flagged
         * by the TCP_ACKDATA flag), we should call the application since it
         * might want to send more data.  If the incoming packet had data
         * from the peer (as flagged by the TCP_NEWDATA flag), the
         * application must also be notified.
         *
         * When the application is called, the d_len field
         * contains the length of the incoming data.  The application can
         * access the incoming data through the global pointer
         * d_appdata, which usually points hdrlen bytes into the d_buf
         * array.
         *
         * If the application wishes to send any data, this data should be
         * put into the d_appdata and the length of the data should be
         * put into d_len.  If the application don't have any data to
         * send, d_len must be set to 0.
         */

        if ((flags & (TCP_NEWDATA | TCP_ACKDATA)) != 0)
          {
            dev->d_sndlen = 0;

            /* Provide the packet to the application */

            result = tcp_callback(dev, conn, flags);

            /* Send the response, ACKing the data or not, as appropriate */

            tcp_appsend(dev, conn, result);
            return;
          }

        goto drop;

      case TCP_LAST_ACK:
        /* We can close this connection if the peer has acknowledged our
         * FIN. This is indicated by the TCP_ACKDATA flag.
         */

        if ((flags & TCP_ACKDATA) != 0)
          {
            conn->tcpstateflags = TCP_CLOSED;
            ninfo("TCP_LAST_ACK TCP state: TCP_CLOSED\n");

            tcp_callback(dev, conn, TCP_CLOSE);
          }
        break;

      case TCP_FIN_WAIT_1:
        /* The application has closed the connection, but the remote host
         * hasn't closed its end yet.  Thus we stay in the FIN_WAIT_1 state
         * until we receive a FIN from the remote.
         */

        if (dev->d_len > 0)
          {
            net_incr32(conn->rcvseq, dev->d_len);
          }

        if ((tcp->flags & TCP_FIN) != 0)
          {
            if ((flags & TCP_ACKDATA) != 0 && conn->tx_unacked == 0)
              {
                conn->tcpstateflags = TCP_TIME_WAIT;
                conn->timer         = 0;
                ninfo("TCP state: TCP_TIME_WAIT\n");
              }
            else
              {
                conn->tcpstateflags = TCP_CLOSING;
                ninfo("TCP state: TCP_CLOSING\n");
              }

            net_incr32(conn->rcvseq, 1); /* ack FIN */
            tcp_callback(dev, conn, TCP_CLOSE);
            tcp_send(dev, conn, TCP_ACK, tcpiplen);
            return;
          }
        else if ((flags & TCP_ACKDATA) != 0 && conn->tx_unacked == 0)
          {
            conn->tcpstateflags = TCP_FIN_WAIT_2;
            ninfo("TCP state: TCP_FIN_WAIT_2\n");
            goto drop;
          }

        if (dev->d_len > 0)
          {
            tcp_send(dev, conn, TCP_ACK, tcpiplen);
            return;
          }

        goto drop;

      case TCP_FIN_WAIT_2:
        if (dev->d_len > 0)
          {
            net_incr32(conn->rcvseq, dev->d_len);
          }

        if ((tcp->flags & TCP_FIN) != 0)
          {
            conn->tcpstateflags = TCP_TIME_WAIT;
            conn->timer         = 0;
            ninfo("TCP state: TCP_TIME_WAIT\n");

            net_incr32(conn->rcvseq, 1); /* ack FIN */
            tcp_callback(dev, conn, TCP_CLOSE);
            tcp_send(dev, conn, TCP_ACK, tcpiplen);
            return;
          }

        if (dev->d_len > 0)
          {
            tcp_send(dev, conn, TCP_ACK, tcpiplen);
            return;
          }

        goto drop;

      case TCP_TIME_WAIT:
        tcp_send(dev, conn, TCP_ACK, tcpiplen);
        return;

      case TCP_CLOSING:
        if ((flags & TCP_ACKDATA) != 0)
          {
            conn->tcpstateflags = TCP_TIME_WAIT;
            conn->timer        = 0;
            ninfo("TCP state: TCP_TIME_WAIT\n");
          }

      default:
        break;
    }

drop:
  dev->d_len = 0;
}

/****************************************************************************
 * Public Functions
 ****************************************************************************/

/****************************************************************************
 * Name: tcp_ipv4_input
 *
 * Description:
 *   Handle incoming TCP input with IPv4 header
 *
 * Input Parameters:
 *   dev - The device driver structure containing the received TCP packet.
 *
 * Returned Value:
 *   None
 *
 * Assumptions:
 *   Called from the Ethernet driver with the network stack locked
 *
 ****************************************************************************/

#ifdef CONFIG_NET_IPv4
void tcp_ipv4_input(FAR struct net_driver_s *dev)
{
  FAR struct ipv4_hdr_s *ipv4 = IPv4BUF;
  uint16_t iphdrlen;

  /* Configure to receive an TCP IPv4 packet */

  tcp_ipv4_select(dev);

  /* Get the IP header length (accounting for possible options). */

  iphdrlen = (ipv4->vhl & IPv4_HLMASK) << 2;

  /* Then process in the TCP IPv4 input */

  tcp_input(dev, PF_INET, iphdrlen);
}
#endif

/****************************************************************************
 * Name: tcp_ipv6_input
 *
 * Description:
 *   Handle incoming TCP input with IPv4 header
 *
 * Input Parameters:
 *   dev   - The device driver structure containing the received TCP packet.
 *   iplen - The size of the IPv6 header.  This may be larger than
 *           IPv6_HDRLEN the IPv6 header if IPv6 extension headers are
 *           present.
 *
 * Returned Value:
 *   None
 *
 * Assumptions:
 *   Called from the Ethernet driver with the network stack locked
 *
 ****************************************************************************/

#ifdef CONFIG_NET_IPv6
void tcp_ipv6_input(FAR struct net_driver_s *dev, unsigned int iplen)
{
  /* Configure to receive an TCP IPv6 packet */

  tcp_ipv6_select(dev);

  /* Then process in the TCP IPv6 input */

  tcp_input(dev, PF_INET6, iplen);
}
#endif

#endif /* CONFIG_NET  && CONFIG_NET_TCP */<|MERGE_RESOLUTION|>--- conflicted
+++ resolved
@@ -564,38 +564,21 @@
 
 #ifdef CONFIG_NET_IPv6
 #  ifdef CONFIG_NET_IPv4
-<<<<<<< HEAD
-        if (domain == PF_INET6)
-#  endif
-          {
-            net_ipv6addr_copy(&uaddr.ipv6.laddr, IPv6BUF->destipaddr);
-          }
-=======
           if (domain == PF_INET6)
 #  endif
             {
               net_ipv6addr_copy(&uaddr.ipv6.laddr, IPv6BUF->destipaddr);
             }
->>>>>>> 649f99ce
 #endif
 
 #ifdef CONFIG_NET_IPv4
 #  ifdef CONFIG_NET_IPv6
-<<<<<<< HEAD
-        if (domain == PF_INET)
-#  endif
-          {
-            net_ipv4addr_copy(uaddr.ipv4.laddr,
-                              net_ip4addr_conv32(IPv4BUF->destipaddr));
-          }
-=======
           if (domain == PF_INET)
 #  endif
             {
               net_ipv4addr_copy(uaddr.ipv4.laddr,
                                 net_ip4addr_conv32(IPv4BUF->destipaddr));
             }
->>>>>>> 649f99ce
 #endif
 
 #if defined(CONFIG_NET_IPv4) && defined(CONFIG_NET_IPv6)
