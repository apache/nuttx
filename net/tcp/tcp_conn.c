/****************************************************************************
 * net/tcp/tcp_conn.c
 *
 *   Copyright (C) 2007-2011, 2013-2015, 2018 Gregory Nutt. All rights
 *     reserved.
 *   Author: Gregory Nutt <gnutt@nuttx.org>
 *
 * Large parts of this file were leveraged from uIP logic:
 *
 *   Copyright (c) 2001-2003, Adam Dunkels.
 *   All rights reserved.
 *
 * Redistribution and use in source and binary forms, with or without
 * modification, are permitted provided that the following conditions
 * are met:
 *
 * 1. Redistributions of source code must retain the above copyright
 *    notice, this list of conditions and the following disclaimer.
 * 2. Redistributions in binary form must reproduce the above copyright
 *    notice, this list of conditions and the following disclaimer in the
 *    documentation and/or other materials provided with the distribution.
 * 3. The name of the author may not be used to endorse or promote
 *    products derived from this software without specific prior
 *    written permission.
 *
 * THIS SOFTWARE IS PROVIDED BY THE AUTHOR ``AS IS'' AND ANY EXPRESS
 * OR IMPLIED WARRANTIES, INCLUDING, BUT NOT LIMITED TO, THE IMPLIED
 * WARRANTIES OF MERCHANTABILITY AND FITNESS FOR A PARTICULAR PURPOSE
 * ARE DISCLAIMED.  IN NO EVENT SHALL THE AUTHOR BE LIABLE FOR ANY
 * DIRECT, INDIRECT, INCIDENTAL, SPECIAL, EXEMPLARY, OR CONSEQUENTIAL
 * DAMAGES (INCLUDING, BUT NOT LIMITED TO, PROCUREMENT OF SUBSTITUTE
 * GOODS OR SERVICES; LOSS OF USE, DATA, OR PROFITS; OR BUSINESS
 * INTERRUPTION) HOWEVER CAUSED AND ON ANY THEORY OF LIABILITY,
 * WHETHER IN CONTRACT, STRICT LIABILITY, OR TORT (INCLUDING
 * NEGLIGENCE OR OTHERWISE) ARISING IN ANY WAY OUT OF THE USE OF THIS
 * SOFTWARE, EVEN IF ADVISED OF THE POSSIBILITY OF SUCH DAMAGE.
 *
 ****************************************************************************/

/****************************************************************************
 * Included Files
 ****************************************************************************/

#include <nuttx/config.h>
#if defined(CONFIG_NET) && defined(CONFIG_NET_TCP)

#include <stdint.h>
#include <string.h>
#include <assert.h>
#include <errno.h>
#include <debug.h>

#include <netinet/in.h>

#include <arch/irq.h>

#include <nuttx/clock.h>
#include <nuttx/net/netconfig.h>
#include <nuttx/net/net.h>
#include <nuttx/net/netdev.h>
#include <nuttx/net/ip.h>
#include <nuttx/net/tcp.h>

#include "devif/devif.h"
#include "inet/inet.h"
#include "tcp/tcp.h"
#include "arp/arp.h"
#include "icmpv6/icmpv6.h"

/****************************************************************************
 * Pre-processor Definitions
 ****************************************************************************/

#define IPv4BUF ((struct ipv4_hdr_s *)&dev->d_buf[NET_LL_HDRLEN(dev)])
#define IPv6BUF ((struct ipv6_hdr_s *)&dev->d_buf[NET_LL_HDRLEN(dev)])

/****************************************************************************
 * Private Data
 ****************************************************************************/

/* The array containing all TCP connections. */

static struct tcp_conn_s g_tcp_connections[CONFIG_NET_TCP_CONNS];

/* A list of all free TCP connections */

static dq_queue_t g_free_tcp_connections;

/* A list of all connected TCP connections */

static dq_queue_t g_active_tcp_connections;

/****************************************************************************
 * Private Functions
 ****************************************************************************/

/****************************************************************************
 * Name: tcp_listener
 *
 * Description:
 *   Given a local port number (in network byte order), find the TCP
 *   connection that listens on this port.
 *
 *   Primary uses: (1) to determine if a port number is available, (2) to
 *   To identify the socket that will accept new connections on a local port.
 *
 ****************************************************************************/

static FAR struct tcp_conn_s *
  tcp_listener(uint8_t domain, FAR const union ip_addr_u *ipaddr,
               uint16_t portno)
{
  FAR struct tcp_conn_s *conn;
  int i;

  /* Check if this port number is in use by any active UIP TCP connection */

  for (i = 0; i < CONFIG_NET_TCP_CONNS; i++)
    {
      conn = &g_tcp_connections[i];

      /* Check if this connection is open and the local port assignment
       * matches the requested port number.
       */

      if (conn->tcpstateflags != TCP_CLOSED && conn->lport == portno
#if defined(CONFIG_NET_IPv4) && defined(CONFIG_NET_IPv6)
          && domain == conn->domain
#endif
         )
        {
          /* If there are multiple interface devices, then the local IP
           * address of the connection must also match.  INADDR_ANY is a
           * special case:  There can only be instance of a port number
           * with INADDR_ANY.
           */

#ifdef CONFIG_NET_IPv4
#ifdef CONFIG_NET_IPv6
          if (domain == PF_INET)
#endif /* CONFIG_NET_IPv6 */
            {
              if (net_ipv4addr_cmp(conn->u.ipv4.laddr, ipaddr->ipv4) ||
                  net_ipv4addr_cmp(conn->u.ipv4.laddr, INADDR_ANY))
                {
                  /* The port number is in use, return the connection */

                  return conn;
                }
            }
#endif /* CONFIG_NET_IPv4 */

#ifdef CONFIG_NET_IPv6
#ifdef CONFIG_NET_IPv4
          else
#endif /* CONFIG_NET_IPv4 */
            {
              if (net_ipv6addr_cmp(conn->u.ipv6.laddr, ipaddr->ipv6) ||
                  net_ipv6addr_cmp(conn->u.ipv6.laddr, g_ipv6_unspecaddr))
                {
                  /* The port number is in use, return the connection */

                  return conn;
                }
            }
#endif /* CONFIG_NET_IPv6 */
        }
    }

  return NULL;
}

/****************************************************************************
 * Name: tcp_selectport
 *
 * Description:
 *   If the port number is zero; select an unused port for the connection.
 *   If the port number is non-zero, verify that no other connection has
 *   been created with this port number.
 *
 * Input Parameters:
 *   portno -- the selected port number in network order. Zero means no port
 *     selected.
 *
 * Returned Value:
 *   Selected or verified port number in network order on success, a negated
 *   errno on failure:
 *
 *   EADDRINUSE
 *     The given address is already in use.
 *   EADDRNOTAVAIL
 *     Cannot assign requested address (unlikely)
 *
 * Assumptions:
 *   Interrupts are disabled
 *
 ****************************************************************************/

static int tcp_selectport(uint8_t domain,
                          FAR const union ip_addr_u *ipaddr,
                          uint16_t portno)
{
  static uint16_t g_last_tcp_port;

  /* Generate port base dynamically */

  if (g_last_tcp_port == 0)
    {
      g_last_tcp_port = clock_systime_ticks() % 32000;

      if (g_last_tcp_port < 4096)
        {
          g_last_tcp_port += 4096;
        }
    }

  if (portno == 0)
    {
      /* No local port assigned. Loop until we find a valid listen port
       * number that is not being used by any other connection. NOTE the
       * following loop is assumed to terminate but could not if all
       * 32000-4096+1 ports are in used (unlikely).
       */

      do
        {
          /* Guess that the next available port number will be the one after
           * the last port number assigned. Make sure that the port number
           * is within range.
           */

          if (++g_last_tcp_port >= 32000)
            {
              g_last_tcp_port = 4096;
            }

          portno = htons(g_last_tcp_port);
        }
      while (tcp_listener(domain, ipaddr, portno));
    }
  else
    {
      /* A port number has been supplied.  Verify that no other TCP/IP
       * connection is using this local port.
       */

      if (tcp_listener(domain, ipaddr, portno))
        {
          /* It is in use... return EADDRINUSE */

          return -EADDRINUSE;
        }
    }

  /* Return the selected or verified port number (host byte order) */

  return portno;
}

/****************************************************************************
 * Name: tcp_ipv4_active
 *
 * Description:
 *   Find a connection structure that is the appropriate
 *   connection to be used with the provided TCP/IP header
 *
 * Assumptions:
 *   This function is called from network logic with the network locked.
 *
 ****************************************************************************/

#ifdef CONFIG_NET_IPv4
static inline FAR struct tcp_conn_s *
  tcp_ipv4_active(FAR struct net_driver_s *dev, FAR struct tcp_hdr_s *tcp)
{
  FAR struct ipv4_hdr_s *ip = IPv4BUF;
  FAR struct tcp_conn_s *conn;
  in_addr_t srcipaddr;
  in_addr_t destipaddr;

  conn       = (FAR struct tcp_conn_s *)g_active_tcp_connections.head;
  srcipaddr  = net_ip4addr_conv32(ip->srcipaddr);
  destipaddr = net_ip4addr_conv32(ip->destipaddr);

  while (conn)
    {
      /* Find an open connection matching the TCP input. The following
       * checks are performed:
       *
       * - The local port number is checked against the destination port
       *   number in the received packet.
       * - The remote port number is checked if the connection is bound
       *   to a remote port.
       * - Insist that the destination IP matches the bound address. If
       *   a socket is bound to INADDRY_ANY, then it should receive all
       *   packets directed to the port.
       * - Finally, if the connection is bound to a remote IP address,
       *   the source IP address of the packet is checked.
       *
       * If all of the above are true then the newly received TCP packet
       * is destined for this TCP connection.
       */

      if (conn->tcpstateflags != TCP_CLOSED &&
          tcp->destport == conn->lport &&
          tcp->srcport  == conn->rport &&
          (net_ipv4addr_cmp(conn->u.ipv4.laddr, INADDR_ANY) ||
           net_ipv4addr_cmp(destipaddr, conn->u.ipv4.laddr)) &&
          net_ipv4addr_cmp(srcipaddr, conn->u.ipv4.raddr))
        {
          /* Matching connection found.. break out of the loop and return a
           * reference to it.
           */

          break;
        }

      /* Look at the next active connection */

      conn = (FAR struct tcp_conn_s *)conn->node.flink;
    }

  return conn;
}
#endif /* CONFIG_NET_IPv4 */

/****************************************************************************
 * Name: tcp_ipv6_active
 *
 * Description:
 *   Find a connection structure that is the appropriate
 *   connection to be used with the provided TCP/IP header
 *
 * Assumptions:
 *   This function is called from network logic with the network locked.
 *
 ****************************************************************************/

#ifdef CONFIG_NET_IPv6
static inline FAR struct tcp_conn_s *
  tcp_ipv6_active(FAR struct net_driver_s *dev, FAR struct tcp_hdr_s *tcp)
{
  FAR struct ipv6_hdr_s *ip = IPv6BUF;
  FAR struct tcp_conn_s *conn;
  net_ipv6addr_t *srcipaddr;
  net_ipv6addr_t *destipaddr;

  conn       = (FAR struct tcp_conn_s *)g_active_tcp_connections.head;
  srcipaddr  = (net_ipv6addr_t *)ip->srcipaddr;
  destipaddr = (net_ipv6addr_t *)ip->destipaddr;

  while (conn)
    {
      /* Find an open connection matching the TCP input. The following
       * checks are performed:
       *
       * - The local port number is checked against the destination port
       *   number in the received packet.
       * - The remote port number is checked if the connection is bound
       *   to a remote port.
       * - Insist that the destination IP matches the bound address. If
       *   a socket is bound to the IPv6 unspecified address, then it
       *   should receive all packets directed to the port.
       * - Finally, if the connection is bound to a remote IP address,
       *   the source IP address of the packet is checked.
       *
       * If all of the above are true then the newly received TCP packet
       * is destined for this TCP connection.
       */

      if (conn->tcpstateflags != TCP_CLOSED &&
          tcp->destport == conn->lport &&
          tcp->srcport  == conn->rport &&
          (net_ipv6addr_cmp(conn->u.ipv6.laddr, g_ipv6_unspecaddr) ||
           net_ipv6addr_cmp(*destipaddr, conn->u.ipv6.laddr)) &&
          net_ipv6addr_cmp(*srcipaddr, conn->u.ipv6.raddr))
        {
          /* Matching connection found.. break out of the loop and return a
           * reference to it.
           */

          break;
        }

      /* Look at the next active connection */

      conn = (FAR struct tcp_conn_s *)conn->node.flink;
    }

  return conn;
}
#endif /* CONFIG_NET_IPv6 */

/****************************************************************************
 * Name: tcp_ipv4_bind
 *
 * Description:
 *   This function implements the lower level parts of the standard TCP
 *   bind() operation.
 *
 * Returned Value:
 *   0 on success or -EADDRINUSE on failure
 *
 * Assumptions:
 *   This function is called from normal user level code.
 *
 ****************************************************************************/

#ifdef CONFIG_NET_IPv4
static inline int tcp_ipv4_bind(FAR struct tcp_conn_s *conn,
                                FAR const struct sockaddr_in *addr)
{
  int port;
  int ret;

  /* Verify or select a local port and address */

  net_lock();

  /* Verify or select a local port (network byte order) */

  port = tcp_selectport(PF_INET,
                       (FAR const union ip_addr_u *)&addr->sin_addr.s_addr,
                       addr->sin_port);
  if (port < 0)
    {
      nerr("ERROR: tcp_selectport failed: %d\n", port);
      return port;
    }

  /* Save the local address in the connection structure (network order). */

  conn->lport = port;
  net_ipv4addr_copy(conn->u.ipv4.laddr, addr->sin_addr.s_addr);

  /* Find the device that can receive packets on the network associated with
   * this local address.
   */

  ret = tcp_local_ipv4_device(conn);
  if (ret < 0)
    {
      /* If no device is found, then the address is not reachable */

      nerr("ERROR: tcp_local_ipv4_device failed: %d\n", ret);

      /* Back out the local address setting */

      conn->lport = 0;
      net_ipv4addr_copy(conn->u.ipv4.laddr, INADDR_ANY);
      return ret;
    }

  net_unlock();
  return OK;
}
#endif /* CONFIG_NET_IPv4 */

/****************************************************************************
 * Name: tcp_ipv6_bind
 *
 * Description:
 *   This function implements the lower level parts of the standard TCP
 *   bind() operation.
 *
 * Returned Value:
 *   0 on success or -EADDRINUSE on failure
 *
 * Assumptions:
 *   This function is called from normal user level code.
 *
 ****************************************************************************/

#ifdef CONFIG_NET_IPv6
static inline int tcp_ipv6_bind(FAR struct tcp_conn_s *conn,
                                FAR const struct sockaddr_in6 *addr)
{
  int port;
  int ret;

  /* Verify or select a local port and address */

  net_lock();

  /* Verify or select a local port (network byte order) */

  /* The port number must be unique for this address binding */

  port = tcp_selectport(PF_INET6,
                (FAR const union ip_addr_u *)addr->sin6_addr.in6_u.u6_addr16,
                addr->sin6_port);
  if (port < 0)
    {
      nerr("ERROR: tcp_selectport failed: %d\n", port);
      return port;
    }

  /* Save the local address in the connection structure (network order). */

  conn->lport = port;
  net_ipv6addr_copy(conn->u.ipv6.laddr, addr->sin6_addr.in6_u.u6_addr16);

  /* Find the device that can receive packets on the network
   * associated with this local address.
   */

  ret = tcp_local_ipv6_device(conn);
  if (ret < 0)
    {
      /* If no device is found, then the address is not reachable */

      nerr("ERROR: tcp_local_ipv6_device failed: %d\n", ret);

      /* Back out the local address setting */

      conn->lport = 0;
      net_ipv6addr_copy(conn->u.ipv6.laddr, g_ipv6_unspecaddr);
      return ret;
    }

  net_unlock();
  return OK;
}
#endif /* CONFIG_NET_IPv6 */

/****************************************************************************
 * Public Functions
 ****************************************************************************/

/****************************************************************************
 * Name: tcp_initialize
 *
 * Description:
 *   Initialize the TCP/IP connection structures.  Called only once and only
 *   from the network layer at start-up.
 *
 ****************************************************************************/

void tcp_initialize(void)
{
  int i;

  /* Initialize the queues */

  dq_init(&g_free_tcp_connections);
  dq_init(&g_active_tcp_connections);

  /* Now initialize each connection structure */

  for (i = 0; i < CONFIG_NET_TCP_CONNS; i++)
    {
      /* Mark the connection closed and move it to the free list */

      g_tcp_connections[i].tcpstateflags = TCP_CLOSED;
      dq_addlast(&g_tcp_connections[i].node, &g_free_tcp_connections);
    }
}

/****************************************************************************
 * Name: tcp_alloc
 *
 * Description:
 *   Find a free TCP/IP connection structure and allocate it
 *   for use.  This is normally something done by the implementation of the
 *   socket() API but is also called from the event processing logic when a
 *   TCP packet is received while "listening"
 *
 ****************************************************************************/

FAR struct tcp_conn_s *tcp_alloc(uint8_t domain)
{
  FAR struct tcp_conn_s *conn;

  /* Because this routine is called from both event processing (with the
   * network locked) and and from user level.  Make sure that the network
   * locked in any cased while accessing g_free_tcp_connections[];
   */

  net_lock();

  /* Return the entry from the head of the free list */

  conn = (FAR struct tcp_conn_s *)dq_remfirst(&g_free_tcp_connections);

#ifndef CONFIG_NET_SOLINGER
  /* Is the free list empty? */

  if (!conn)
    {
      /* As a fall-back, check for connection structures which can be
       * stalled.
       * Search the active connection list for the oldest connection
       * that is about to be closed anyway.
       */

      FAR struct tcp_conn_s *tmp =
        (FAR struct tcp_conn_s *)g_active_tcp_connections.head;

      while (tmp)
        {
          ninfo("conn: %p state: %02x\n", tmp, tmp->tcpstateflags);

          /* Is this connection in a state we can sacrifice. */

          /* REVISIT: maybe we could check for SO_LINGER but it's buried
           * in the socket layer.
           */

          if (tmp->tcpstateflags == TCP_CLOSING    ||
              tmp->tcpstateflags == TCP_FIN_WAIT_1 ||
              tmp->tcpstateflags == TCP_FIN_WAIT_2 ||
              tmp->tcpstateflags == TCP_TIME_WAIT  ||
              tmp->tcpstateflags == TCP_LAST_ACK)
            {
              /* Yes.. Is it the oldest one we have seen so far? */

              if (!conn || tmp->timer > conn->timer)
                {
                  /* Yes.. remember it */

                  conn = tmp;
                }
            }

          /* Look at the next active connection */

          tmp = (FAR struct tcp_conn_s *)tmp->node.flink;
        }

      /* Did we find a connection that we can re-use? */

      if (conn != NULL)
        {
          nwarn("WARNING: Closing unestablished connection: %p\n", conn);

          /* Yes... free it.  This will remove the connection from the list
           * of active connections and release all resources held by the
           * connection.
           *
           * REVISIT:  Could there be any higher level, socket interface
           * that needs to be informed that we did this to them?
           *
           * Actually yes. When CONFIG_NET_SOLINGER is enabled there is a
           * pending callback in netclose_disconnect waiting for getting
           * woken up.  Otherwise there's the callback too, but no one is
           * waiting for it.
           */

          tcp_free(conn);

          /* Now there is guaranteed to be one free connection.  Get it! */

          conn = (FAR struct tcp_conn_s *)
            dq_remfirst(&g_free_tcp_connections);
        }
    }
#endif

  net_unlock();

  /* Mark the connection allocated */

  if (conn)
    {
      memset(conn, 0, sizeof(struct tcp_conn_s));
      conn->tcpstateflags = TCP_ALLOCATED;
#if defined(CONFIG_NET_IPv4) && defined(CONFIG_NET_IPv6)
      conn->domain        = domain;
#endif
#ifdef CONFIG_NET_TCP_KEEPALIVE
      conn->keeptime      = clock_systime_ticks();
      conn->keepidle      = 2 * DSEC_PER_HOUR;
      conn->keepintvl     = 2 * DSEC_PER_SEC;
      conn->keepcnt       = 3;
#endif
#if CONFIG_NET_RECV_BUFSIZE > 0
      conn->rcv_bufs      = CONFIG_NET_RECV_BUFSIZE;
#endif
    }

  return conn;
}

/****************************************************************************
 * Name: tcp_free
 *
 * Description:
 *   Free a connection structure that is no longer in use. This should be
 *   done by the implementation of close()
 *
 ****************************************************************************/

void tcp_free(FAR struct tcp_conn_s *conn)
{
  FAR struct devif_callback_s *cb;
  FAR struct devif_callback_s *next;
#ifdef CONFIG_NET_TCP_WRITE_BUFFERS
  FAR struct tcp_wrbuffer_s *wrbuffer;
#endif

  /* Because g_free_tcp_connections is accessed from user level and event
   * processing logic, it is necessary to keep the network locked during this
   * operation.
   */

  DEBUGASSERT(conn->crefs == 0);
  net_lock();

  /* Free remaining callbacks, actually there should be only the send
   * callback for CONFIG_NET_TCP_WRITE_BUFFERS is left.
   */

  for (cb = conn->list; cb; cb = next)
    {
      next = cb->nxtconn;
      tcp_callback_free(conn, cb);
    }

  /* TCP_ALLOCATED means that that the connection is not in the active list
   * yet.
   */

  if (conn->tcpstateflags != TCP_ALLOCATED)
    {
      /* Remove the connection from the active list */

      dq_rem(&conn->node, &g_active_tcp_connections);
    }

  /* Release any read-ahead buffers attached to the connection */

<<<<<<< HEAD
  iob_destroy_queue(&conn->readahead, IOBUSER_NET_TCP_READAHEAD);

  /* Release any pending-ahead buffers attached to the connection */

  iob_destroy_queue(&conn->pendingahead, IOBUSER_NET_TCP_PENDINGAHEAD);
=======
  iob_free_chain(conn->readahead, IOBUSER_NET_TCP_READAHEAD);
  conn->readahead = NULL;
>>>>>>> 2e43815c

#ifdef CONFIG_NET_TCP_WRITE_BUFFERS
  /* Release any write buffers attached to the connection */

  while ((wrbuffer = (struct tcp_wrbuffer_s *)
                     sq_remfirst(&conn->write_q)) != NULL)
    {
      tcp_wrbuffer_release(wrbuffer);
    }

  while ((wrbuffer = (struct tcp_wrbuffer_s *)
                     sq_remfirst(&conn->unacked_q)) != NULL)
    {
      tcp_wrbuffer_release(wrbuffer);
    }
#endif

#ifdef CONFIG_NET_TCPBACKLOG
  /* Remove any backlog attached to this connection */

  if (conn->backlog)
    {
      tcp_backlogdestroy(conn);
    }

  /* If this connection is, itself, backlogged, then remove it from the
   * parent connection's backlog list.
   */

  if (conn->blparent)
    {
      tcp_backlogdelete(conn->blparent, conn);
    }
#endif

  /* Mark the connection available and put it into the free list */

  conn->tcpstateflags = TCP_CLOSED;
  dq_addlast(&conn->node, &g_free_tcp_connections);
  net_unlock();
}

/****************************************************************************
 * Name: tcp_active
 *
 * Description:
 *   Find a connection structure that is the appropriate
 *   connection to be used with the provided TCP/IP header
 *
 * Assumptions:
 *   This function is called from network logic with the network locked.
 *
 ****************************************************************************/

FAR struct tcp_conn_s *tcp_active(FAR struct net_driver_s *dev,
                                  FAR struct tcp_hdr_s *tcp)
{
#ifdef CONFIG_NET_IPv6
#ifdef CONFIG_NET_IPv4
  if (IFF_IS_IPv6(dev->d_flags))
#endif
    {
      return tcp_ipv6_active(dev, tcp);
    }
#endif /* CONFIG_NET_IPv6 */

#ifdef CONFIG_NET_IPv4
#ifdef CONFIG_NET_IPv6
  else
#endif
    {
      return tcp_ipv4_active(dev, tcp);
    }
#endif /* CONFIG_NET_IPv4 */
}

/****************************************************************************
 * Name: tcp_nextconn
 *
 * Description:
 *   Traverse the list of active TCP connections
 *
 * Assumptions:
 *   This function is called from network logic with the network locked.
 *
 ****************************************************************************/

FAR struct tcp_conn_s *tcp_nextconn(FAR struct tcp_conn_s *conn)
{
  if (!conn)
    {
      return (FAR struct tcp_conn_s *)g_active_tcp_connections.head;
    }
  else
    {
      return (FAR struct tcp_conn_s *)conn->node.flink;
    }
}

/****************************************************************************
 * Name: tcp_alloc_accept
 *
 * Description:
 *    Called when driver event processing matches the incoming packet
 *    with a connection in LISTEN. In that case, this function will create
 *    a new connection and initialize it to send a SYNACK in return.
 *
 * Assumptions:
 *   This function is called from network logic with the network locked.
 *
 ****************************************************************************/

FAR struct tcp_conn_s *tcp_alloc_accept(FAR struct net_driver_s *dev,
                                        FAR struct tcp_hdr_s *tcp)
{
  FAR struct tcp_conn_s *conn;
  uint8_t domain;
  int ret;

  /* Get the appropriate IP domain */

#if defined(CONFIG_NET_IPv4) && defined(CONFIG_NET_IPv6)
  bool ipv6 = IFF_IS_IPv6(dev->d_flags);
  domain = ipv6 ? PF_INET6 : PF_INET;
#elif defined(CONFIG_NET_IPv4)
  domain = PF_INET;
#else /* defined(CONFIG_NET_IPv6) */
  domain = PF_INET6;
#endif

  /* Allocate the connection structure */

  conn = tcp_alloc(domain);
  if (conn)
    {
      /* Set up the local address (laddr) and the remote address (raddr)
       * that describes the TCP connection.
       */

#ifdef CONFIG_NET_IPv6
#ifdef CONFIG_NET_IPv4
      if (ipv6)
#endif
        {
          FAR struct ipv6_hdr_s *ip = IPv6BUF;

          /* Set the IPv6 specific MSS and the IPv6 locally bound address */

          conn->mss = TCP_IPv6_INITIAL_MSS(dev);
          net_ipv6addr_copy(conn->u.ipv6.raddr, ip->srcipaddr);
          net_ipv6addr_copy(conn->u.ipv6.laddr, ip->destipaddr);

          /* We now have to filter all outgoing transfers so that they use
           * only the MSS of this device.
           */

          DEBUGASSERT(conn->dev == NULL || conn->dev == dev);
          conn->dev = dev;

          /* Find the device that can receive packets on the network
           * associated with this local address.
           */

          ret = tcp_remote_ipv6_device(conn);
        }
#endif /* CONFIG_NET_IPv6 */

#ifdef CONFIG_NET_IPv4
#ifdef CONFIG_NET_IPv6
      else
#endif
        {
          FAR struct ipv4_hdr_s *ip = IPv4BUF;

          /* Set the IPv6 specific MSS and the IPv4 bound remote address. */

          conn->mss = TCP_IPv4_INITIAL_MSS(dev);
          net_ipv4addr_copy(conn->u.ipv4.raddr,
                            net_ip4addr_conv32(ip->srcipaddr));

          /* Set the local address as well */

          net_ipv4addr_copy(conn->u.ipv4.laddr,
                            net_ip4addr_conv32(ip->destipaddr));

          /* We now have to filter all outgoing transfers so that they use
           * only the MSS of this device.
           */

          DEBUGASSERT(conn->dev == NULL || conn->dev == dev);
          conn->dev = dev;

          /* Find the device that can receive packets on the network
           * associated with this local address.
           */

          ret = tcp_remote_ipv4_device(conn);
        }
#endif /* CONFIG_NET_IPv4 */

      /* Verify that a network device that can provide packets to this
       * local address was found.
       */

      if (ret < 0)
        {
          /* If no device is found, then the address is not reachable.
           * That should be impossible in this context and we should
           * probably really just assert here.
           */

          nerr("ERROR: Failed to find network device: %d\n", ret);
          tcp_free(conn);
          return NULL;
        }

      /* Fill in the necessary fields for the new connection. */

      conn->rto           = TCP_RTO;
      conn->timer         = TCP_RTO;
      conn->sa            = 0;
      conn->sv            = 4;
      conn->nrtx          = 0;
      conn->lport         = tcp->destport;
      conn->rport         = tcp->srcport;
      conn->tcpstateflags = TCP_SYN_RCVD;

      tcp_initsequence(conn->sndseq);
      conn->tx_unacked    = 1;
#ifdef CONFIG_NET_TCP_WRITE_BUFFERS
      conn->expired       = 0;
      conn->isn           = 0;
      conn->sent          = 0;
      conn->sndseq_max    = 0;
#endif

      /* rcvseq should be the seqno from the incoming packet + 1. */

      memcpy(conn->rcvseq, tcp->seqno, 4);
      conn->rcv_adv = tcp_getsequence(conn->rcvseq);

      /* Initialize the list of TCP read-ahead buffers */

      conn->readahead = NULL;

      /* Initialize the list of TCP pending-ahead buffers */

      IOB_QINIT(&conn->pendingahead);

#ifdef CONFIG_NET_TCP_WRITE_BUFFERS
      /* Initialize the write buffer lists */

      sq_init(&conn->write_q);
      sq_init(&conn->unacked_q);
#endif

      /* And, finally, put the connection structure into the active list.
       * Interrupts should already be disabled in this context.
       */

      dq_addlast(&conn->node, &g_active_tcp_connections);
    }

  return conn;
}

/****************************************************************************
 * Name: tcp_bind
 *
 * Description:
 *   This function implements the lower level parts of the standard TCP
 *   bind() operation.
 *
 * Returned Value:
 *   0 on success or -EADDRINUSE on failure
 *
 * Assumptions:
 *   This function is called from normal user level code.
 *
 ****************************************************************************/

int tcp_bind(FAR struct tcp_conn_s *conn, FAR const struct sockaddr *addr)
{
#ifdef CONFIG_NET_IPv4
#ifdef CONFIG_NET_IPv6
  if (conn->domain == PF_INET)
#endif
    {
      FAR const struct sockaddr_in *inaddr =
       (FAR const struct sockaddr_in *)addr;

      return tcp_ipv4_bind(conn, inaddr);
    }
#endif /* CONFIG_NET_IPv4 */

#ifdef CONFIG_NET_IPv6
#ifdef CONFIG_NET_IPv4
  else
#endif
    {
      FAR const struct sockaddr_in6 *inaddr =
       (FAR const struct sockaddr_in6 *)addr;

      return tcp_ipv6_bind(conn, inaddr);
    }
#endif /* CONFIG_NET_IPv6 */
}

/****************************************************************************
 * Name: tcp_connect
 *
 * Description:
 *   This function implements the lower level parts of the standard
 *   TCP connect() operation:  It connects to a remote host using TCP.
 *
 *   This function is used to start a new connection to the specified
 *   port on the specified host. It uses the connection structure that was
 *   allocated by a preceding socket() call.  It sets the connection to
 *   the SYN_SENT state and sets the retransmission timer to 0. This will
 *   cause a TCP SYN segment to be sent out the next time this connection
 *   is periodically processed, which usually is done within 0.5 seconds
 *   after the call to tcp_connect().
 *
 * Assumptions:
 *   This function is called from normal user level code.
 *
 ****************************************************************************/

int tcp_connect(FAR struct tcp_conn_s *conn, FAR const struct sockaddr *addr)
{
  int port;
  int ret;

  /* The connection is expected to be in the TCP_ALLOCATED state.. i.e.,
   * allocated via up_tcpalloc(), but not yet put into the active connections
   * list.
   */

  if (!conn || conn->tcpstateflags != TCP_ALLOCATED)
    {
      return -EISCONN;
    }

  /* If the TCP port has not already been bound to a local port, then select
   * one now. We assume that the IP address has been bound to a local device,
   * but the port may still be INPORT_ANY.
   */

  net_lock();

  /* Check if the local port has been bind() */

  port = conn->lport;

  if (port == 0)
    {
#ifdef CONFIG_NET_IPv4
#ifdef CONFIG_NET_IPv6
      if (conn->domain == PF_INET)
#endif
        {
          /* Select a port that is unique for this IPv4 local address
           * (network order).
           */

          port = tcp_selectport(PF_INET,
                                (FAR const union ip_addr_u *)
                                &conn->u.ipv4.laddr, 0);
        }
#endif /* CONFIG_NET_IPv4 */

#ifdef CONFIG_NET_IPv6
#ifdef CONFIG_NET_IPv4
      else
#endif
        {
          /* Select a port that is unique for this IPv6 local address
           * (network order).
           */

          port = tcp_selectport(PF_INET6,
                                (FAR const union ip_addr_u *)
                                conn->u.ipv6.laddr, 0);
        }
#endif /* CONFIG_NET_IPv6 */

      /* Did we have a port assignment? */

      if (port < 0)
        {
          ret = port;
          goto errout_with_lock;
        }
    }

  /* Set up the local address (laddr) and the remote address (raddr) that
   * describes the TCP connection.
   */

#ifdef CONFIG_NET_IPv4
#ifdef CONFIG_NET_IPv6
  if (conn->domain == PF_INET)
#endif
    {
      FAR const struct sockaddr_in *inaddr =
        (FAR const struct sockaddr_in *)addr;

      /* Save MSS and the port from the sockaddr (already in network order) */

      conn->mss    = MIN_IPv4_TCP_INITIAL_MSS;
      conn->rport  = inaddr->sin_port;

      /* The sockaddr address is 32-bits in network order. */

      net_ipv4addr_copy(conn->u.ipv4.raddr, inaddr->sin_addr.s_addr);

      /* Find the device that can receive packets on the network associated
       * with this remote address.
       */

      ret = tcp_remote_ipv4_device(conn);
    }
#endif /* CONFIG_NET_IPv4 */

#ifdef CONFIG_NET_IPv6
#ifdef CONFIG_NET_IPv4
  else
#endif
    {
      FAR const struct sockaddr_in6 *inaddr =
        (FAR const struct sockaddr_in6 *)addr;

      /* Save MSS and the port from the sockaddr (already in network order) */

      conn->mss     = MIN_IPv6_TCP_INITIAL_MSS;
      conn->rport   = inaddr->sin6_port;

      /* The sockaddr address is 128-bits in network order. */

      net_ipv6addr_copy(conn->u.ipv6.raddr, inaddr->sin6_addr.s6_addr16);

      /* Find the device that can receive packets on the network associated
       * with this local address.
       */

      ret = tcp_remote_ipv6_device(conn);
    }
#endif /* CONFIG_NET_IPv6 */

  /* Verify that a network device that can provide packets to this local
   * address was found.
   */

  if (ret < 0)
    {
      /* If no device is found, then the address is not reachable.  That
       * should be impossible in this context and we should probably really
       * just assert here.
       */

      nerr("ERROR: Failed to find network device: %d\n", ret);
      goto errout_with_lock;
    }

#if defined(CONFIG_NET_ARP_SEND) || defined(CONFIG_NET_ICMPv6_NEIGHBOR)
#ifdef CONFIG_NET_ARP_SEND
#ifdef CONFIG_NET_ICMPv6_NEIGHBOR
  if (conn->domain == PF_INET)
#endif
    {
      /* Make sure that the IP address mapping is in the ARP table */

      ret = arp_send(conn->u.ipv4.raddr);
    }
#endif /* CONFIG_NET_ARP_SEND */

#ifdef CONFIG_NET_ICMPv6_NEIGHBOR
#ifdef CONFIG_NET_ARP_SEND
  else
#endif
    {
      /* Make sure that the IP address mapping is in the Neighbor Table */

      ret = icmpv6_neighbor(conn->u.ipv6.raddr);
    }
#endif /* CONFIG_NET_ICMPv6_NEIGHBOR */

  /* Did we successfully get the address mapping? */

  if (ret < 0)
    {
      ret = -ENETUNREACH;
      goto errout_with_lock;
    }
#endif /* CONFIG_NET_ARP_SEND || CONFIG_NET_ICMPv6_NEIGHBOR */

  /* Initialize and return the connection structure, bind it to the port
   * number.  At this point, we do not know the size of the initial MSS We
   * know the total size of the packet buffer, but we don't yet know the
   * size of link layer header.
   */

  conn->tcpstateflags = TCP_SYN_SENT;
  tcp_initsequence(conn->sndseq);

  conn->tx_unacked = 1;    /* TCP length of the SYN is one. */
  conn->nrtx       = 0;
  conn->timer      = 0;    /* Send the SYN immediately. */
  conn->rto        = TCP_RTO;
  conn->sa         = 0;
  conn->sv         = 16;   /* Initial value of the RTT variance. */
  conn->lport      = (uint16_t)port;
#ifdef CONFIG_NET_TCP_WRITE_BUFFERS
  conn->expired    = 0;
  conn->isn        = 0;
  conn->sent       = 0;
  conn->sndseq_max = 0;
#endif

  /* Initialize the list of TCP read-ahead buffers */

  conn->readahead = NULL;

  /* Initialize the list of TCP pending-ahead buffers */

  IOB_QINIT(&conn->pendingahead);

#ifdef CONFIG_NET_TCP_WRITE_BUFFERS
  /* Initialize the TCP write buffer lists */

  sq_init(&conn->write_q);
  sq_init(&conn->unacked_q);
#endif

  /* And, finally, put the connection structure into the active list. */

  dq_addlast(&conn->node, &g_active_tcp_connections);
  ret = OK;

errout_with_lock:
  net_unlock();
  return ret;
}

#endif /* CONFIG_NET && CONFIG_NET_TCP */<|MERGE_RESOLUTION|>--- conflicted
+++ resolved
@@ -729,16 +729,8 @@
 
   /* Release any read-ahead buffers attached to the connection */
 
-<<<<<<< HEAD
-  iob_destroy_queue(&conn->readahead, IOBUSER_NET_TCP_READAHEAD);
-
-  /* Release any pending-ahead buffers attached to the connection */
-
-  iob_destroy_queue(&conn->pendingahead, IOBUSER_NET_TCP_PENDINGAHEAD);
-=======
   iob_free_chain(conn->readahead, IOBUSER_NET_TCP_READAHEAD);
   conn->readahead = NULL;
->>>>>>> 2e43815c
 
 #ifdef CONFIG_NET_TCP_WRITE_BUFFERS
   /* Release any write buffers attached to the connection */
@@ -983,10 +975,6 @@
       /* Initialize the list of TCP read-ahead buffers */
 
       conn->readahead = NULL;
-
-      /* Initialize the list of TCP pending-ahead buffers */
-
-      IOB_QINIT(&conn->pendingahead);
 
 #ifdef CONFIG_NET_TCP_WRITE_BUFFERS
       /* Initialize the write buffer lists */
@@ -1262,10 +1250,6 @@
 
   conn->readahead = NULL;
 
-  /* Initialize the list of TCP pending-ahead buffers */
-
-  IOB_QINIT(&conn->pendingahead);
-
 #ifdef CONFIG_NET_TCP_WRITE_BUFFERS
   /* Initialize the TCP write buffer lists */
 
