/****************************************************************************
 * net/devif/devif_iobsend.c
 *
 * Licensed to the Apache Software Foundation (ASF) under one or more
 * contributor license agreements.  See the NOTICE file distributed with
 * this work for additional information regarding copyright ownership.  The
 * ASF licenses this file to you under the Apache License, Version 2.0 (the
 * "License"); you may not use this file except in compliance with the
 * License.  You may obtain a copy of the License at
 *
 *   http://www.apache.org/licenses/LICENSE-2.0
 *
 * Unless required by applicable law or agreed to in writing, software
 * distributed under the License is distributed on an "AS IS" BASIS, WITHOUT
 * WARRANTIES OR CONDITIONS OF ANY KIND, either express or implied.  See the
 * License for the specific language governing permissions and limitations
 * under the License.
 *
 ****************************************************************************/

/****************************************************************************
 * Included Files
 ****************************************************************************/

#include <nuttx/config.h>

#include <string.h>
#include <assert.h>
#include <debug.h>

#include <nuttx/mm/iob.h>
#include <nuttx/net/netdev.h>

#ifdef CONFIG_MM_IOB

/****************************************************************************
 * Public Functions
 ****************************************************************************/

/****************************************************************************
 * Name: devif_iob_send
 *
 * Description:
 *   Called from socket logic in response to a xmit or poll request from the
 *   the network interface driver.
 *
 *   This is identical to calling devif_send() except that the data is
 *   in an I/O buffer chain, rather than a flat buffer.
 *
 * Assumptions:
 *   Called with the network locked.
 *
 ****************************************************************************/

void devif_iob_send(FAR struct net_driver_s *dev, FAR struct iob_s *iob,
                    unsigned int len, unsigned int offset)
{
<<<<<<< HEAD
  if (!(dev && len > 0 && len < NETDEV_PKTSIZE(dev)))
    {
      nerr("devif_iob_send error, %p, send len: %d\n", dev, len);
=======
  if (dev == NULL || len == 0 || len >= NETDEV_PKTSIZE(dev))
    {
      nerr("devif_iob_send error, %p, send len: %u, pkt len: %u\n",
                                          dev, len, NETDEV_PKTSIZE(dev));
>>>>>>> 9be737c8
      return;
    }

  /* Copy the data from the I/O buffer chain to the device buffer */

  iob_copyout(dev->d_appdata, iob, len, offset);
  dev->d_sndlen = len;

#ifdef CONFIG_NET_TCP_WRBUFFER_DUMP
  /* Dump the outgoing device buffer */

  lib_dumpbuffer("devif_iob_send", dev->d_appdata, len);
#endif
}

#endif /* CONFIG_MM_IOB */<|MERGE_RESOLUTION|>--- conflicted
+++ resolved
@@ -55,16 +55,10 @@
 void devif_iob_send(FAR struct net_driver_s *dev, FAR struct iob_s *iob,
                     unsigned int len, unsigned int offset)
 {
-<<<<<<< HEAD
-  if (!(dev && len > 0 && len < NETDEV_PKTSIZE(dev)))
-    {
-      nerr("devif_iob_send error, %p, send len: %d\n", dev, len);
-=======
   if (dev == NULL || len == 0 || len >= NETDEV_PKTSIZE(dev))
     {
       nerr("devif_iob_send error, %p, send len: %u, pkt len: %u\n",
                                           dev, len, NETDEV_PKTSIZE(dev));
->>>>>>> 9be737c8
       return;
     }
 
