/****************************************************************************
 * net/icmpv6/icmpv6_recvmsg.c
 *
 * Licensed to the Apache Software Foundation (ASF) under one or more
 * contributor license agreements.  See the NOTICE file distributed with
 * this work for additional information regarding copyright ownership.  The
 * ASF licenses this file to you under the Apache License, Version 2.0 (the
 * "License"); you may not use this file except in compliance with the
 * License.  You may obtain a copy of the License at
 *
 *   http://www.apache.org/licenses/LICENSE-2.0
 *
 * Unless required by applicable law or agreed to in writing, software
 * distributed under the License is distributed on an "AS IS" BASIS, WITHOUT
 * WARRANTIES OR CONDITIONS OF ANY KIND, either express or implied.  See the
 * License for the specific language governing permissions and limitations
 * under the License.
 *
 ****************************************************************************/

/****************************************************************************
 * Included Files
 ****************************************************************************/

#include <nuttx/config.h>

#include <string.h>
#include <assert.h>
#include <errno.h>
#include <debug.h>

#include <nuttx/semaphore.h>
#include <nuttx/net/net.h>
#include <nuttx/net/icmpv6.h>

#include "devif/devif.h"
#include "socket/socket.h"
#include "icmpv6/icmpv6.h"

#ifdef CONFIG_NET_ICMPv6_SOCKET

/****************************************************************************
 * Pre-processor Definitions
 ****************************************************************************/

#define IPv6_BUF \
  ((struct ipv6_hdr_s *)&dev->d_buf[NET_LL_HDRLEN(dev)])
#define ICMPv6_BUF \
  ((struct icmpv6_echo_reply_s *)&dev->d_buf[NET_LL_HDRLEN(dev) + IPv6_HDRLEN])
#define ICMPv6_SIZE \
  ((dev)->d_len - IPv6_HDRLEN)

/****************************************************************************
 * Private Types
 ****************************************************************************/

struct icmpv6_recvfrom_s
{
  FAR struct devif_callback_s *recv_cb; /* Reference to callback instance */
  FAR struct socket *recv_sock;         /* IPPROTO_ICMP6 socket structure */
  sem_t recv_sem;                       /* Use to manage the wait for the
                                         * response */
  struct in6_addr recv_from;            /* The peer we received the request
                                         * from */
  FAR uint8_t *recv_buf;                /* Location to return the response */
  uint16_t recv_buflen;                 /* Size of the response */
  int16_t recv_result;                  /* >=0: receive size on success;
                                         * <0: negated errno on fail */
};

/****************************************************************************
 * Private Functions
 ****************************************************************************/

/****************************************************************************
 * Name: recvfrom_eventhandler
 *
 * Description:
 *   This function is called with the network locked to perform the actual
 *   ECHO request and/or ECHO reply actions when polled by the lower, device
 *   interfacing layer.
 *
 * Input Parameters:
 *   dev        The structure of the network driver that generated the
 *              event
 *   conn       The received packet, cast to (void *)
 *   pvpriv     An instance of struct icmpv6_recvfrom_s cast to void*
 *   flags      Set of events describing why the callback was invoked
 *
 * Returned Value:
 *   Modified value of the input flags
 *
 * Assumptions:
 *   The network is locked.
 *
 ****************************************************************************/

static uint16_t recvfrom_eventhandler(FAR struct net_driver_s *dev,
                                  FAR void *pvconn,
                                  FAR void *pvpriv, uint16_t flags)
{
  FAR struct icmpv6_recvfrom_s *pstate = (struct icmpv6_recvfrom_s *)pvpriv;
  FAR struct socket *psock;
  FAR struct icmpv6_conn_s *conn;
  FAR struct ipv6_hdr_s *ipv6;
  FAR struct icmpv6_echo_reply_s *icmpv6;

  ninfo("flags: %04x\n", flags);

  if (pstate != NULL)
    {
      /* Check if the network is still up */

      if ((flags & NETDEV_DOWN) != 0)
        {
          nerr("ERROR: Interface is down\n");
          pstate->recv_result = -ENETUNREACH;
          goto end_wait;
        }

      /* Is this a response on the same device that we sent the request out
       * on?
       */

      psock = pstate->recv_sock;
      DEBUGASSERT(psock != NULL && psock->s_conn != NULL);
      conn  = psock->s_conn;
      if (dev != conn->dev)
        {
          ninfo("Wrong device\n");
          return flags;
        }

      /* Check if we have just received a ICMPv6 ECHO reply. */

      if ((flags & ICMPv6_NEWDATA) != 0)    /* No incoming data */
        {
          unsigned int recvsize;

          /* Check if it is for us.
           * REVISIT:  What if there are IPv6 extension headers present?
           */

          icmpv6 = ICMPv6_BUF;
          if (conn->id != icmpv6->id)
            {
              ninfo("Wrong ID: %u vs %u\n", icmpv6->id, conn->id);
              return flags;
            }

          ninfo("Received ICMPv6 reply\n");

          /* What should we do if the received reply is larger that the
           * buffer that the caller of sendto provided?  Truncate?  Error
           * out?
           */

          recvsize = ICMPv6_SIZE;
          if (recvsize > pstate->recv_buflen)
            {
              recvsize = pstate->recv_buflen;
            }

          /* Copy the ICMPv6 ECHO reply to the user provided buffer
           * REVISIT:  What if there are IPv6 extension headers present?
           */

          memcpy(pstate->recv_buf, ICMPv6_BUF, recvsize);

          /* Return the size of the returned data */

          DEBUGASSERT(recvsize <= INT16_MAX);
          pstate->recv_result = recvsize;

          /* Return the IPv6 address of the sender from the IPv6 header */

          ipv6 = IPv6_BUF;
          net_ipv6addr_hdrcopy(&pstate->recv_from, ipv6->srcipaddr);

          /* Decrement the count of outstanding requests.  I suppose this
           * could have already been decremented of there were multiple
           * threads calling sendto() or recvfrom().  If there finds, we
           * may have to beef up the design.
           */

          DEBUGASSERT(conn->nreqs > 0);
          conn->nreqs--;

          /* Indicate that the data has been consumed */

          flags     &= ~ICMPv6_NEWDATA;
          dev->d_len = 0;
          goto end_wait;
        }

      /* Continue waiting */
    }

  return flags;

end_wait:
  ninfo("Resuming\n");

  /* Do not allow any further callbacks */

  pstate->recv_cb->flags   = 0;
  pstate->recv_cb->priv    = NULL;
  pstate->recv_cb->event   = NULL;

  /* Wake up the waiting thread */

  nxsem_post(&pstate->recv_sem);
  return flags;
}

/****************************************************************************
 * Name: icmpv6_readahead
 *
 * Description:
 *   Copy the buffered read-ahead data to the user buffer.
 *
 * Input Parameters:
 *   conn  - IPPROTO_ICMP6 socket connection structure containing the read-
 *           ahead data.
 *   dev      The structure of the network driver that generated the event.
 *   pstate   recvfrom state structure
 *
 * Returned Value:
 *   Number of bytes copied to the user buffer
 *
 * Assumptions:
 *   The network is locked.
 *
 ****************************************************************************/

static inline ssize_t icmpv6_readahead(FAR struct icmpv6_conn_s *conn,
                                     FAR void *buf, size_t buflen,
                                     FAR struct sockaddr_in6 *from,
                                     FAR socklen_t *fromlen)
{
  FAR struct sockaddr_in6 bitbucket;
  FAR struct iob_s *iob;
  ssize_t ret = -ENODATA;
  int recvlen;

  /* Check there is any ICMPv6 replies already buffered in a read-ahead
   * buffer.
   */

  if ((iob = iob_peek_queue(&conn->readahead)) != NULL)
    {
      FAR struct iob_s *tmp;
      uint16_t offset;
      uint8_t addrsize;

      DEBUGASSERT(iob->io_pktlen > 0);

      /* Transfer that buffered data from the I/O buffer chain into
       * the user buffer.
       */

      /* First get the size of the address */

      recvlen = iob_copyout(&addrsize, iob, sizeof(uint8_t), 0);
      if (recvlen != sizeof(uint8_t))
        {
          ret = -EIO;
          goto out;
        }

      offset = sizeof(uint8_t);

      if (addrsize > sizeof(struct sockaddr_in6))
        {
          ret = -EINVAL;
          goto out;
        }

      /* Then get address */

      if (from == NULL)
        {
          from = &bitbucket;
        }

      recvlen = iob_copyout((FAR uint8_t *)from, iob, addrsize, offset);
      if (recvlen != addrsize)
        {
          ret = -EIO;
          goto out;
        }

      if (fromlen != NULL)
        {
          *fromlen = addrsize;
        }

      offset += addrsize;

      /* And finally, get the buffered data */

      ret = (ssize_t)iob_copyout(buf, iob, buflen, offset);

      ninfo("Received %ld bytes (of %u)\n", (long)ret, iob->io_pktlen);

out:
      /* Remove the I/O buffer chain from the head of the read-ahead
       * buffer queue.
       */

      tmp = iob_remove_queue(&conn->readahead);
      DEBUGASSERT(tmp == iob);
      UNUSED(tmp);

      /* And free the I/O buffer chain */

      iob_free_chain(iob, IOBUSER_NET_SOCK_ICMPv6);
    }

  return ret;
}

/****************************************************************************
 * Public Functions
 ****************************************************************************/

/****************************************************************************
 * Name: icmpv6_recvmsg
 *
 * Description:
 *   Implements the socket recvfrom interface for the case of the AF_INET
 *   data gram socket with the IPPROTO_ICMP6 protocol.  icmpv6_recvmsg()
 *   receives ICMPv6 ECHO replies for the a socket.
 *
 *   If msg_name is not NULL, and the underlying protocol provides the source
 *   address, this source address is filled in. The argument 'msg_namelen' is
 *   initialized to the size of the buffer associated with msg_name, and
 *   modified on return to indicate the actual size of the address stored
 *   there.
 *
 * Input Parameters:
 *   psock    A pointer to a NuttX-specific, internal socket structure
 *   msg      Buffer to receive the message
 *   flags    Receive flags
 *
 * Returned Value:
 *   On success, returns the number of characters received. If no data is
 *   available to be received and the peer has performed an orderly shutdown,
 *   recvmsg() will return 0.  Otherwise, on errors, a negated errno value is
 *   returned (see recvmsg() for the list of appropriate error values).
 *
 ****************************************************************************/

ssize_t icmpv6_recvmsg(FAR struct socket *psock, FAR struct msghdr *msg,
                       int flags)
{
  FAR void *buf = msg->msg_iov->iov_base;
  size_t len = msg->msg_iov->iov_len;
  FAR struct sockaddr *from = msg->msg_name;
  FAR socklen_t *fromlen = &msg->msg_namelen;
  FAR struct sockaddr_in6 *inaddr;
  FAR struct icmpv6_conn_s *conn;
  FAR struct net_driver_s *dev;
  struct icmpv6_recvfrom_s state;
  ssize_t ret;

  /* Some sanity checks */

  DEBUGASSERT(psock != NULL && psock->s_conn != NULL && buf != NULL);

  if (len < ICMPv6_HDRLEN)
    {
      return -EINVAL;
    }

  /* If a 'from' address has been provided, verify that it is large
   * enough to hold the AF_INET address.
   */

  if (from != NULL)
    {
      if (fromlen == NULL && *fromlen < sizeof(struct sockaddr_in6))
        {
          return -EINVAL;
        }
    }

  net_lock();

  /* We cannot receive a response from a device until a request has been
   * sent to the devivce.
   */

  conn = psock->s_conn;
  if (conn->nreqs < 1)
    {
      ret = -EPROTO;
      goto errout;
    }

  /* Get the device that was used to send the ICMPv6 request. */

  dev = conn->dev;
  DEBUGASSERT(dev != NULL);
  if (dev == NULL)
    {
      ret = -EPROTO;
      goto errout;
    }

  /* Check if there is buffered read-ahead data for this socket.  We may have
   * already received the response to previous command.
   */

  if (!IOB_QEMPTY(&conn->readahead))
    {
      ret = icmpv6_readahead(conn, buf, len,
                             (FAR struct sockaddr_in6 *)from, fromlen);
    }
  else if (_SS_ISNONBLOCK(psock->s_flags) || (flags & MSG_DONTWAIT) != 0)
    {
      /* Handle non-blocking ICMP sockets */

      ret = -EAGAIN;
    }
  else
    {
      /* Initialize the state structure */

      memset(&state, 0, sizeof(struct icmpv6_recvfrom_s));

      /* This semaphore is used for signaling and, hence, should not have
       * priority inheritance enabled.
       */

      nxsem_init(&state.recv_sem, 0, 0);
      nxsem_set_protocol(&state.recv_sem, SEM_PRIO_NONE);

      state.recv_sock   = psock;    /* The IPPROTO_ICMP6 socket instance */
      state.recv_result = -ENOMEM;  /* Assume allocation failure */
      state.recv_buf    = buf;      /* Location to return the response */
      state.recv_buflen = len;      /* Size of the response */

      /* Set up the callback */

      state.recv_cb = icmpv6_callback_alloc(dev, conn);
      if (state.recv_cb)
        {
          state.recv_cb->flags = (ICMPv6_NEWDATA | NETDEV_DOWN);
          state.recv_cb->priv  = (FAR void *)&state;
          state.recv_cb->event = recvfrom_eventhandler;

          /* Wait for either the response to be received or for timeout to
           * occur. (1) net_timedwait will also terminate if a signal is
           * received, (2) interrupts may be disabled!  They will be
           * re-enabled while the task sleeps and automatically re-enabled
           * when the task restarts.
           */

          ret = net_timedwait(&state.recv_sem,
                              _SO_TIMEOUT(psock->s_rcvtimeo));
          if (ret < 0)
            {
              state.recv_result = ret;
            }

          icmpv6_callback_free(dev, conn, state.recv_cb);
        }

      /* Return the negated error number in the event of a failure, or the
       * number of bytes received on success.
       */

      if (state.recv_result < 0)
        {
          nerr("ERROR: Return error=%d\n", state.recv_result);
          ret = state.recv_result;
          goto errout;
        }

      if (from != NULL)
        {
          inaddr              = (FAR struct sockaddr_in6 *)from;
          inaddr->sin6_family = AF_INET6;
          inaddr->sin6_port   = 0;

          net_ipv6addr_copy(inaddr->sin6_addr.s6_addr16,
                            state.recv_from.s6_addr16);
        }

      ret = state.recv_result;

      /* If there a no further outstanding requests,
       * make sure that the request struct is left pristine.
       */

errout:
      if (conn->nreqs < 1)
        {
          conn->id    = 0;
          conn->nreqs = 0;
          conn->dev   = NULL;

<<<<<<< HEAD
      iob_destroy_queue(&conn->readahead, IOBUSER_NET_SOCK_ICMPv6);
=======
          iob_free_queue(&conn->readahead, IOBUSER_NET_SOCK_ICMPv6);
        }
>>>>>>> 2e43815c
    }

  net_unlock();

  return ret;
}

#endif /* CONFIG_NET_ICMPv6_SOCKET */<|MERGE_RESOLUTION|>--- conflicted
+++ resolved
@@ -501,12 +501,8 @@
           conn->nreqs = 0;
           conn->dev   = NULL;
 
-<<<<<<< HEAD
-      iob_destroy_queue(&conn->readahead, IOBUSER_NET_SOCK_ICMPv6);
-=======
           iob_free_queue(&conn->readahead, IOBUSER_NET_SOCK_ICMPv6);
         }
->>>>>>> 2e43815c
     }
 
   net_unlock();
