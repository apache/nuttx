/****************************************************************************
 * net/local/local_sendpacket.c
 *
 * Licensed to the Apache Software Foundation (ASF) under one or more
 * contributor license agreements.  See the NOTICE file distributed with
 * this work for additional information regarding copyright ownership.  The
 * ASF licenses this file to you under the Apache License, Version 2.0 (the
 * "License"); you may not use this file except in compliance with the
 * License.  You may obtain a copy of the License at
 *
 *   http://www.apache.org/licenses/LICENSE-2.0
 *
 * Unless required by applicable law or agreed to in writing, software
 * distributed under the License is distributed on an "AS IS" BASIS, WITHOUT
 * WARRANTIES OR CONDITIONS OF ANY KIND, either express or implied.  See the
 * License for the specific language governing permissions and limitations
 * under the License.
 *
 ****************************************************************************/

/****************************************************************************
 * Included Files
 ****************************************************************************/

#include <nuttx/config.h>

#include <sys/types.h>
#include <stdint.h>
#include <unistd.h>
#include <errno.h>
#include <assert.h>
#include <debug.h>

#include <nuttx/fs/fs.h>
#include "devif/devif.h"

#include "local/local.h"

#if defined(CONFIG_NET) && defined(CONFIG_NET_LOCAL)

/****************************************************************************
 * Pre-processor Definitions
 ****************************************************************************/

#define LOCAL_PREAMBLE_SIZE 8

/****************************************************************************
 * Private Data
 ****************************************************************************/

static const uint8_t g_preamble[LOCAL_PREAMBLE_SIZE] =
{
  LOCAL_SYNC_BYTE, LOCAL_SYNC_BYTE, LOCAL_SYNC_BYTE, LOCAL_SYNC_BYTE,
  LOCAL_SYNC_BYTE, LOCAL_SYNC_BYTE, LOCAL_SYNC_BYTE, LOCAL_END_BYTE
};

/****************************************************************************
 * Private Functions
 ****************************************************************************/

/****************************************************************************
 * Name: local_fifo_write
 *
 * Description:
 *   Write a data on the write-only FIFO.
 *
 * Input Parameters:
 *   filep    File structure of write-only FIFO.
 *   buf      Data to send
 *   len      Length of data to send
 *
 * Returned Value:
 *   Zero is returned on success; a negated errno value is returned on any
 *   failure.
 *
 ****************************************************************************/

static int local_fifo_write(FAR struct file *filep, FAR const uint8_t *buf,
                            size_t len)
{
  ssize_t nwritten;

  while (len > 0)
    {
      nwritten = file_write(filep, buf, len);
      if (nwritten < 0)
        {
          if (nwritten != -EINTR)
            {
              nerr("ERROR: file_write failed: %zd\n", nwritten);
              return (int)nwritten;
            }

          ninfo("Ignoring signal\n");
        }
      else
        {
          DEBUGASSERT(nwritten > 0 && nwritten <= len);
          len -= nwritten;
          buf += nwritten;
        }
    }

  return OK;
}

/****************************************************************************
 * Public Functions
 ****************************************************************************/

/****************************************************************************
 * Name: local_send_packet
 *
 * Description:
 *   Send a packet on the write-only FIFO.
 *
 * Input Parameters:
 *   filep    File structure of write-only FIFO.
 *   buf      Data to send
 *   len      Length of data to send
 *
 * Returned Value:
 *   Packet length is returned on success; a negated errno value is returned
 *   on any failure.
 *
 ****************************************************************************/

int local_send_packet(FAR struct file *filep, FAR const struct iovec *buf,
                      size_t len)
{
<<<<<<< HEAD
  FAR struct iovec *iov;
  FAR struct iovec *end;
=======
  FAR const struct iovec *iov;
  FAR const struct iovec *end;
>>>>>>> 1bded73f
  uint16_t len16;
  int ret;

  /* Send the packet preamble */

  ret = local_fifo_write(filep, g_preamble, LOCAL_PREAMBLE_SIZE);
  if (ret == OK)
    {
      /* Send the packet length */

      end = buf + len;
      for (len16 = 0, iov = buf; iov != end; iov++)
        {
          len16 += iov->iov_len;
        }

      ret = local_fifo_write(filep, (FAR const uint8_t *)&len16,
                             sizeof(uint16_t));
      if (ret == OK)
        {
          /* Send the packet data */

          for (len16 = 0, iov = buf; iov != end; iov++)
            {
              ret = local_fifo_write(filep, iov->iov_base, iov->iov_len);
              if (ret < 0)
                break;
              else
                len16 += iov->iov_len;
            }

          if (ret == OK)
            ret = len16;
        }
    }

  return ret;
}

#endif /* CONFIG_NET && CONFIG_NET_LOCAL */<|MERGE_RESOLUTION|>--- conflicted
+++ resolved
@@ -128,13 +128,8 @@
 int local_send_packet(FAR struct file *filep, FAR const struct iovec *buf,
                       size_t len)
 {
-<<<<<<< HEAD
-  FAR struct iovec *iov;
-  FAR struct iovec *end;
-=======
   FAR const struct iovec *iov;
   FAR const struct iovec *end;
->>>>>>> 1bded73f
   uint16_t len16;
   int ret;
 
