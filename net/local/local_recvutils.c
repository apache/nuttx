/****************************************************************************
 * net/local/local_recvutils.c
 *
 * Licensed to the Apache Software Foundation (ASF) under one or more
 * contributor license agreements.  See the NOTICE file distributed with
 * this work for additional information regarding copyright ownership.  The
 * ASF licenses this file to you under the Apache License, Version 2.0 (the
 * "License"); you may not use this file except in compliance with the
 * License.  You may obtain a copy of the License at
 *
 *   http://www.apache.org/licenses/LICENSE-2.0
 *
 * Unless required by applicable law or agreed to in writing, software
 * distributed under the License is distributed on an "AS IS" BASIS, WITHOUT
 * WARRANTIES OR CONDITIONS OF ANY KIND, either express or implied.  See the
 * License for the specific language governing permissions and limitations
 * under the License.
 *
 ****************************************************************************/

/****************************************************************************
 * Included Files
 ****************************************************************************/

#include <nuttx/config.h>

#include <sys/types.h>
#include <stdint.h>
#include <unistd.h>
#include <string.h>
#include <errno.h>
#include <assert.h>
#include <debug.h>

#include <nuttx/fs/fs.h>

#include "local/local.h"

#if defined(CONFIG_NET) && defined(CONFIG_NET_LOCAL)

/****************************************************************************
 * Public Functions
 ****************************************************************************/

/****************************************************************************
 * Name: local_fifo_read
 *
 * Description:
 *   Read a data from the read-only FIFO.
 *
 * Input Parameters:
 *   filep - File structure of write-only FIFO.
 *   buf   - Local to store the received data
 *   len   - Length of data to receive [in]
 *           Length of data actually received [out]
 *
 * Returned Value:
 *   Zero is returned on success; a negated errno value is returned on any
 *   failure.  If -ECONNRESET is received, then the sending side has closed
 *   the FIFO. In this case, the returned data may still be valid (if the
 *   returned len > 0).
 *
 ****************************************************************************/

int local_fifo_read(FAR struct file *filep, FAR uint8_t *buf, size_t *len)
{
  ssize_t remaining;
  ssize_t nread;
  int ret;

  DEBUGASSERT(buf && len);

  remaining = *len;
  while (remaining > 0)
    {
      nread = file_read(filep, buf, remaining);
      if (nread < 0)
        {
          if (nread != -EINTR)
            {
              ret = (int)nread;
<<<<<<< HEAD
              nwarn("ERROR: nx_read() failed: %d\n", ret);
=======
              nerr("ERROR: file_read() failed: %d\n", ret);
>>>>>>> 1bded73f
              goto errout;
            }

          ninfo("Ignoring signal\n");
        }
      else if (nread == 0)
        {
          /* The FIFO returns zero if the sending side of the connection
           * has closed the FIFO.
           */

          ret = -ECONNRESET;
          goto errout;
        }
      else
        {
          DEBUGASSERT(nread <= remaining);
          remaining -= nread;
          buf       += nread;
        }
    }

  ret = OK;

errout:
  *len -= remaining;
  return ret;
}

/****************************************************************************
 * Name: local_sync
 *
 * Description:
 *   Read a sync bytes until the start of the packet is found.
 *
 * Input Parameters:
 *   filep - File structure of write-only FIFO.
 *
 * Returned Value:
 *   The non-zero size of the following packet is returned on success; a
 *   negated errno value is returned on any failure.
 *
 ****************************************************************************/

int local_sync(FAR struct file *filep)
{
  size_t readlen;
  uint16_t pktlen;
  uint8_t sync;
  int ret;

  /* Loop until a valid pre-amble is encountered:  SYNC bytes followed
   * by one END byte.
   */

  do
    {
      /* Read until we encounter a sync byte */

      do
        {
          readlen = sizeof(uint8_t);
          ret     = local_fifo_read(filep, &sync, &readlen);
          if (ret < 0)
            {
              nwarn("ERROR: Failed to read sync bytes: %d\n", ret);
              return ret;
            }
        }
      while (sync != LOCAL_SYNC_BYTE);

      /* Then read to the end of the SYNC sequence */

      do
        {
          readlen = sizeof(uint8_t);
          ret     = local_fifo_read(filep, &sync, &readlen);
          if (ret < 0)
            {
              nerr("ERROR: Failed to read sync bytes: %d\n", ret);
              return ret;
            }
        }
      while (sync == LOCAL_SYNC_BYTE);
    }
  while (sync != LOCAL_END_BYTE);

  /* Then read the packet length */

  readlen = sizeof(uint16_t);
  ret     = local_fifo_read(filep, (FAR uint8_t *)&pktlen, &readlen);
  return ret < 0 ? ret : pktlen;
}

/****************************************************************************
 * Name: local_getaddr
 *
 * Description:
 *   Return the Unix domain address of a connection.
 *
 * Input Parameters:
 *   conn - The connection
 *   addr - The location to return the address
 *   addrlen - The size of the memory allocated by the caller to receive the
 *             address.
 *
 * Returned Value:
 *   Zero (OK) on success; a negated errno value on failure.
 *
 ****************************************************************************/

int local_getaddr(FAR struct local_conn_s *conn, FAR struct sockaddr *addr,
                  FAR socklen_t *addrlen)
{
  FAR struct sockaddr_un *unaddr;
  int totlen;
  int pathlen;

  DEBUGASSERT(conn && addr && addrlen && *addrlen >= sizeof(sa_family_t));

  /* Get the length of the path (minus the NUL terminator) and the length
   * of the whole Unix domain address.
   */

  pathlen = strnlen(conn->lc_path, UNIX_PATH_MAX - 1);
  totlen  = sizeof(sa_family_t) + pathlen + 1;

  /* If the length of the whole Unix domain address is larger than the
   * buffer provided by the caller, then truncate the address to fit.
   */

  if (totlen > *addrlen)
    {
      pathlen    -= (totlen - *addrlen);
      totlen      = *addrlen;
    }

  /* Copy the Unix domain address */

  unaddr = (FAR struct sockaddr_un *)addr;
  unaddr->sun_family = AF_LOCAL;
  memcpy(unaddr->sun_path, conn->lc_path, pathlen);
  unaddr->sun_path[pathlen] = '\0';

  /* Return the Unix domain address size */

  *addrlen = totlen;
  return OK;
}

#endif /* CONFIG_NET && CONFIG_NET_LOCAL */<|MERGE_RESOLUTION|>--- conflicted
+++ resolved
@@ -79,11 +79,7 @@
           if (nread != -EINTR)
             {
               ret = (int)nread;
-<<<<<<< HEAD
-              nwarn("ERROR: nx_read() failed: %d\n", ret);
-=======
               nerr("ERROR: file_read() failed: %d\n", ret);
->>>>>>> 1bded73f
               goto errout;
             }
 
@@ -142,20 +138,6 @@
   do
     {
       /* Read until we encounter a sync byte */
-
-      do
-        {
-          readlen = sizeof(uint8_t);
-          ret     = local_fifo_read(filep, &sync, &readlen);
-          if (ret < 0)
-            {
-              nwarn("ERROR: Failed to read sync bytes: %d\n", ret);
-              return ret;
-            }
-        }
-      while (sync != LOCAL_SYNC_BYTE);
-
-      /* Then read to the end of the SYNC sequence */
 
       do
         {
@@ -167,6 +149,20 @@
               return ret;
             }
         }
+      while (sync != LOCAL_SYNC_BYTE);
+
+      /* Then read to the end of the SYNC sequence */
+
+      do
+        {
+          readlen = sizeof(uint8_t);
+          ret     = local_fifo_read(filep, &sync, &readlen);
+          if (ret < 0)
+            {
+              nerr("ERROR: Failed to read sync bytes: %d\n", ret);
+              return ret;
+            }
+        }
       while (sync == LOCAL_SYNC_BYTE);
     }
   while (sync != LOCAL_END_BYTE);
