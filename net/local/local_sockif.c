/****************************************************************************
 * net/local/local_sockif.c
 *
 * Licensed to the Apache Software Foundation (ASF) under one or more
 * contributor license agreements.  See the NOTICE file distributed with
 * this work for additional information regarding copyright ownership.  The
 * ASF licenses this file to you under the Apache License, Version 2.0 (the
 * "License"); you may not use this file except in compliance with the
 * License.  You may obtain a copy of the License at
 *
 *   http://www.apache.org/licenses/LICENSE-2.0
 *
 * Unless required by applicable law or agreed to in writing, software
 * distributed under the License is distributed on an "AS IS" BASIS, WITHOUT
 * WARRANTIES OR CONDITIONS OF ANY KIND, either express or implied.  See the
 * License for the specific language governing permissions and limitations
 * under the License.
 *
 ****************************************************************************/

/****************************************************************************
 * Included Files
 ****************************************************************************/

#include <nuttx/config.h>

#include <sys/types.h>
#include <sys/socket.h>
#include <stdbool.h>
#include <stdio.h>
#include <string.h>
#include <assert.h>
#include <errno.h>
#include <debug.h>

#include <netinet/in.h>

#include <nuttx/fs/ioctl.h>
#include <nuttx/net/net.h>
#include <socket/socket.h>

#include "local/local.h"

#ifdef CONFIG_NET_LOCAL

/****************************************************************************
 * Private Function Prototypes
 ****************************************************************************/

static int        local_setup(FAR struct socket *psock, int protocol);
static sockcaps_t local_sockcaps(FAR struct socket *psock);
static void       local_addref(FAR struct socket *psock);
static int        local_bind(FAR struct socket *psock,
                    FAR const struct sockaddr *addr, socklen_t addrlen);
static int        local_getsockname(FAR struct socket *psock,
                    FAR struct sockaddr *addr, FAR socklen_t *addrlen);
static int        local_getpeername(FAR struct socket *psock,
                    FAR struct sockaddr *addr, FAR socklen_t *addrlen);
#ifndef CONFIG_NET_LOCAL_STREAM
static int        local_listen(FAR struct socket *psock, int backlog);
#endif
static int        local_connect(FAR struct socket *psock,
                    FAR const struct sockaddr *addr, socklen_t addrlen);
#ifndef CONFIG_NET_LOCAL_STREAM
static int        local_accept(FAR struct socket *psock,
                    FAR struct sockaddr *addr, FAR socklen_t *addrlen,
                    FAR struct socket *newsock);
#endif
static int        local_poll(FAR struct socket *psock,
                    FAR struct pollfd *fds, bool setup);
static int        local_close(FAR struct socket *psock);
static int        local_ioctl(FAR struct socket *psock, int cmd,
                    FAR void *arg, size_t arglen);
<<<<<<< HEAD
=======
static int        local_socketpair(FAR struct socket *psocks[2]);
>>>>>>> 2e43815c

/****************************************************************************
 * Public Data
 ****************************************************************************/

const struct sock_intf_s g_local_sockif =
{
  local_setup,       /* si_setup */
  local_sockcaps,    /* si_sockcaps */
  local_addref,      /* si_addref */
  local_bind,        /* si_bind */
  local_getsockname, /* si_getsockname */
  local_getpeername, /* si_getpeername */
  local_listen,      /* si_listen */
  local_connect,     /* si_connect */
  local_accept,      /* si_accept */
  local_poll,        /* si_poll */
  local_sendmsg,     /* si_sendmsg */
  local_recvmsg,     /* si_recvmsg */
  local_close,       /* si_close */
<<<<<<< HEAD
  local_ioctl        /* si_ioctl */
=======
  local_ioctl,       /* si_ioctl */
  local_socketpair   /* si_socketpair */
>>>>>>> 2e43815c
};

/****************************************************************************
 * Private Functions
 ****************************************************************************/

/****************************************************************************
 * Name: local_sockif_alloc
 *
 * Description:
 *   Allocate and attach a local, Unix domain connection structure.
 *
 ****************************************************************************/

#if defined(CONFIG_NET_LOCAL_STREAM) || defined(CONFIG_NET_LOCAL_DGRAM)
static int local_sockif_alloc(FAR struct socket *psock)
{
  /* Allocate the local connection structure */

  FAR struct local_conn_s *conn = local_alloc();
  if (conn == NULL)
    {
      /* Failed to reserve a connection structure */

      return -ENOMEM;
    }

  /* Set the reference count on the connection structure.  This reference
   * count will be incremented only if the socket is dup'ed
   */

  DEBUGASSERT(conn->lc_crefs == 0);
  conn->lc_crefs = 1;

  /* Save the pre-allocated connection in the socket structure */

  psock->s_conn = conn;
  return OK;
}
#endif

/****************************************************************************
 * Name: local_setup
 *
 * Description:
 *   Called for socket() to verify that the provided socket type and
 *   protocol are usable by this address family.  Perform any family-
 *   specific socket fields.
 *
 * Input Parameters:
 *   psock    A pointer to a user allocated socket structure
 *            to be initialized.
 *   protocol (see sys/socket.h)
 *
 * Returned Value:
 *   Zero (OK) is returned on success.  Otherwise, a negated errno value is
 *   returned.
 *
 ****************************************************************************/

static int local_setup(FAR struct socket *psock, int protocol)
{
  /* Allocate the appropriate connection structure.  This reserves the
   * connection structure, it is unallocated at this point.  It will not
   * actually be initialized until the socket is connected.
   *
   * REVIST:  Only SOCK_STREAM and SOCK_DGRAM are supported.  Should also
   * support SOCK_RAW.
   */

  switch (psock->s_type)
    {
#ifdef CONFIG_NET_LOCAL_STREAM
      case SOCK_STREAM:
        if (protocol != 0 && protocol != IPPROTO_TCP)
          {
            return -EPROTONOSUPPORT;
          }

        /* Allocate and attach the local connection structure */

        return local_sockif_alloc(psock);
#endif /* CONFIG_NET_LOCAL_STREAM */

#ifdef CONFIG_NET_LOCAL_DGRAM
      case SOCK_DGRAM:
        if (protocol != 0 && protocol != IPPROTO_UDP)
          {
            return -EPROTONOSUPPORT;
          }

        /* Allocate and attach the local connection structure */

        return local_sockif_alloc(psock);
#endif /* CONFIG_NET_LOCAL_DGRAM */

      default:
        return -EPROTONOSUPPORT;
    }
}

/****************************************************************************
 * Name: local_sockcaps
 *
 * Description:
 *   Return the bit encoded capabilities of this socket.
 *
 * Input Parameters:
 *   psock - Socket structure of the socket whose capabilities are being
 *           queried.
 *
 * Returned Value:
 *   The set of socket cababilities is returned.
 *
 ****************************************************************************/

static sockcaps_t local_sockcaps(FAR struct socket *psock)
{
  return SOCKCAP_NONBLOCKING;
}

/****************************************************************************
 * Name: local_addref
 *
 * Description:
 *   Increment the reference count on the underlying connection structure.
 *
 * Input Parameters:
 *   psock - Socket structure of the socket whose reference count will be
 *           incremented.
 *
 * Returned Value:
 *   None
 *
 ****************************************************************************/

static void local_addref(FAR struct socket *psock)
{
  FAR struct local_conn_s *conn;

  DEBUGASSERT(psock != NULL && psock->s_conn != NULL &&
              psock->s_domain == PF_LOCAL);

  conn = psock->s_conn;
  DEBUGASSERT(conn->lc_crefs > 0 && conn->lc_crefs < 255);
  conn->lc_crefs++;
}

/****************************************************************************
 * Name: local_bind
 *
 * Description:
 *   local_bind() gives the socket 'psock' the local address 'addr'.  'addr'
 *   is 'addrlen' bytes long.  Traditionally, this is called "assigning a
 *   name to a socket."  When a socket is created with socket(), it exists
 *   in a name space (address family) but has no name assigned.
 *
 * Input Parameters:
 *   psock    Socket structure of the socket to bind
 *   addr     Socket local address
 *   addrlen  Length of 'addr'
 *
 * Returned Value:
 *   0 on success;  A negated errno value is returned on failure.  See
 *   bind() for a list a appropriate error values.
 *
 ****************************************************************************/

static int local_bind(FAR struct socket *psock,
                      FAR const struct sockaddr *addr, socklen_t addrlen)
{
  int ret;

  /* Verify that a valid address has been provided */

  if (addr->sa_family != AF_LOCAL || addrlen < sizeof(sa_family_t))
    {
      nerr("ERROR: Invalid address length: %d < %zu\n",
           addrlen, sizeof(sa_family_t));
      return -EBADF;
    }

  /* Perform the binding depending on the protocol type */

  switch (psock->s_type)
    {
      /* Bind a local TCP/IP stream or datagram socket  */

#if defined(CONFIG_NET_LOCAL_STREAM) || defined(CONFIG_NET_LOCAL_DGRAM)
#ifdef CONFIG_NET_LOCAL_STREAM
      case SOCK_STREAM:
#endif
#ifdef CONFIG_NET_LOCAL_DGRAM
      case SOCK_DGRAM:
#endif
        {
          /* Bind the Unix domain connection structure */

          ret = psock_local_bind(psock, addr, addrlen);
        }
        break;
#endif /* CONFIG_NET_LOCAL_STREAM || CONFIG_NET_LOCAL_DGRAM */

      default:
        ret = -EBADF;
        break;
    }

  return ret;
}

/****************************************************************************
 * Name: local_getsockname
 *
 * Description:
 *   The local_getsockname() function retrieves the locally-bound name of
 *   the specified local socket, stores this address in the sockaddr
 *   structure pointed to by the 'addr' argument, and stores the length of
 *   this address in the object pointed to by the 'addrlen' argument.
 *
 *   If the actual length of the address is greater than the length of the
 *   supplied sockaddr structure, the stored address will be truncated.
 *
 *   If the socket has not been bound to a local name, the value stored in
 *   the object pointed to by address is unspecified.
 *
 * Input Parameters:
 *   psock    Socket structure of the socket to be queried
 *   addr     sockaddr structure to receive data [out]
 *   addrlen  Length of sockaddr structure [in/out]
 *
 * Returned Value:
 *   On success, 0 is returned, the 'addr' argument points to the address
 *   of the socket, and the 'addrlen' argument points to the length of the
 *   address.  Otherwise, a negated errno value is returned.  See
 *   getsockname() for the list of appropriate error numbers.
 *
 ****************************************************************************/

static int local_getsockname(FAR struct socket *psock,
                             FAR struct sockaddr *addr,
                             FAR socklen_t *addrlen)
{
  FAR struct sockaddr_un *unaddr = (FAR struct sockaddr_un *)addr;
  FAR struct local_conn_s *conn;

  DEBUGASSERT(psock != NULL && psock->s_conn != NULL &&
              unaddr != NULL && addrlen != NULL &&
              *addrlen >= sizeof(sa_family_t));

  if (*addrlen < sizeof(sa_family_t))
    {
      /* This is apparently not an error */

      *addrlen = 0;
      return OK;
    }

  conn = (FAR struct local_conn_s *)psock->s_conn;

  /* Save the address family */

  unaddr->sun_family = AF_LOCAL;
  if (*addrlen > sizeof(sa_family_t))
    {
      /* Now copy the address description.  */

      if (conn->lc_type == LOCAL_TYPE_UNNAMED)
        {
          /* Zero-length sun_path... This is an abstract Unix domain socket */

          *addrlen = sizeof(sa_family_t);
        }
      else /* conn->lctype = LOCAL_TYPE_PATHNAME */
        {
          /* Get the full length of the socket name (incl. null terminator) */

          int namelen = strlen(conn->lc_path) + 1;

          /* Get the available length in the user-provided buffer. */

          int pathlen = *addrlen - sizeof(sa_family_t);

          /* Clip the socket name size so that if fits in the user buffer */

          if (pathlen < namelen)
            {
              namelen = pathlen;
            }

          /* Copy the path into the user address structure */

          strncpy(unaddr->sun_path, conn->lc_path, namelen);
          unaddr->sun_path[pathlen - 1] = '\0';

          *addrlen = sizeof(sa_family_t) + namelen;
        }
    }

  return OK;
}

/****************************************************************************
 * Name: local_getpeername
 *
 * Description:
 *   The local_getpeername() function retrieves the remote-connected name of
 *   the specified local socket, stores this address in the sockaddr
 *   structure pointed to by the 'addr' argument, and stores the length of
 *   this address in the object pointed to by the 'addrlen' argument.
 *
 *   If the actual length of the address is greater than the length of the
 *   supplied sockaddr structure, the stored address will be truncated.
 *
 *   If the socket has not been bound to a local name, the value stored in
 *   the object pointed to by address is unspecified.
 *
 * Parameters:
 *   psock    Socket structure of the socket to be queried
 *   addr     sockaddr structure to receive data [out]
 *   addrlen  Length of sockaddr structure [in/out]
 *
 * Returned Value:
 *   On success, 0 is returned, the 'addr' argument points to the address
 *   of the socket, and the 'addrlen' argument points to the length of the
 *   address.  Otherwise, a negated errno value is returned.  See
 *   getpeername() for the list of appropriate error numbers.
 *
 ****************************************************************************/

static int local_getpeername(FAR struct socket *psock,
                             FAR struct sockaddr *addr,
                             FAR socklen_t *addrlen)
{
  return local_getsockname(psock, addr, addrlen);
}

/****************************************************************************
 * Name: local_listen
 *
 * Description:
 *   To accept connections, a socket is first created with psock_socket(), a
 *   willingness to accept incoming connections and a queue limit for
 *   incoming connections are specified with psock_listen(), and then the
 *   connections are accepted with psock_accept().  For the case of local
 *   unix sockets, psock_listen() calls this function.  The psock_listen()
 *   call applies only to sockets of type SOCK_STREAM or SOCK_SEQPACKET.
 *
 * Input Parameters:
 *   psock    Reference to an internal, boound socket structure.
 *   backlog  The maximum length the queue of pending connections may grow.
 *            If a connection request arrives with the queue full, the client
 *            may receive an error with an indication of ECONNREFUSED or,
 *            if the underlying protocol supports retransmission, the request
 *            may be ignored so that retries succeed.
 *
 * Returned Value:
 *   On success, zero is returned. On error, a negated errno value is
 *   returned.  See listen() for the set of appropriate error values.
 *
 ****************************************************************************/

#ifndef CONFIG_NET_LOCAL_STREAM
int local_listen(FAR struct socket *psock, int backlog)
{
  return -EOPNOTSUPP;
}
#endif

/****************************************************************************
 * Name: local_connect
 *
 * Description:
 *   local_connect() connects the local socket referred to by the structure
 *   'psock' to the address specified by 'addr'. The addrlen argument
 *   specifies the size of 'addr'.  The format of the address in 'addr' is
 *   determined by the address space of the socket 'psock'.
 *
 *   If the socket 'psock' is of type SOCK_DGRAM then 'addr' is the address
 *   to which datagrams are sent by default, and the only address from which
 *   datagrams are received. If the socket is of type SOCK_STREAM or
 *   SOCK_SEQPACKET, this call attempts to make a connection to the socket
 *   that is bound to the address specified by 'addr'.
 *
 *   Generally, connection-based protocol sockets may successfully
 *   local_connect() only once; connectionless protocol sockets may use
 *   local_connect() multiple times to change their association.
 *   Connectionless sockets may dissolve the association by connecting to
 *   an address with the sa_family member of sockaddr set to AF_UNSPEC.
 *
 * Input Parameters:
 *   psock     Pointer to a socket structure initialized by psock_socket()
 *   addr      Server address (form depends on type of socket)
 *   addrlen   Length of actual 'addr'
 *
 * Returned Value:
 *   0 on success; a negated errno value on failure.  See connect() for the
 *   list of appropriate errno values to be returned.
 *
 ****************************************************************************/

static int local_connect(FAR struct socket *psock,
                         FAR const struct sockaddr *addr, socklen_t addrlen)
{
  /* Verify that a valid address has been provided */

  if (addr->sa_family != AF_LOCAL || addrlen < sizeof(sa_family_t))
    {
      return -EBADF;
    }

  /* Perform the connection depending on the protocol type */

  switch (psock->s_type)
    {
#ifdef CONFIG_NET_LOCAL_STREAM
      case SOCK_STREAM:
        {
          /* Verify that the socket is not already connected */

          if (_SS_ISCONNECTED(psock->s_flags))
            {
              return -EISCONN;
            }

          /* It's not...  Connect to the local Unix domain server */

          return psock_local_connect(psock, addr);
        }
        break;
#endif /* CONFIG_NET_LOCAL_STREAM */

#ifdef CONFIG_NET_LOCAL_DGRAM
      case SOCK_DGRAM:
        {
          /* Perform the datagram connection logic */

#warning Missing logic

          return -ENOSYS;
        }
        break;
#endif /* CONFIG_NET_LOCAL_DGRAM */

      default:
        return -EBADF;
    }
}

/****************************************************************************
 * Name: local_accept
 *
 * Description:
 *   The pkt_accept function is used with connection-based socket types
 *   (SOCK_STREAM, SOCK_SEQPACKET and SOCK_RDM). It extracts the first
 *   connection request on the queue of pending connections, creates a new
 *   connected socket with mostly the same properties as 'sockfd', and
 *   allocates a new socket descriptor for the socket, which is returned. The
 *   newly created socket is no longer in the listening state. The original
 *   socket 'sockfd' is unaffected by this call.  Per file descriptor flags
 *   are not inherited across an pkt_accept.
 *
 *   The 'sockfd' argument is a socket descriptor that has been created with
 *   socket(), bound to a local address with bind(), and is listening for
 *   connections after a call to listen().
 *
 *   On return, the 'addr' structure is filled in with the address of the
 *   connecting entity. The 'addrlen' argument initially contains the size
 *   of the structure pointed to by 'addr'; on return it will contain the
 *   actual length of the address returned.
 *
 *   If no pending connections are present on the queue, and the socket is
 *   not marked as non-blocking, pkt_accept blocks the caller until a
 *   connection is present. If the socket is marked non-blocking and no
 *   pending connections are present on the queue, pkt_accept returns
 *   EAGAIN.
 *
 * Input Parameters:
 *   psock    Reference to the listening socket structure
 *   addr     Receives the address of the connecting client
 *   addrlen  Input: allocated size of 'addr',
 *            Return: returned size of 'addr'
 *   newsock  Location to return the accepted socket information.
 *
 * Returned Value:
 *   Returns 0 (OK) on success.  On failure, it returns a negated errno
 *   value.  See accept() for a description of the appropriate error value.
 *
 * Assumptions:
 *   The network is locked.
 *
 ****************************************************************************/

#ifndef CONFIG_NET_LOCAL_STREAM
static int local_accept(FAR struct socket *psock, FAR struct sockaddr *addr,
                        FAR socklen_t *addrlen, FAR struct socket *newsock)
{
  return -EAFNOSUPPORT;
}
#endif

/****************************************************************************
 * Name: local_poll
 *
 * Description:
 *   The standard poll() operation redirects operations on socket descriptors
 *   to local_poll which, indiectly, calls to function.
 *
 * Input Parameters:
 *   psock - An instance of the internal socket structure.
 *   fds   - The structure describing the events to be monitored, OR NULL if
 *           this is a request to stop monitoring events.
 *   setup - true: Setup up the poll; false: Teardown the poll
 *
 * Returned Value:
 *  0: Success; Negated errno on failure
 *
 ****************************************************************************/

static int local_poll(FAR struct socket *psock, FAR struct pollfd *fds,
                      bool setup)
{
  /* Check if we are setting up or tearing down the poll */

  if (setup)
    {
      /* Perform the TCP/IP poll() setup */

      return local_pollsetup(psock, fds);
    }
  else
    {
      /* Perform the TCP/IP poll() teardown */

      return local_pollteardown(psock, fds);
    }
}

/****************************************************************************
 * Name: local_close
 *
 * Description:
 *   Performs the close operation on a local, Unix socket instance
 *
 * Input Parameters:
 *   psock   Socket instance
 *
 * Returned Value:
 *   0 on success; a negated errno value is returned on any failure.
 *
 * Assumptions:
 *
 ****************************************************************************/

static int local_close(FAR struct socket *psock)
{
  /* Perform some pre-close operations for the local address type */

  switch (psock->s_type)
    {
#if defined(CONFIG_NET_LOCAL_STREAM) || defined(CONFIG_NET_LOCAL_DGRAM)
#ifdef CONFIG_NET_LOCAL_STREAM
      case SOCK_STREAM:
#endif
#ifdef CONFIG_NET_LOCAL_DGRAM
      case SOCK_DGRAM:
#endif
        {
          FAR struct local_conn_s *conn = psock->s_conn;

          /* Is this the last reference to the connection structure (there
           * could be more if the socket was dup'ed).
           */

          if (conn->lc_crefs <= 1)
            {
              conn->lc_crefs = 0;
              local_release(conn);
            }
          else
           {
             /* No.. Just decrement the reference count */

             conn->lc_crefs--;
           }

          return OK;
        }
#endif /* CONFIG_NET_LOCAL_STREAM || CONFIG_NET_LOCAL_DGRAM */

      default:
        return -EBADF;
    }
}

/****************************************************************************
 * Name: local_ioctl
 *
 * Description:
 *   This function performs local device specific operations.
 *
 * Parameters:
 *   psock    A reference to the socket structure of the socket
 *   cmd      The ioctl command
 *   arg      The argument of the ioctl cmd
 *   arglen   The length of 'arg'
 *
 ****************************************************************************/

static int local_ioctl(FAR struct socket *psock, int cmd,
                       FAR void *arg, size_t arglen)
{
  FAR struct local_conn_s *conn;
  int ret = OK;

  conn = (FAR struct local_conn_s *)psock->s_conn;

  switch (cmd)
    {
      case FIONREAD:
        if (conn->lc_infile.f_inode != NULL)
          {
            ret = file_ioctl(&conn->lc_infile, cmd, arg);
          }
<<<<<<< HEAD
        break;
      default:
        ret = -EINVAL;
=======
        else
          {
            ret = -ENOTCONN;
          }
        break;
      default:
        ret = -ENOTTY;
>>>>>>> 2e43815c
        break;
    }

  return ret;
}

/****************************************************************************
<<<<<<< HEAD
=======
 * Name: local_socketpair
 *
 * Description:
 *   Create a pair of connected sockets between psocks[2]
 *
 * Parameters:
 *   psocks  A reference to the socket structure of the socket pair
 *
 ****************************************************************************/

static int local_socketpair(FAR struct socket *psocks[2])
{
#if defined(CONFIG_NET_LOCAL_STREAM) || defined(CONFIG_NET_LOCAL_DGRAM)
  FAR struct local_conn_s *conns[2];
#ifdef CONFIG_NET_LOCAL_STREAM
  bool nonblock;
  int ret;
#endif /* CONFIG_NET_LOCAL_STREAM */
  int i;

  for (i = 0; i < 2; i++)
    {
      conns[i] = psocks[i]->s_conn;
      snprintf(conns[i]->lc_path,
               sizeof(conns[i]->lc_path), "socketpair%p", psocks[0]);

      conns[i]->lc_proto = psocks[i]->s_type;
      conns[i]->lc_type  = LOCAL_TYPE_PATHNAME;
      conns[i]->lc_state = LOCAL_STATE_BOUND;
    }

#ifdef CONFIG_NET_LOCAL_DGRAM
#ifdef CONFIG_NET_LOCAL_STREAM
  if (psocks[0]->s_type == SOCK_DGRAM)
#endif /* CONFIG_NET_LOCAL_STREAM */
    {
      return OK;
    }
#endif /* CONFIG_NET_LOCAL_DGRAM */

#ifdef CONFIG_NET_LOCAL_STREAM
  conns[0]->lc_instance_id = conns[1]->lc_instance_id
                           = local_generate_instance_id();

  /* Create the FIFOs needed for the connection */

  ret = local_create_fifos(conns[0]);
  if (ret < 0)
    {
      goto errout;
    }

  nonblock = _SS_ISNONBLOCK(psocks[0]->s_flags);

  /* Open the client-side write-only FIFO. */

  ret = local_open_client_tx(conns[0], nonblock);
  if (ret < 0)
    {
      goto errout;
    }

  /* Open the server-side read-only FIFO. */

  ret = local_open_server_rx(conns[1], nonblock);
  if (ret < 0)
    {
      goto errout;
    }

  /* Open the server-side write-only FIFO. */

  ret = local_open_server_tx(conns[1], nonblock);
  if (ret < 0)
    {
      goto errout;
    }

  /* Open the client-side read-only FIFO */

  ret = local_open_client_rx(conns[0], nonblock);
  if (ret < 0)
    {
      goto errout;
    }

  conns[0]->lc_state = conns[1]->lc_state
                     = LOCAL_STATE_CONNECTED;
  return OK;

errout:
  local_release_fifos(conns[0]);
  return ret;
#endif /* CONFIG_NET_LOCAL_STREAM */
#else
  return -EOPNOTSUPP;
#endif /* CONFIG_NET_LOCAL_STREAM || CONFIG_NET_LOCAL_DGRAM */
}

/****************************************************************************
>>>>>>> 2e43815c
 * Public Functions
 ****************************************************************************/

#endif /* CONFIG_NET_LOCAL */<|MERGE_RESOLUTION|>--- conflicted
+++ resolved
@@ -71,10 +71,7 @@
 static int        local_close(FAR struct socket *psock);
 static int        local_ioctl(FAR struct socket *psock, int cmd,
                     FAR void *arg, size_t arglen);
-<<<<<<< HEAD
-=======
 static int        local_socketpair(FAR struct socket *psocks[2]);
->>>>>>> 2e43815c
 
 /****************************************************************************
  * Public Data
@@ -95,12 +92,8 @@
   local_sendmsg,     /* si_sendmsg */
   local_recvmsg,     /* si_recvmsg */
   local_close,       /* si_close */
-<<<<<<< HEAD
-  local_ioctl        /* si_ioctl */
-=======
   local_ioctl,       /* si_ioctl */
   local_socketpair   /* si_socketpair */
->>>>>>> 2e43815c
 };
 
 /****************************************************************************
@@ -725,11 +718,6 @@
           {
             ret = file_ioctl(&conn->lc_infile, cmd, arg);
           }
-<<<<<<< HEAD
-        break;
-      default:
-        ret = -EINVAL;
-=======
         else
           {
             ret = -ENOTCONN;
@@ -737,7 +725,6 @@
         break;
       default:
         ret = -ENOTTY;
->>>>>>> 2e43815c
         break;
     }
 
@@ -745,8 +732,6 @@
 }
 
 /****************************************************************************
-<<<<<<< HEAD
-=======
  * Name: local_socketpair
  *
  * Description:
@@ -847,7 +832,6 @@
 }
 
 /****************************************************************************
->>>>>>> 2e43815c
  * Public Functions
  ****************************************************************************/
 
