--- conflicted
+++ resolved
@@ -400,12 +400,7 @@
 # created from scratch
 
 define ARCHIVE
-<<<<<<< HEAD
 	$(AR) $1 $(2)
-=======
-	$(Q) $(RM) $1
-	$(Q) $(AR) $1 $(2)
->>>>>>> 1c84fc9c
 endef
 
 # PRELINK - Prelink a list of files
@@ -541,7 +536,7 @@
 # CLEAN - Default clean target
 
 ifeq ($(CONFIG_ARCH_COVERAGE),y)
-	OBJS += *.gcno *.gcda
+	EXTRA = *.gcno *.gcda
 endif
 
 ifeq ($(CONFIG_WINDOWS_NATIVE),y)
@@ -556,7 +551,7 @@
 endef
 else
 define CLEAN
-	$(Q) rm -f *$(OBJEXT) *$(LIBEXT) *~ .*.swp $(OBJS) $(BIN)
+	$(Q) rm -f *$(OBJEXT) *$(LIBEXT) *~ .*.swp $(OBJS) $(BIN) $(EXTRA)
 endef
 endif
 
@@ -599,15 +594,9 @@
 
 endef
 
-<<<<<<< HEAD
-export DEFINE_PREFIX ?= $(subst X,,${shell $(DEFINE) "$(CC)" "X" 2> ${EMPTYFILE}})
-export INCDIR_PREFIX ?= $(subst "X",,${shell $(INCDIR) "$(CC)" "X" 2> ${EMPTYFILE}})
-export INCSYSDIR_PREFIX ?= $(subst "X",,${shell $(INCDIR) -s "$(CC)" "X" 2> ${EMPTYFILE}})
-=======
 export DEFINE_PREFIX ?= $(subst X,,${shell $(DEFINE) "$(CC)" X 2> ${EMPTYFILE}})
 export INCDIR_PREFIX ?= $(subst "X",,${shell $(INCDIR) "$(CC)" X 2> ${EMPTYFILE}})
 export INCSYSDIR_PREFIX ?= $(subst "X",,${shell $(INCDIR) -s "$(CC)" X 2> ${EMPTYFILE}})
->>>>>>> 1c84fc9c
 
 # ARCHxxx means the predefined setting(either toolchain, arch, or system specific)
 ARCHDEFINES += ${DEFINE_PREFIX}__NuttX__
