#!/usr/bin/env bash

# Licensed to the Apache Software Foundation (ASF) under one
# or more contributor license agreements.  See the NOTICE file
# distributed with this work for additional information
# regarding copyright ownership.  The ASF licenses this file
# to you under the Apache License, Version 2.0 (the
# "License"); you may not use this file except in compliance
# with the License.  You may obtain a copy of the License at
#
#  http://www.apache.org/licenses/LICENSE-2.0
#
# Unless required by applicable law or agreed to in writing,
# software distributed under the License is distributed on an
# "AS IS" BASIS, WITHOUT WARRANTIES OR CONDITIONS OF ANY
# KIND, either express or implied.  See the License for the
# specific language governing permissions and limitations
# under the License.

# Prerequisites for macOS
#  - Xcode (cc, etc)
#  - homebrew
#  - autoconf
#  - wget

set -e
set -o xtrace

WD=$(cd "$(dirname "$0")" && pwd)
WORKSPACE=$(cd "${WD}"/../../../ && pwd -P)
nuttx=${WORKSPACE}/nuttx
apps=${WORKSPACE}/apps
tools=${WORKSPACE}/tools
os=$(uname -s)
EXTRA_PATH=

<<<<<<< HEAD
case ${os} in
  Darwin)
    install="arm-gcc-toolchain arm64-gcc-toolchain avr-gcc-toolchain binutils bloaty c-cache elf-toolchain gen-romfs kconfig-frontends python-tools riscv-gcc-toolchain rust xtensa-esp32-gcc-toolchain u-boot-tools"
    mkdir -p "${prebuilt}"/homebrew
    export HOMEBREW_CACHE=${prebuilt}/homebrew
    # https://github.com/actions/virtual-environments/issues/2322#issuecomment-749211076
    rm -rf /usr/local/bin/2to3
    # https://github.com/osx-cross/homebrew-avr/issues/205#issuecomment-760637996
    brew update --quiet
    ;;
  Linux)
    install="arm-clang-toolchain arm-gcc-toolchain arm64-gcc-toolchain bloaty c-cache clang_clang-tidy gen-romfs gperf kconfig-frontends mips-gcc-toolchain python-tools riscv-gcc-toolchain rust rx-gcc-toolchain sparc-gcc-toolchain xtensa-esp32-gcc-toolchain"
    ;;
esac

=======
>>>>>>> 1c84fc9c
function add_path {
  PATH=$1:${PATH}
  EXTRA_PATH=$1:${EXTRA_PATH}
}

function arm-clang-toolchain {
<<<<<<< HEAD
  add_path "${prebuilt}"/clang-arm-none-eabi/bin

  if [ ! -f "${prebuilt}/clang-arm-none-eabi/bin/clang" ]; then
    cd "${prebuilt}"
    curl -O -L -s https://github.com/ARM-software/LLVM-embedded-toolchain-for-Arm/releases/download/release-14.0.0/LLVMEmbeddedToolchainForArm-14.0.0-linux.tar.gz
    tar zxf LLVMEmbeddedToolchainForArm-14.0.0-linux.tar.gz
    mv LLVMEmbeddedToolchainForArm-14.0.0 clang-arm-none-eabi
    cp /usr/bin/clang-extdef-mapping-10 clang-arm-none-eabi/bin/clang-extdef-mapping
    rm LLVMEmbeddedToolchainForArm-14.0.0-linux.tar.gz
  fi
=======
  add_path "${tools}"/clang-arm-none-eabi/bin

  if [ ! -f "${tools}/clang-arm-none-eabi/bin/clang" ]; then
    local flavor
    case ${os} in
      Linux)
        flavor=linux
        ;;
    esac
    cd "${tools}"
    curl -O -L -s https://github.com/ARM-software/LLVM-embedded-toolchain-for-Arm/releases/download/release-14.0.0/LLVMEmbeddedToolchainForArm-14.0.0-${flavor}.tar.gz
    tar zxf LLVMEmbeddedToolchainForArm-14.0.0-${flavor}.tar.gz
    mv LLVMEmbeddedToolchainForArm-14.0.0 clang-arm-none-eabi
    cp /usr/bin/clang-extdef-mapping-10 clang-arm-none-eabi/bin/clang-extdef-mapping
    rm LLVMEmbeddedToolchainForArm-14.0.0-${flavor}.tar.gz
  fi

>>>>>>> 1c84fc9c
  clang --version
}

function arm-gcc-toolchain {
<<<<<<< HEAD
  add_path "${prebuilt}"/gcc-arm-none-eabi/bin

  if [ ! -f "${prebuilt}/gcc-arm-none-eabi/bin/arm-none-eabi-gcc" ]; then
=======
  add_path "${tools}"/gcc-arm-none-eabi/bin

  if [ ! -f "${tools}/gcc-arm-none-eabi/bin/arm-none-eabi-gcc" ]; then
>>>>>>> 1c84fc9c
    local flavor
    case ${os} in
      Darwin)
        flavor=-darwin
        ;;
      Linux)
        flavor=
<<<<<<< HEAD
        ;;
    esac
    cd "${prebuilt}"
    wget --quiet https://developer.arm.com/-/media/Files/downloads/gnu/11.3.rel1/binrel/arm-gnu-toolchain-11.3.rel1${flavor}-x86_64-arm-none-eabi.tar.xz
    xz -d arm-gnu-toolchain-11.3.rel1${flavor}-x86_64-arm-none-eabi.tar.xz
    tar xf arm-gnu-toolchain-11.3.rel1${flavor}-x86_64-arm-none-eabi.tar
    mv arm-gnu-toolchain-11.3.rel1${flavor}-x86_64-arm-none-eabi gcc-arm-none-eabi
    patch -p0 < ${nuttx}/tools/ci/patch/arm-none-eabi-workaround-for-newlib-version-break.patch
    rm arm-gnu-toolchain-11.3.rel1${flavor}-x86_64-arm-none-eabi.tar
  fi
  arm-none-eabi-gcc --version
}

function arm64-gcc-toolchain {
  add_path "${prebuilt}"/gcc-aarch64-none-elf/bin

  if [ ! -f "${prebuilt}/gcc-aarch64-none-elf/bin/aarch64-none-elf-gcc" ]; then
    local flavor
    case ${os} in
      Darwin)
        flavor=darwin-x86_64
        ;;
      Linux)
        flavor=x86_64
        ;;
    esac
    cd "${prebuilt}"
    wget --quiet https://developer.arm.com/-/media/Files/downloads/gnu/11.2-2022.02/binrel/gcc-arm-11.2-2022.02-${flavor}-aarch64-none-elf.tar.xz
    xz -d gcc-arm-11.2-2022.02-${flavor}-aarch64-none-elf.tar.xz
    tar xf gcc-arm-11.2-2022.02-${flavor}-aarch64-none-elf.tar
    mv gcc-arm-11.2-2022.02-${flavor}-aarch64-none-elf gcc-aarch64-none-elf
    rm gcc-arm-11.2-2022.02-${flavor}-aarch64-none-elf.tar
  fi
  aarch64-none-elf-gcc --version
}

function avr-gcc-toolchain {
  if ! type avr-gcc &> /dev/null; then
    case ${os} in
      Darwin)
        brew tap osx-cross/avr
        brew install avr-gcc
        ;;
    esac
  fi
}

function binutils {
  mkdir -p "${prebuilt}"/bintools/bin
  add_path "${prebuilt}"/bintools/bin

  if ! type objcopy &> /dev/null; then
    case ${os} in
      Darwin)
        brew install binutils
        # It is possible we cached prebuilt but did brew install so recreate
        # symlink if it exists
        rm -f "${prebuilt}"/bintools/bin/objcopy
        ln -s /usr/local/opt/binutils/bin/objcopy "${prebuilt}"/bintools/bin/objcopy
        ;;
    esac
  fi
}

function bloaty {
  add_path "${prebuilt}"/bloaty/bin
  if [ ! -f "${prebuilt}/bloaty/bin/bloaty" ]; then
    git clone --depth 1 --branch v1.1 https://github.com/google/bloaty bloaty-src
    cd bloaty-src
    mkdir -p "${prebuilt}"/bloaty
    cmake -DCMAKE_SYSTEM_PREFIX_PATH="${prebuilt}"/bloaty
    make install -j 6
    cd "${prebuilt}"
    rm -rf bloaty-src
  fi
}

function c-cache {
  add_path "${prebuilt}"/ccache/bin

  if ! type ccache &> /dev/null; then
    case ${os} in
      Darwin)
        brew install ccache
        ;;
      Linux)
        cd "${prebuilt}";
        wget https://github.com/ccache/ccache/releases/download/v3.7.7/ccache-3.7.7.tar.gz
        tar zxf ccache-3.7.7.tar.gz
        cd ccache-3.7.7; ./configure --prefix="${prebuilt}"/ccache; make; make install
        cd "${prebuilt}"; rm -rf ccache-3.7.7; rm ccache-3.7.7.tar.gz
=======
>>>>>>> 1c84fc9c
        ;;
    esac
    cd "${tools}"
    wget --quiet https://developer.arm.com/-/media/Files/downloads/gnu/11.3.rel1/binrel/arm-gnu-toolchain-11.3.rel1${flavor}-x86_64-arm-none-eabi.tar.xz
    xz -d arm-gnu-toolchain-11.3.rel1${flavor}-x86_64-arm-none-eabi.tar.xz
    tar xf arm-gnu-toolchain-11.3.rel1${flavor}-x86_64-arm-none-eabi.tar
    mv arm-gnu-toolchain-11.3.rel1${flavor}-x86_64-arm-none-eabi gcc-arm-none-eabi
    patch -p0 < ${nuttx}/tools/ci/patch/arm-none-eabi-workaround-for-newlib-version-break.patch
    rm arm-gnu-toolchain-11.3.rel1${flavor}-x86_64-arm-none-eabi.tar
  fi

<<<<<<< HEAD
  ccache --version
}

function clang_clang-tidy {
  # Install Clang and Clang-Tidy for Ubuntu.
  apt-get update -qq && DEBIAN_FRONTEND="noninteractive" apt-get install -y -qq \
    -o APT::Immediate-Configure=0 \
    clang \
    clang-tidy
=======
  arm-none-eabi-gcc --version
>>>>>>> 1c84fc9c
}

function arm64-gcc-toolchain {
  add_path "${tools}"/gcc-aarch64-none-elf/bin

  if [ ! -f "${tools}/gcc-aarch64-none-elf/bin/aarch64-none-elf-gcc" ]; then
    local flavor
    case ${os} in
      Darwin)
        flavor=darwin-x86_64
        ;;
      Linux)
        flavor=x86_64
        ;;
    esac
    cd "${tools}"
    wget --quiet https://developer.arm.com/-/media/Files/downloads/gnu/11.2-2022.02/binrel/gcc-arm-11.2-2022.02-${flavor}-aarch64-none-elf.tar.xz
    xz -d gcc-arm-11.2-2022.02-${flavor}-aarch64-none-elf.tar.xz
    tar xf gcc-arm-11.2-2022.02-${flavor}-aarch64-none-elf.tar
    mv gcc-arm-11.2-2022.02-${flavor}-aarch64-none-elf gcc-aarch64-none-elf
    rm gcc-arm-11.2-2022.02-${flavor}-aarch64-none-elf.tar
  fi

  aarch64-none-elf-gcc --version
}

function avr-gcc-toolchain {
  if ! type avr-gcc &> /dev/null; then
    case ${os} in
      Darwin)
        brew tap osx-cross/avr
        brew install avr-gcc
        ;;
      Linux)
        apt-get install -y avr-libc gcc-avr
        ;;
    esac
  fi

  avr-gcc --version
}

function binutils {
  mkdir -p "${tools}"/bintools/bin
  add_path "${tools}"/bintools/bin

  if ! type objcopy &> /dev/null; then
    case ${os} in
      Darwin)
        brew install binutils
        # It is possible we cached prebuilt but did brew install so recreate
        # symlink if it exists
        rm -f "${tools}"/bintools/bin/objcopy
        ln -s /usr/local/opt/binutils/bin/objcopy "${tools}"/bintools/bin/objcopy
        ;;
    esac
  fi

  objcopy --version
}

<<<<<<< HEAD
function mips-gcc-toolchain {
  add_path "${prebuilt}"/pinguino-compilers/linux64/p32/bin
=======
function bloaty {
  add_path "${tools}"/bloaty/bin

  if [ ! -f "${tools}/bloaty/bin/bloaty" ]; then
    git clone --branch main https://github.com/google/bloaty "${tools}"/bloaty-src
    cd "${tools}"/bloaty-src
    # Due to issues with latest MacOS versions use pinned commit.
    # https://github.com/google/bloaty/pull/326
    git checkout 52948c107c8f81045e7f9223ec02706b19cfa882
    mkdir -p "${tools}"/bloaty
    cmake -D BLOATY_PREFER_SYSTEM_CAPSTONE=NO -DCMAKE_SYSTEM_PREFIX_PATH="${tools}"/bloaty
    make install -j 6
    cd "${tools}"
    rm -rf bloaty-src
  fi

  command bloaty --version
}

function c-cache {
  add_path "${tools}"/ccache/bin

  if ! type ccache &> /dev/null; then
    case ${os} in
      Darwin)
        brew install ccache
        ;;
      Linux)
        cd "${tools}";
        wget https://github.com/ccache/ccache/releases/download/v3.7.7/ccache-3.7.7.tar.gz
        tar zxf ccache-3.7.7.tar.gz
        cd ccache-3.7.7; ./configure --prefix="${tools}"/ccache; make; make install
        cd "${tools}"; rm -rf ccache-3.7.7; rm ccache-3.7.7.tar.gz
        ;;
    esac
  fi

  ccache --version
}

function clang-tidy {
  if ! type clang-tidy &> /dev/null; then
    case ${os} in
      Linux)
        apt-get install -y clang clang-tidy
        ;;
    esac
  fi

  command clang-tidy --version
}

function elf-toolchain {
  if ! type x86_64-elf-gcc &> /dev/null; then
    case ${os} in
      Darwin)
        brew install x86_64-elf-gcc
        ;;
    esac
  fi

  x86_64-elf-gcc --version
}

function gen-romfs {
  add_path "${tools}"/genromfs/usr/bin

  if [ ! -f "${tools}/genromfs/usr/bin/genromfs" ]; then
    git clone https://bitbucket.org/nuttx/tools.git "${tools}"/nuttx-tools
    cd "${tools}"/nuttx-tools
    tar zxf genromfs-0.5.2.tar.gz -C "${tools}"
    cd "${tools}"/genromfs-0.5.2
    make install PREFIX="${tools}"/genromfs
    cd "${tools}"
    rm -rf genromfs-0.5.2
  fi
}

function gperf {
  add_path "${tools}"/gperf/bin

  if [ ! -f "${tools}/gperf/bin/gperf" ]; then
    cd "${tools}"
    wget --quiet http://ftp.gnu.org/pub/gnu/gperf/gperf-3.1.tar.gz
    tar zxf gperf-3.1.tar.gz
    cd "${tools}"/gperf-3.1
    ./configure --prefix="${tools}"/gperf; make; make install
    cd "${tools}"
    rm -rf gperf-3.1; rm gperf-3.1.tar.gz
  fi

  command gperf --version
}

function kconfig-frontends {
  add_path "${tools}"/kconfig-frontends/bin
>>>>>>> 1c84fc9c

  if [ ! -f "${tools}/kconfig-frontends/bin/kconfig-conf" ]; then
    cd "${tools}"/nuttx-tools/kconfig-frontends
    ./configure --prefix="${tools}"/kconfig-frontends \
      --disable-kconfig --disable-nconf --disable-qconf \
      --disable-gconf --disable-mconf --disable-static \
      --disable-shared --disable-L10n
    # Avoid "aclocal/automake missing" errors
    touch aclocal.m4 Makefile.in
    make install
    cd "${tools}"
    rm -rf nuttx-tools
  fi
}

function mips-gcc-toolchain {
  if [ ! -d "${tools}/pinguino-compilers" ]; then
    cd "${tools}"
    git clone https://github.com/PinguinoIDE/pinguino-compilers
  fi

  case ${os} in
    Darwin)
      add_path "${tools}"/pinguino-compilers/macosx/p32/bin
      mips-elf-gcc --version
      ;;
    Linux)
      add_path "${tools}"/pinguino-compilers/linux64/p32/bin
      p32-gcc --version
      ;;
  esac
}

function python-tools {
  # Python User Env
  export PIP_USER=yes
  export PYTHONUSERBASE=${tools}/pylocal
  add_path "${PYTHONUSERBASE}"/bin

  # Force the reinstall of python packages due to issues with GitHub
  # cache restoration.
  pip3 install --force-reinstall \
    CodeChecker \
    cxxfilt \
    esptool==3.3.1 \
    imgtool==1.9.0 \
    pexpect==4.8.0 \
    pyelftools \
    pyserial==3.5 \
    pytest==6.2.5 \
    pytest-json==0.4.0 \
    pytest-ordering==0.6 \
    pytest-repeat==0.9.1
}

function python-tools {
  # Python User Env
  PIP_USER=yes
  export PIP_USER
  PYTHONUSERBASE=${prebuilt}/pylocal
  export PYTHONUSERBASE
  add_path "${PYTHONUSERBASE}"/bin
  pip3 install CodeChecker
  pip3 install cxxfilt
  pip3 install esptool==3.3.1
  pip3 install pexpect==4.8.0
  pip3 install pyelftools
  pip3 install pyserial==3.5
  pip3 install pytest==6.2.5
  pip3 install pytest-json==0.4.0
  pip3 install pytest-ordering==0.6
  pip3 install pytest-repeat==0.9.1

  # MCUboot's tool for image signing and key management
  if ! command -v imgtool &> /dev/null; then
    pip3 install imgtool
  fi
}

function riscv-gcc-toolchain {
  add_path "${tools}"/riscv64-unknown-elf-gcc/bin

  if [ ! -f "${tools}/riscv64-unknown-elf-gcc/bin/riscv64-unknown-elf-gcc" ]; then
    local flavor
    case ${os} in
      Darwin)
        flavor=x86_64-apple-darwin
        ;;
      Linux)
        flavor=x86_64-linux-ubuntu14
        ;;
    esac
<<<<<<< HEAD
    cd "${prebuilt}"
    wget --quiet --no-check-certificate https://static.dev.sifive.com/dev-tools/freedom-tools/v2020.12/riscv64-unknown-elf-toolchain-10.2.0-2020.12.8-${flavor}.tar.gz
=======
    cd "${tools}"
    wget --quiet https://static.dev.sifive.com/dev-tools/freedom-tools/v2020.12/riscv64-unknown-elf-toolchain-10.2.0-2020.12.8-${flavor}.tar.gz
>>>>>>> 1c84fc9c
    tar zxf riscv64-unknown-elf-toolchain-10.2.0-2020.12.8-${flavor}.tar.gz
    mv riscv64-unknown-elf-toolchain-10.2.0-2020.12.8-${flavor} riscv64-unknown-elf-gcc
    rm riscv64-unknown-elf-toolchain-10.2.0-2020.12.8-${flavor}.tar.gz
  fi

  riscv64-unknown-elf-gcc --version
}

function rust {
<<<<<<< HEAD
  mkdir -p "${prebuilt}"/rust/bin
  add_path "${prebuilt}"/rust/bin
=======
  mkdir -p "${tools}"/rust/bin
  add_path "${tools}"/rust/bin
>>>>>>> 1c84fc9c

  if ! type rustc &> /dev/null; then
    case ${os} in
      Darwin)
        brew install rust
        ;;
      Linux)
        # Currently Debian installed rustc doesn't support 2021 edition.
<<<<<<< HEAD
        export CARGO_HOME=${prebuilt}/rust
=======
        export CARGO_HOME=${tools}/rust
>>>>>>> 1c84fc9c
        curl --proto '=https' --tlsv1.2 -sSf https://sh.rustup.rs | sh -s -- -y
        ;;
    esac
  fi
<<<<<<< HEAD
=======

  rustc --version
>>>>>>> 1c84fc9c
}

function rx-gcc-toolchain {
  add_path "${tools}"/renesas-toolchain/rx-elf-gcc/bin

  if [ ! -f "${tools}/renesas-toolchain/rx-elf-gcc/bin/rx-elf-gcc" ]; then
    case ${os} in
      Linux)
        # Download toolchain source code
        # RX toolchain is built from source code. Once prebuilt RX toolchain is made available, the below code snippet can be removed.
        mkdir -p "${tools}"/renesas-tools/rx/source; cd "${tools}"/renesas-tools/rx/source
        wget --quiet https://gcc-renesas.com/downloads/d.php?f=rx/binutils/4.8.4.201803-gnurx/rx_binutils2.24_2018Q3.tar.gz \
          -O rx_binutils2.24_2018Q3.tar.gz
        tar zxf rx_binutils2.24_2018Q3.tar.gz
        wget --quiet https://gcc-renesas.com/downloads/d.php?f=rx/gcc/4.8.4.201803-gnurx/rx_gcc_4.8.4_2018Q3.tar.gz \
          -O rx_gcc_4.8.4_2018Q3.tar.gz
        tar zxf rx_gcc_4.8.4_2018Q3.tar.gz
        wget --quiet https://gcc-renesas.com/downloads/d.php?f=rx/newlib/4.8.4.201803-gnurx/rx_newlib2.2.0_2018Q3.tar.gz \
          -O rx_newlib2.2.0_2018Q3.tar.gz
        tar zxf rx_newlib2.2.0_2018Q3.tar.gz

        # Install binutils
        cd "${tools}"/renesas-tools/rx/source/binutils; chmod +x ./configure ./mkinstalldirs
        mkdir -p "${tools}"/renesas-tools/rx/build/binutils; cd "${tools}"/renesas-tools/rx/build/binutils
        "${tools}"/renesas-tools/rx/source/binutils/configure --target=rx-elf --prefix="${tools}"/renesas-toolchain/rx-elf-gcc \
          --disable-werror
        make; make install

        # Install gcc
        cd "${tools}"/renesas-tools/rx/source/gcc
        chmod +x ./contrib/download_prerequisites ./configure ./move-if-change ./libgcc/mkheader.sh
        ./contrib/download_prerequisites
        sed -i '1s/^/@documentencoding ISO-8859-1\n/' ./gcc/doc/gcc.texi
        sed -i 's/@tex/\n&/g' ./gcc/doc/gcc.texi && sed -i 's/@end tex/\n&/g' ./gcc/doc/gcc.texi
        mkdir -p "${tools}"/renesas-tools/rx/build/gcc; cd "${tools}"/renesas-tools/rx/build/gcc
        "${tools}"/renesas-tools/rx/source/gcc/configure --target=rx-elf --prefix="${tools}"/renesas-toolchain/rx-elf-gcc \
        --disable-shared --disable-multilib --disable-libssp --disable-libstdcxx-pch --disable-werror --enable-lto \
        --enable-gold --with-pkgversion=GCC_Build_1.02 --with-newlib --enable-languages=c
        make; make install

        # Install newlib
        cd "${tools}"/renesas-tools/rx/source/newlib; chmod +x ./configure
        mkdir -p "${tools}"/renesas-tools/rx/build/newlib; cd "${tools}"/renesas-tools/rx/build/newlib
        "${tools}"/renesas-tools/rx/source/newlib/configure --target=rx-elf --prefix="${tools}"/renesas-toolchain/rx-elf-gcc
        make; make install
        rm -rf "${tools}"/renesas-tools/
        ;;
    esac
  fi

  rx-elf-gcc --version
}

function sparc-gcc-toolchain {
  add_path "${tools}"/sparc-gaisler-elf-gcc/bin

  if [ ! -f "${tools}/sparc-gaisler-elf-gcc/bin/sparc-gaisler-elf-gcc" ]; then
    case ${os} in
      Linux)
        cd "${tools}"
        wget --quiet https://www.gaisler.com/anonftp/bcc2/bin/bcc-2.1.0-gcc-linux64.tar.xz
        xz -d bcc-2.1.0-gcc-linux64.tar.xz
        tar xf bcc-2.1.0-gcc-linux64.tar
        mv bcc-2.1.0-gcc sparc-gaisler-elf-gcc
        rm bcc-2.1.0-gcc-linux64.tar
        ;;
    esac
  fi

  sparc-gaisler-elf-gcc --version
}

function xtensa-esp32-gcc-toolchain {
<<<<<<< HEAD
  add_path "${prebuilt}"/xtensa-esp32-elf/bin

  if [ ! -f "${prebuilt}/xtensa-esp32-elf/bin/xtensa-esp32-elf-gcc" ]; then
    cd "${prebuilt}"
=======
  add_path "${tools}"/xtensa-esp32-elf/bin

  if [ ! -f "${tools}/xtensa-esp32-elf/bin/xtensa-esp32-elf-gcc" ]; then
    cd "${tools}"
>>>>>>> 1c84fc9c
    case ${os} in
      Darwin)
        wget --quiet https://dl.espressif.com/dl/xtensa-esp32-elf-gcc8_4_0-esp-2021r1-macos.tar.gz
        tar xzf xtensa-esp32-elf-gcc8_4_0-esp-2021r1-macos.tar.gz
        rm xtensa-esp32-elf-gcc8_4_0-esp-2021r1-macos.tar.gz
        ;;
      Linux)
        wget --quiet https://dl.espressif.com/dl/xtensa-esp32-elf-gcc8_4_0-esp32-2021r1-linux-amd64.tar.xz
        xz -d xtensa-esp32-elf-gcc8_4_0-esp32-2021r1-linux-amd64.tar.xz
        tar xf xtensa-esp32-elf-gcc8_4_0-esp32-2021r1-linux-amd64.tar
        rm xtensa-esp32-elf-gcc8_4_0-esp32-2021r1-linux-amd64.tar
        ;;
    esac
  fi
<<<<<<< HEAD
=======

>>>>>>> 1c84fc9c
  xtensa-esp32-elf-gcc --version
}

function u-boot-tools {
  if ! type mkimage &> /dev/null; then
    case ${os} in
      Darwin)
        brew install u-boot-tools
<<<<<<< HEAD
=======
        ;;
      Linux)
        apt-get install -y u-boot-tools
>>>>>>> 1c84fc9c
        ;;
    esac
  fi
}

function usage {
  echo ""
  echo "USAGE: $0 [-i] [-s] [-c] [-*] <testlist>"
  echo "       $0 -h"
  echo ""
  echo "Where:"
  echo "  -i install tools"
  echo "  -s setup repos"
  echo "  -c enable ccache"
  echo "  -* support all options in testbuild.sh"
  echo "  -h will show this help test and terminate"
  echo "  <testlist> select testlist file"
  echo ""
  exit 1
}

function enable_ccache {
  export CCACHE_DIR="${tools}"/ccache
}

function setup_links {
  mkdir -p "${tools}"/ccache/bin/
  ln -sf "$(which ccache)" "${tools}"/ccache/bin/aarch64-none-elf-gcc
  ln -sf "$(which ccache)" "${tools}"/ccache/bin/aarch64-none-elf-g++
  ln -sf "$(which ccache)" "${tools}"/ccache/bin/arm-none-eabi-gcc
  ln -sf "$(which ccache)" "${tools}"/ccache/bin/arm-none-eabi-g++
  ln -sf "$(which ccache)" "${tools}"/ccache/bin/avr-gcc
  ln -sf "$(which ccache)" "${tools}"/ccache/bin/avr-g++
  ln -sf "$(which ccache)" "${tools}"/ccache/bin/cc
  ln -sf "$(which ccache)" "${tools}"/ccache/bin/c++
  ln -sf "$(which ccache)" "${tools}"/ccache/bin/clang
  ln -sf "$(which ccache)" "${tools}"/ccache/bin/clang++
  ln -sf "$(which ccache)" "${tools}"/ccache/bin/gcc
  ln -sf "$(which ccache)" "${tools}"/ccache/bin/g++
  ln -sf "$(which ccache)" "${tools}"/ccache/bin/p32-gcc
  ln -sf "$(which ccache)" "${tools}"/ccache/bin/riscv64-unknown-elf-gcc
  ln -sf "$(which ccache)" "${tools}"/ccache/bin/riscv64-unknown-elf-g++
  ln -sf "$(which ccache)" "${tools}"/ccache/bin/sparc-gaisler-elf-gcc
  ln -sf "$(which ccache)" "${tools}"/ccache/bin/sparc-gaisler-elf-g++
  ln -sf "$(which ccache)" "${tools}"/ccache/bin/x86_64-elf-gcc
  ln -sf "$(which ccache)" "${tools}"/ccache/bin/x86_64-elf-g++
  ln -sf "$(which ccache)" "${tools}"/ccache/bin/xtensa-esp32-elf-gcc
}

function setup_links {
  mkdir -p "${prebuilt}"/ccache/bin/
  ln -sf "$(which ccache)" "${prebuilt}"/ccache/bin/aarch64-none-elf-gcc
  ln -sf "$(which ccache)" "${prebuilt}"/ccache/bin/aarch64-none-elf-g++
  ln -sf "$(which ccache)" "${prebuilt}"/ccache/bin/arm-none-eabi-gcc
  ln -sf "$(which ccache)" "${prebuilt}"/ccache/bin/arm-none-eabi-g++
  ln -sf "$(which ccache)" "${prebuilt}"/ccache/bin/avr-gcc
  ln -sf "$(which ccache)" "${prebuilt}"/ccache/bin/avr-g++
  ln -sf "$(which ccache)" "${prebuilt}"/ccache/bin/cc
  ln -sf "$(which ccache)" "${prebuilt}"/ccache/bin/c++
  ln -sf "$(which ccache)" "${prebuilt}"/ccache/bin/clang
  ln -sf "$(which ccache)" "${prebuilt}"/ccache/bin/clang++
  ln -sf "$(which ccache)" "${prebuilt}"/ccache/bin/gcc
  ln -sf "$(which ccache)" "${prebuilt}"/ccache/bin/g++
  ln -sf "$(which ccache)" "${prebuilt}"/ccache/bin/p32-gcc
  ln -sf "$(which ccache)" "${prebuilt}"/ccache/bin/riscv64-unknown-elf-gcc
  ln -sf "$(which ccache)" "${prebuilt}"/ccache/bin/riscv64-unknown-elf-g++
  ln -sf "$(which ccache)" "${prebuilt}"/ccache/bin/sparc-gaisler-elf-gcc
  ln -sf "$(which ccache)" "${prebuilt}"/ccache/bin/sparc-gaisler-elf-g++
  ln -sf "$(which ccache)" "${prebuilt}"/ccache/bin/x86_64-elf-gcc
  ln -sf "$(which ccache)" "${prebuilt}"/ccache/bin/x86_64-elf-g++
  ln -sf "$(which ccache)" "${prebuilt}"/ccache/bin/xtensa-esp32-elf-gcc
}

function setup_repos {
  pushd .
  if [ -d "${nuttx}" ]; then
    cd "${nuttx}"; git pull
  else
    git clone https://github.com/apache/nuttx.git "${nuttx}"
    cd "${nuttx}"
  fi
  git log -1

  if [ -d "${apps}" ]; then
    cd "${apps}"; git pull
  else
    git clone https://github.com/apache/nuttx-apps.git "${apps}"
    cd "${apps}"
  fi
  git log -1
  popd
}

function install_tools {
  mkdir -p "${tools}"

case ${os} in
  Darwin)
    install="arm-gcc-toolchain arm64-gcc-toolchain avr-gcc-toolchain binutils bloaty elf-toolchain gen-romfs gperf kconfig-frontends mips-gcc-toolchain python-tools riscv-gcc-toolchain rust xtensa-esp32-gcc-toolchain u-boot-tools c-cache"
    mkdir -p "${tools}"/homebrew
    export HOMEBREW_CACHE=${tools}/homebrew
    # https://github.com/apache/arrow/issues/15025
    rm -f /usr/local/bin/2to3 || :
    rm -f /usr/local/bin/idle3 || :
    rm -f /usr/local/bin/pydoc3 || :
    rm -f /usr/local/bin/python3 || :
    rm -f /usr/local/bin/python3-config || :
    # same for python@3.11
    rm -f /usr/local/bin/2to3-3.11 || :
    rm -f /usr/local/bin/idle3.11 || :
    rm -f /usr/local/bin/pydoc3.11 || :
    rm -f /usr/local/bin/python3.11 || :
    rm -f /usr/local/bin/python3.11-config || :
    # https://github.com/osx-cross/homebrew-avr/issues/205#issuecomment-760637996
    brew update --quiet
    ;;
  Linux)
    install="arm-clang-toolchain arm-gcc-toolchain arm64-gcc-toolchain avr-gcc-toolchain binutils bloaty clang-tidy gen-romfs gperf kconfig-frontends mips-gcc-toolchain python-tools riscv-gcc-toolchain rust rx-gcc-toolchain sparc-gcc-toolchain xtensa-esp32-gcc-toolchain u-boot-tools c-cache"
    ;;
esac

  pushd .
  for func in ${install}; do
    ${func}
  done
  popd

  setup_links
<<<<<<< HEAD
  echo PATH="${EXTRA_PATH}"/"${PATH}" > "${prebuilt}"/env.sh
=======
  echo PATH="${EXTRA_PATH}"/"${PATH}" > "${tools}"/env.sh
>>>>>>> 1c84fc9c
}

function run_builds {
  local ncpus

  case ${os} in
    Darwin)
      ncpus=$(sysctl -n hw.ncpu)
      ;;
    Linux)
      ncpus=$(grep -c ^processor /proc/cpuinfo)
      ;;
  esac

  options+="-j ${ncpus}"

  for build in "${builds[@]}"; do
    "${nuttx}"/tools/testbuild.sh ${options} -e "-Wno-cpp -Werror" "${build}"
  done

  if [ -d "${CCACHE_DIR}" ]; then
    ccache -s
  fi
}

if [ -z "$1" ]; then
   usage
fi

while [ -n "$1" ]; do
  case "$1" in
  -h )
    usage
    ;;
  -i )
    install_tools
    ;;
  -c )
    enable_ccache
    ;;
  -s )
    setup_repos
    ;;
  -* )
    options+="$1 "
    ;;
  * )
    builds=( "$@" )
    break
    ;;
  esac
  shift
done

run_builds<|MERGE_RESOLUTION|>--- conflicted
+++ resolved
@@ -34,42 +34,12 @@
 os=$(uname -s)
 EXTRA_PATH=
 
-<<<<<<< HEAD
-case ${os} in
-  Darwin)
-    install="arm-gcc-toolchain arm64-gcc-toolchain avr-gcc-toolchain binutils bloaty c-cache elf-toolchain gen-romfs kconfig-frontends python-tools riscv-gcc-toolchain rust xtensa-esp32-gcc-toolchain u-boot-tools"
-    mkdir -p "${prebuilt}"/homebrew
-    export HOMEBREW_CACHE=${prebuilt}/homebrew
-    # https://github.com/actions/virtual-environments/issues/2322#issuecomment-749211076
-    rm -rf /usr/local/bin/2to3
-    # https://github.com/osx-cross/homebrew-avr/issues/205#issuecomment-760637996
-    brew update --quiet
-    ;;
-  Linux)
-    install="arm-clang-toolchain arm-gcc-toolchain arm64-gcc-toolchain bloaty c-cache clang_clang-tidy gen-romfs gperf kconfig-frontends mips-gcc-toolchain python-tools riscv-gcc-toolchain rust rx-gcc-toolchain sparc-gcc-toolchain xtensa-esp32-gcc-toolchain"
-    ;;
-esac
-
-=======
->>>>>>> 1c84fc9c
 function add_path {
   PATH=$1:${PATH}
   EXTRA_PATH=$1:${EXTRA_PATH}
 }
 
 function arm-clang-toolchain {
-<<<<<<< HEAD
-  add_path "${prebuilt}"/clang-arm-none-eabi/bin
-
-  if [ ! -f "${prebuilt}/clang-arm-none-eabi/bin/clang" ]; then
-    cd "${prebuilt}"
-    curl -O -L -s https://github.com/ARM-software/LLVM-embedded-toolchain-for-Arm/releases/download/release-14.0.0/LLVMEmbeddedToolchainForArm-14.0.0-linux.tar.gz
-    tar zxf LLVMEmbeddedToolchainForArm-14.0.0-linux.tar.gz
-    mv LLVMEmbeddedToolchainForArm-14.0.0 clang-arm-none-eabi
-    cp /usr/bin/clang-extdef-mapping-10 clang-arm-none-eabi/bin/clang-extdef-mapping
-    rm LLVMEmbeddedToolchainForArm-14.0.0-linux.tar.gz
-  fi
-=======
   add_path "${tools}"/clang-arm-none-eabi/bin
 
   if [ ! -f "${tools}/clang-arm-none-eabi/bin/clang" ]; then
@@ -87,20 +57,13 @@
     rm LLVMEmbeddedToolchainForArm-14.0.0-${flavor}.tar.gz
   fi
 
->>>>>>> 1c84fc9c
   clang --version
 }
 
 function arm-gcc-toolchain {
-<<<<<<< HEAD
-  add_path "${prebuilt}"/gcc-arm-none-eabi/bin
-
-  if [ ! -f "${prebuilt}/gcc-arm-none-eabi/bin/arm-none-eabi-gcc" ]; then
-=======
   add_path "${tools}"/gcc-arm-none-eabi/bin
 
   if [ ! -f "${tools}/gcc-arm-none-eabi/bin/arm-none-eabi-gcc" ]; then
->>>>>>> 1c84fc9c
     local flavor
     case ${os} in
       Darwin)
@@ -108,10 +71,9 @@
         ;;
       Linux)
         flavor=
-<<<<<<< HEAD
-        ;;
-    esac
-    cd "${prebuilt}"
+        ;;
+    esac
+    cd "${tools}"
     wget --quiet https://developer.arm.com/-/media/Files/downloads/gnu/11.3.rel1/binrel/arm-gnu-toolchain-11.3.rel1${flavor}-x86_64-arm-none-eabi.tar.xz
     xz -d arm-gnu-toolchain-11.3.rel1${flavor}-x86_64-arm-none-eabi.tar.xz
     tar xf arm-gnu-toolchain-11.3.rel1${flavor}-x86_64-arm-none-eabi.tar
@@ -119,13 +81,14 @@
     patch -p0 < ${nuttx}/tools/ci/patch/arm-none-eabi-workaround-for-newlib-version-break.patch
     rm arm-gnu-toolchain-11.3.rel1${flavor}-x86_64-arm-none-eabi.tar
   fi
+
   arm-none-eabi-gcc --version
 }
 
 function arm64-gcc-toolchain {
-  add_path "${prebuilt}"/gcc-aarch64-none-elf/bin
-
-  if [ ! -f "${prebuilt}/gcc-aarch64-none-elf/bin/aarch64-none-elf-gcc" ]; then
+  add_path "${tools}"/gcc-aarch64-none-elf/bin
+
+  if [ ! -f "${tools}/gcc-aarch64-none-elf/bin/aarch64-none-elf-gcc" ]; then
     local flavor
     case ${os} in
       Darwin)
@@ -135,119 +98,13 @@
         flavor=x86_64
         ;;
     esac
-    cd "${prebuilt}"
+    cd "${tools}"
     wget --quiet https://developer.arm.com/-/media/Files/downloads/gnu/11.2-2022.02/binrel/gcc-arm-11.2-2022.02-${flavor}-aarch64-none-elf.tar.xz
     xz -d gcc-arm-11.2-2022.02-${flavor}-aarch64-none-elf.tar.xz
     tar xf gcc-arm-11.2-2022.02-${flavor}-aarch64-none-elf.tar
     mv gcc-arm-11.2-2022.02-${flavor}-aarch64-none-elf gcc-aarch64-none-elf
     rm gcc-arm-11.2-2022.02-${flavor}-aarch64-none-elf.tar
   fi
-  aarch64-none-elf-gcc --version
-}
-
-function avr-gcc-toolchain {
-  if ! type avr-gcc &> /dev/null; then
-    case ${os} in
-      Darwin)
-        brew tap osx-cross/avr
-        brew install avr-gcc
-        ;;
-    esac
-  fi
-}
-
-function binutils {
-  mkdir -p "${prebuilt}"/bintools/bin
-  add_path "${prebuilt}"/bintools/bin
-
-  if ! type objcopy &> /dev/null; then
-    case ${os} in
-      Darwin)
-        brew install binutils
-        # It is possible we cached prebuilt but did brew install so recreate
-        # symlink if it exists
-        rm -f "${prebuilt}"/bintools/bin/objcopy
-        ln -s /usr/local/opt/binutils/bin/objcopy "${prebuilt}"/bintools/bin/objcopy
-        ;;
-    esac
-  fi
-}
-
-function bloaty {
-  add_path "${prebuilt}"/bloaty/bin
-  if [ ! -f "${prebuilt}/bloaty/bin/bloaty" ]; then
-    git clone --depth 1 --branch v1.1 https://github.com/google/bloaty bloaty-src
-    cd bloaty-src
-    mkdir -p "${prebuilt}"/bloaty
-    cmake -DCMAKE_SYSTEM_PREFIX_PATH="${prebuilt}"/bloaty
-    make install -j 6
-    cd "${prebuilt}"
-    rm -rf bloaty-src
-  fi
-}
-
-function c-cache {
-  add_path "${prebuilt}"/ccache/bin
-
-  if ! type ccache &> /dev/null; then
-    case ${os} in
-      Darwin)
-        brew install ccache
-        ;;
-      Linux)
-        cd "${prebuilt}";
-        wget https://github.com/ccache/ccache/releases/download/v3.7.7/ccache-3.7.7.tar.gz
-        tar zxf ccache-3.7.7.tar.gz
-        cd ccache-3.7.7; ./configure --prefix="${prebuilt}"/ccache; make; make install
-        cd "${prebuilt}"; rm -rf ccache-3.7.7; rm ccache-3.7.7.tar.gz
-=======
->>>>>>> 1c84fc9c
-        ;;
-    esac
-    cd "${tools}"
-    wget --quiet https://developer.arm.com/-/media/Files/downloads/gnu/11.3.rel1/binrel/arm-gnu-toolchain-11.3.rel1${flavor}-x86_64-arm-none-eabi.tar.xz
-    xz -d arm-gnu-toolchain-11.3.rel1${flavor}-x86_64-arm-none-eabi.tar.xz
-    tar xf arm-gnu-toolchain-11.3.rel1${flavor}-x86_64-arm-none-eabi.tar
-    mv arm-gnu-toolchain-11.3.rel1${flavor}-x86_64-arm-none-eabi gcc-arm-none-eabi
-    patch -p0 < ${nuttx}/tools/ci/patch/arm-none-eabi-workaround-for-newlib-version-break.patch
-    rm arm-gnu-toolchain-11.3.rel1${flavor}-x86_64-arm-none-eabi.tar
-  fi
-
-<<<<<<< HEAD
-  ccache --version
-}
-
-function clang_clang-tidy {
-  # Install Clang and Clang-Tidy for Ubuntu.
-  apt-get update -qq && DEBIAN_FRONTEND="noninteractive" apt-get install -y -qq \
-    -o APT::Immediate-Configure=0 \
-    clang \
-    clang-tidy
-=======
-  arm-none-eabi-gcc --version
->>>>>>> 1c84fc9c
-}
-
-function arm64-gcc-toolchain {
-  add_path "${tools}"/gcc-aarch64-none-elf/bin
-
-  if [ ! -f "${tools}/gcc-aarch64-none-elf/bin/aarch64-none-elf-gcc" ]; then
-    local flavor
-    case ${os} in
-      Darwin)
-        flavor=darwin-x86_64
-        ;;
-      Linux)
-        flavor=x86_64
-        ;;
-    esac
-    cd "${tools}"
-    wget --quiet https://developer.arm.com/-/media/Files/downloads/gnu/11.2-2022.02/binrel/gcc-arm-11.2-2022.02-${flavor}-aarch64-none-elf.tar.xz
-    xz -d gcc-arm-11.2-2022.02-${flavor}-aarch64-none-elf.tar.xz
-    tar xf gcc-arm-11.2-2022.02-${flavor}-aarch64-none-elf.tar
-    mv gcc-arm-11.2-2022.02-${flavor}-aarch64-none-elf gcc-aarch64-none-elf
-    rm gcc-arm-11.2-2022.02-${flavor}-aarch64-none-elf.tar
-  fi
 
   aarch64-none-elf-gcc --version
 }
@@ -287,10 +144,6 @@
   objcopy --version
 }
 
-<<<<<<< HEAD
-function mips-gcc-toolchain {
-  add_path "${prebuilt}"/pinguino-compilers/linux64/p32/bin
-=======
 function bloaty {
   add_path "${tools}"/bloaty/bin
 
@@ -387,7 +240,6 @@
 
 function kconfig-frontends {
   add_path "${tools}"/kconfig-frontends/bin
->>>>>>> 1c84fc9c
 
   if [ ! -f "${tools}/kconfig-frontends/bin/kconfig-conf" ]; then
     cd "${tools}"/nuttx-tools/kconfig-frontends
@@ -443,30 +295,6 @@
     pytest-repeat==0.9.1
 }
 
-function python-tools {
-  # Python User Env
-  PIP_USER=yes
-  export PIP_USER
-  PYTHONUSERBASE=${prebuilt}/pylocal
-  export PYTHONUSERBASE
-  add_path "${PYTHONUSERBASE}"/bin
-  pip3 install CodeChecker
-  pip3 install cxxfilt
-  pip3 install esptool==3.3.1
-  pip3 install pexpect==4.8.0
-  pip3 install pyelftools
-  pip3 install pyserial==3.5
-  pip3 install pytest==6.2.5
-  pip3 install pytest-json==0.4.0
-  pip3 install pytest-ordering==0.6
-  pip3 install pytest-repeat==0.9.1
-
-  # MCUboot's tool for image signing and key management
-  if ! command -v imgtool &> /dev/null; then
-    pip3 install imgtool
-  fi
-}
-
 function riscv-gcc-toolchain {
   add_path "${tools}"/riscv64-unknown-elf-gcc/bin
 
@@ -480,13 +308,8 @@
         flavor=x86_64-linux-ubuntu14
         ;;
     esac
-<<<<<<< HEAD
-    cd "${prebuilt}"
-    wget --quiet --no-check-certificate https://static.dev.sifive.com/dev-tools/freedom-tools/v2020.12/riscv64-unknown-elf-toolchain-10.2.0-2020.12.8-${flavor}.tar.gz
-=======
     cd "${tools}"
     wget --quiet https://static.dev.sifive.com/dev-tools/freedom-tools/v2020.12/riscv64-unknown-elf-toolchain-10.2.0-2020.12.8-${flavor}.tar.gz
->>>>>>> 1c84fc9c
     tar zxf riscv64-unknown-elf-toolchain-10.2.0-2020.12.8-${flavor}.tar.gz
     mv riscv64-unknown-elf-toolchain-10.2.0-2020.12.8-${flavor} riscv64-unknown-elf-gcc
     rm riscv64-unknown-elf-toolchain-10.2.0-2020.12.8-${flavor}.tar.gz
@@ -496,13 +319,8 @@
 }
 
 function rust {
-<<<<<<< HEAD
-  mkdir -p "${prebuilt}"/rust/bin
-  add_path "${prebuilt}"/rust/bin
-=======
   mkdir -p "${tools}"/rust/bin
   add_path "${tools}"/rust/bin
->>>>>>> 1c84fc9c
 
   if ! type rustc &> /dev/null; then
     case ${os} in
@@ -511,20 +329,13 @@
         ;;
       Linux)
         # Currently Debian installed rustc doesn't support 2021 edition.
-<<<<<<< HEAD
-        export CARGO_HOME=${prebuilt}/rust
-=======
         export CARGO_HOME=${tools}/rust
->>>>>>> 1c84fc9c
         curl --proto '=https' --tlsv1.2 -sSf https://sh.rustup.rs | sh -s -- -y
         ;;
     esac
   fi
-<<<<<<< HEAD
-=======
 
   rustc --version
->>>>>>> 1c84fc9c
 }
 
 function rx-gcc-toolchain {
@@ -598,17 +409,10 @@
 }
 
 function xtensa-esp32-gcc-toolchain {
-<<<<<<< HEAD
-  add_path "${prebuilt}"/xtensa-esp32-elf/bin
-
-  if [ ! -f "${prebuilt}/xtensa-esp32-elf/bin/xtensa-esp32-elf-gcc" ]; then
-    cd "${prebuilt}"
-=======
   add_path "${tools}"/xtensa-esp32-elf/bin
 
   if [ ! -f "${tools}/xtensa-esp32-elf/bin/xtensa-esp32-elf-gcc" ]; then
     cd "${tools}"
->>>>>>> 1c84fc9c
     case ${os} in
       Darwin)
         wget --quiet https://dl.espressif.com/dl/xtensa-esp32-elf-gcc8_4_0-esp-2021r1-macos.tar.gz
@@ -623,10 +427,7 @@
         ;;
     esac
   fi
-<<<<<<< HEAD
-=======
-
->>>>>>> 1c84fc9c
+
   xtensa-esp32-elf-gcc --version
 }
 
@@ -635,12 +436,9 @@
     case ${os} in
       Darwin)
         brew install u-boot-tools
-<<<<<<< HEAD
-=======
         ;;
       Linux)
         apt-get install -y u-boot-tools
->>>>>>> 1c84fc9c
         ;;
     esac
   fi
@@ -690,30 +488,6 @@
   ln -sf "$(which ccache)" "${tools}"/ccache/bin/xtensa-esp32-elf-gcc
 }
 
-function setup_links {
-  mkdir -p "${prebuilt}"/ccache/bin/
-  ln -sf "$(which ccache)" "${prebuilt}"/ccache/bin/aarch64-none-elf-gcc
-  ln -sf "$(which ccache)" "${prebuilt}"/ccache/bin/aarch64-none-elf-g++
-  ln -sf "$(which ccache)" "${prebuilt}"/ccache/bin/arm-none-eabi-gcc
-  ln -sf "$(which ccache)" "${prebuilt}"/ccache/bin/arm-none-eabi-g++
-  ln -sf "$(which ccache)" "${prebuilt}"/ccache/bin/avr-gcc
-  ln -sf "$(which ccache)" "${prebuilt}"/ccache/bin/avr-g++
-  ln -sf "$(which ccache)" "${prebuilt}"/ccache/bin/cc
-  ln -sf "$(which ccache)" "${prebuilt}"/ccache/bin/c++
-  ln -sf "$(which ccache)" "${prebuilt}"/ccache/bin/clang
-  ln -sf "$(which ccache)" "${prebuilt}"/ccache/bin/clang++
-  ln -sf "$(which ccache)" "${prebuilt}"/ccache/bin/gcc
-  ln -sf "$(which ccache)" "${prebuilt}"/ccache/bin/g++
-  ln -sf "$(which ccache)" "${prebuilt}"/ccache/bin/p32-gcc
-  ln -sf "$(which ccache)" "${prebuilt}"/ccache/bin/riscv64-unknown-elf-gcc
-  ln -sf "$(which ccache)" "${prebuilt}"/ccache/bin/riscv64-unknown-elf-g++
-  ln -sf "$(which ccache)" "${prebuilt}"/ccache/bin/sparc-gaisler-elf-gcc
-  ln -sf "$(which ccache)" "${prebuilt}"/ccache/bin/sparc-gaisler-elf-g++
-  ln -sf "$(which ccache)" "${prebuilt}"/ccache/bin/x86_64-elf-gcc
-  ln -sf "$(which ccache)" "${prebuilt}"/ccache/bin/x86_64-elf-g++
-  ln -sf "$(which ccache)" "${prebuilt}"/ccache/bin/xtensa-esp32-elf-gcc
-}
-
 function setup_repos {
   pushd .
   if [ -d "${nuttx}" ]; then
@@ -769,11 +543,7 @@
   popd
 
   setup_links
-<<<<<<< HEAD
-  echo PATH="${EXTRA_PATH}"/"${PATH}" > "${prebuilt}"/env.sh
-=======
   echo PATH="${EXTRA_PATH}"/"${PATH}" > "${tools}"/env.sh
->>>>>>> 1c84fc9c
 }
 
 function run_builds {
