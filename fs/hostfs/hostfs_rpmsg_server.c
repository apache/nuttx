--- conflicted
+++ resolved
@@ -168,20 +168,12 @@
 
   for (i = 0; i < priv->file_rows; i++)
     {
-<<<<<<< HEAD
-      for (j = 0; j < CONFIG_NFCHUNK_DESCRIPTORS; j++)
-=======
       for (j = 0; j < CONFIG_NFILE_DESCRIPTORS_PER_BLOCK; j++)
->>>>>>> 1bded73f
         {
           if (priv->files[i][j].f_inode == NULL)
             {
               memcpy(&priv->files[i][j], filep, sizeof(*filep));
-<<<<<<< HEAD
-              ret = i * CONFIG_NFCHUNK_DESCRIPTORS + j;
-=======
               ret = i * CONFIG_NFILE_DESCRIPTORS_PER_BLOCK + j;
->>>>>>> 1bded73f
               goto out;
             }
         }
@@ -196,11 +188,7 @@
     }
 
   tmp[i] = kmm_zalloc(sizeof(struct file) *
-<<<<<<< HEAD
-                      CONFIG_NFCHUNK_DESCRIPTORS);
-=======
                       CONFIG_NFILE_DESCRIPTORS_PER_BLOCK);
->>>>>>> 1bded73f
   DEBUGASSERT(tmp[i]);
   if (tmp[i] == NULL)
     {
@@ -208,21 +196,12 @@
       ret = -ENFILE;
       goto out;
     }
-<<<<<<< HEAD
 
   priv->files = tmp;
   priv->file_rows++;
 
   memcpy(&priv->files[i][0], filep, sizeof(*filep));
-  ret = i * CONFIG_NFCHUNK_DESCRIPTORS;
-=======
-
-  priv->files = tmp;
-  priv->file_rows++;
-
-  memcpy(&priv->files[i][0], filep, sizeof(*filep));
   ret = i * CONFIG_NFILE_DESCRIPTORS_PER_BLOCK;
->>>>>>> 1bded73f
 
 out:
   nxsem_post(&priv->sem);
@@ -234,23 +213,14 @@
 {
   struct file *tfilep;
 
-<<<<<<< HEAD
-  if (fd < 0 || fd >= priv->file_rows * CONFIG_NFCHUNK_DESCRIPTORS)
-=======
   if (fd < 0 || fd >= priv->file_rows * CONFIG_NFILE_DESCRIPTORS_PER_BLOCK)
->>>>>>> 1bded73f
     {
       return -EBADF;
     }
 
   nxsem_wait(&priv->sem);
-<<<<<<< HEAD
-  tfilep = &priv->files[fd / CONFIG_NFCHUNK_DESCRIPTORS]
-                       [fd % CONFIG_NFCHUNK_DESCRIPTORS];
-=======
   tfilep = &priv->files[fd / CONFIG_NFILE_DESCRIPTORS_PER_BLOCK]
                        [fd % CONFIG_NFILE_DESCRIPTORS_PER_BLOCK];
->>>>>>> 1bded73f
   memcpy(filep, tfilep, sizeof(*filep));
   memset(tfilep, 0, sizeof(*tfilep));
   nxsem_post(&priv->sem);
@@ -264,23 +234,14 @@
 {
   FAR struct file *filep;
 
-<<<<<<< HEAD
-  if (fd < 0 || fd >= priv->file_rows * CONFIG_NFCHUNK_DESCRIPTORS)
-=======
   if (fd < 0 || fd >= priv->file_rows * CONFIG_NFILE_DESCRIPTORS_PER_BLOCK)
->>>>>>> 1bded73f
     {
       return NULL;
     }
 
   nxsem_wait(&priv->sem);
-<<<<<<< HEAD
-  filep = &priv->files[fd / CONFIG_NFCHUNK_DESCRIPTORS]
-                      [fd % CONFIG_NFCHUNK_DESCRIPTORS];
-=======
   filep = &priv->files[fd / CONFIG_NFILE_DESCRIPTORS_PER_BLOCK]
                       [fd % CONFIG_NFILE_DESCRIPTORS_PER_BLOCK];
->>>>>>> 1bded73f
   nxsem_post(&priv->sem);
 
   return filep;
@@ -304,11 +265,7 @@
     }
 
   tmp = kmm_realloc(priv->dirs, sizeof(FAR void *) *
-<<<<<<< HEAD
-                    (priv->dir_nums + CONFIG_NFCHUNK_DESCRIPTORS));
-=======
                     (priv->dir_nums + CONFIG_NFILE_DESCRIPTORS_PER_BLOCK));
->>>>>>> 1bded73f
   DEBUGASSERT(tmp);
   if (tmp == NULL)
     {
@@ -317,11 +274,7 @@
     }
 
   priv->dirs = tmp;
-<<<<<<< HEAD
-  priv->dir_nums += CONFIG_NFCHUNK_DESCRIPTORS;
-=======
   priv->dir_nums += CONFIG_NFILE_DESCRIPTORS_PER_BLOCK;
->>>>>>> 1bded73f
 
   priv->dirs[i] = dir;
   nxsem_post(&priv->sem);
@@ -789,11 +742,7 @@
 
   for (i = 0; i < priv->file_rows; i++)
     {
-<<<<<<< HEAD
-      for (j = 0; j < CONFIG_NFCHUNK_DESCRIPTORS; j++)
-=======
       for (j = 0; j < CONFIG_NFILE_DESCRIPTORS_PER_BLOCK; j++)
->>>>>>> 1bded73f
         {
           if (priv->files[i][j].f_inode)
             {
