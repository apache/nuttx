--- conflicted
+++ resolved
@@ -57,11 +57,7 @@
 struct romfs_entryname_s
 {
   FAR const char *re_name;
-<<<<<<< HEAD
-  int re_len;
-=======
   size_t re_len;
->>>>>>> 9be737c8
 };
 
 /****************************************************************************
@@ -135,13 +131,8 @@
    * on entryname (there is a terminator on name, however)
    */
 
-<<<<<<< HEAD
-  if (memcmp(entryname, name, entrylen) == 0 &&
-      strlen(name) == entrylen)
-=======
   if (strlen(name) == entrylen &&
       memcmp(entryname, name, entrylen) == 0)
->>>>>>> 9be737c8
     {
       /* Found it -- save the component info and return success */
 
@@ -344,12 +335,7 @@
   entry.re_name = entryname;
   entry.re_len = entrylen;
   cnodeinfo = bsearch(&entry, nodeinfo->rn_child, nodeinfo->rn_count,
-<<<<<<< HEAD
-                 sizeof(FAR struct romfs_nodeinfo_s *),
-                 romfs_nodeinfo_search);
-=======
                       sizeof(*nodeinfo->rn_child), romfs_nodeinfo_search);
->>>>>>> 9be737c8
   if (cnodeinfo)
     {
       memcpy(nodeinfo, *cnodeinfo, sizeof(*nodeinfo));
@@ -475,14 +461,8 @@
             {
               FAR void *tmp;
 
-<<<<<<< HEAD
-              tmp = kmm_realloc(nodeinfo->rn_child,
-                                (num + NODEINFO_NINCR) *
-                                sizeof(FAR struct romfs_nodeinfo_s *));
-=======
               tmp = kmm_realloc(nodeinfo->rn_child, (num + NODEINFO_NINCR) *
                                 sizeof(*nodeinfo->rn_child));
->>>>>>> 9be737c8
               if (tmp == NULL)
                 {
                   return -ENOMEM;
@@ -490,11 +470,7 @@
 
               nodeinfo->rn_child = tmp;
               memset(nodeinfo->rn_child + num, 0, NODEINFO_NINCR *
-<<<<<<< HEAD
-                     sizeof(FAR struct romfs_nodeinfo_s *));
-=======
                      sizeof(*nodeinfo->rn_child));
->>>>>>> 9be737c8
               num += NODEINFO_NINCR;
             }
 
