#
# For a description of the syntax of this configuration file,
# see the file kconfig-language.txt in the NuttX tools repository.
#

if !DISABLE_MQUEUE

config FS_MQUEUE_MPATH
	string "Path to message queue"
	default "/var/mqueue"
	---help---
		The path to where POSIX message queues will exist in the VFS namespace.

config FS_MQUEUE_NPOLLWAITERS
<<<<<<< HEAD
	int "mesage queue number of poll waiters"
	default 4
	---help---
		Mesage queue number of poll waiters
=======
	int "Maximum number of poll waiters"
	default 4
	---help---
		The maximum number of waiters for the poll operation.
>>>>>>> 1bded73f

endif # !DISABLE_MQUEUE<|MERGE_RESOLUTION|>--- conflicted
+++ resolved
@@ -12,16 +12,9 @@
 		The path to where POSIX message queues will exist in the VFS namespace.
 
 config FS_MQUEUE_NPOLLWAITERS
-<<<<<<< HEAD
-	int "mesage queue number of poll waiters"
-	default 4
-	---help---
-		Mesage queue number of poll waiters
-=======
 	int "Maximum number of poll waiters"
 	default 4
 	---help---
 		The maximum number of waiters for the poll operation.
->>>>>>> 1bded73f
 
 endif # !DISABLE_MQUEUE