--- conflicted
+++ resolved
@@ -50,11 +50,7 @@
 /* This counting semaphore tracks the number of free AIO containers */
 
 static sem_t g_aioc_freesem = NXSEM_INITIALIZER(CONFIG_FS_NAIOC,
-<<<<<<< HEAD
-                                                SEM_PRIO_NONE);
-=======
                                                 PRIOINHERIT_FLAGS_DISABLE);
->>>>>>> 9be737c8
 
 /* This binary lock supports exclusive access to the list of pending
  * asynchronous I/O.  g_aio_holder and a_aio_count support the reentrant
