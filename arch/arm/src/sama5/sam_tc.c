--- conflicted
+++ resolved
@@ -156,6 +156,11 @@
 #  define   sam_regdump(chan,msg)
 #  define   sam_checkreg(tc,wr,regaddr,regval) (false)
 #endif
+
+static inline uint32_t sam_tc_getreg(struct sam_chan_s *chan,
+                                     unsigned int offset);
+static inline void sam_tc_putreg(struct sam_chan_s *chan,
+                                 unsigned int offset, uint32_t regval);
 
 static inline uint32_t sam_chan_getreg(struct sam_chan_s *chan,
                                        unsigned int offset);
@@ -562,8 +567,6 @@
 #endif
 
 /****************************************************************************
-<<<<<<< HEAD
-=======
  * Name: sam_tc_getreg
  *
  * Description:
@@ -613,7 +616,6 @@
 }
 
 /****************************************************************************
->>>>>>> 2f54dcf1
  * Name: sam_chan_getreg
  *
  * Description:
