--- conflicted
+++ resolved
@@ -287,11 +287,7 @@
 
   priv->ops = &g_wdgops;
   watchdog_register(CONFIG_WATCHDOG_DEVPATH,
-<<<<<<< HEAD
-                    (FAR struct watchdog_lowerhalf_s *)priv);
-=======
                     (struct watchdog_lowerhalf_s *)priv);
->>>>>>> 9be737c8
 }
 
 #endif /* CONFIG_WATCHDOG */