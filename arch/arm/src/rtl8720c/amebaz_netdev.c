--- conflicted
+++ resolved
@@ -34,11 +34,7 @@
  * Public Functions
  ****************************************************************************/
 
-<<<<<<< HEAD
-static void amebaz_netdev_notify_tx_done(FAR struct amebaz_dev_s *priv)
-=======
 static void amebaz_netdev_notify_tx_done(struct amebaz_dev_s *priv)
->>>>>>> 9be737c8
 {
   work_queue(LPWORK, &priv->pollwork, amebaz_txavail_work, priv, 0);
 }
@@ -219,17 +215,10 @@
   net_unlock();
 }
 
-<<<<<<< HEAD
-static void amebaz_txavail_work(FAR void *arg)
-{
-  FAR struct amebaz_dev_s *priv = (FAR struct amebaz_dev_s *)arg;
-  FAR struct net_driver_s *dev = &priv->dev;
-=======
 static void amebaz_txavail_work(void *arg)
 {
   struct amebaz_dev_s *priv = (struct amebaz_dev_s *)arg;
   struct net_driver_s *dev = &priv->dev;
->>>>>>> 9be737c8
   net_lock();
   if (IFF_IS_UP(dev->d_flags))
     {
