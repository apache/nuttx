--- conflicted
+++ resolved
@@ -149,6 +149,7 @@
     .buf = buf,
     .count = count,
   };
+
   ssize_t ret;
 
 #ifdef CONFIG_ARM_SEMIHOSTING_HOSTFS_CACHE_COHERENCE
@@ -157,17 +158,6 @@
 
   ret = host_call(HOST_READ, &read, sizeof(read));
 
-<<<<<<< HEAD
-=======
-  ssize_t ret;
-
-#ifdef CONFIG_ARM_SEMIHOSTING_HOSTFS_CACHE_COHERENCE
-  up_invalidate_dcache(buf, buf + count);
-#endif
-
-  ret = host_call(HOST_READ, &read, sizeof(read));
-
->>>>>>> 0342272e
   return ret < 0 ? ret : count - ret;
 }
 
@@ -184,13 +174,9 @@
     .buf = buf,
     .count = count,
   };
+
   ssize_t ret;
 
-<<<<<<< HEAD
-=======
-  ssize_t ret;
-
->>>>>>> 0342272e
 #ifdef CONFIG_ARM_SEMIHOSTING_HOSTFS_CACHE_COHERENCE
   up_clean_dcache(buf, buf + count);
 #endif
