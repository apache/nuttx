/****************************************************************************
 * arch/arm/src/common/arm_backtrace_thumb.c
 *
 * Licensed to the Apache Software Foundation (ASF) under one or more
 * contributor license agreements.  See the NOTICE file distributed with
 * this work for additional information regarding copyright ownership.  The
 * ASF licenses this file to you under the Apache License, Version 2.0 (the
 * "License"); you may not use this file except in compliance with the
 * License.  You may obtain a copy of the License at
 *
 *   http://www.apache.org/licenses/LICENSE-2.0
 *
 * Unless required by applicable law or agreed to in writing, software
 * distributed under the License is distributed on an "AS IS" BASIS, WITHOUT
 * WARRANTIES OR CONDITIONS OF ANY KIND, either express or implied.  See the
 * License for the specific language governing permissions and limitations
 * under the License.
 *
 ****************************************************************************/

/****************************************************************************
 * Included Files
 ****************************************************************************/

#include <nuttx/config.h>

#include <nuttx/arch.h>
#include <nuttx/allsyms.h>

#include "sched/sched.h"

#include "arm_internal.h"

/****************************************************************************
 * Pre-processor Definitions
 ****************************************************************************/

#ifdef CONFIG_ARM_THUMB

/* Macro and definitions for simple decoding of instuctions.
 * To check an instruction, it is ANDed with the IMASK_ and
 * the result is compared with the IOP_. The macro INSTR_IS
 * does this and returns !0 to indicate a match.
 */

#define INSTR_IS(i, o)      (((i) & (IMASK_##o)) == (IOP_##o))

#define IMASK_T_STMDB       0xfffff000  /* stmdb sp!,{..lr} */
#define IOP_T_STMDB         0xe92d4000

#define IMASK_T_PUSH_LO     0xff00      /* push {reglist} (not LR) */
#define IOP_T_PUSH_LO       0xb400

#define IMASK_T_PUSH        0xff00      /* push {reglist} (inc LR) */
#define IOP_T_PUSH          0xb500

#define IMASK_T_VPUSH_16    0xffbf8f00  /* vpush d */
#define IOP_T_VPUSH_16      0xed2d8b00

#define IMASK_T_VPUSH_8     0xffbf8f00  /* vpush s */
#define IOP_T_VPUSH_8       0xed2d8a00

#define IMASK_T_SUB_SP_16   0xff80      /* sub sp, # */
#define IOP_T_SUB_SP_16     0xb080

#define IMASK_T_SUB_SP_32   0xf2ff8f00  /* subw sp, sp, # */
#define IOP_T_SUB_SP_32     0xf2ad0d00

#define IMASK_T_SUB_W_SP_32 0xfbff8f00  /* sub.w sp, sp, # */
#define IOP_T_SUB_W_SP_32   0xf1ad0d00

#define IMASK_T_BLX         0xff80      /* blx */
#define IOP_T_BLX           0x4780

#define IMASK_T_BL          0xf800      /* blx */
#define IOP_T_BL            0xf000

#define INSTR_LIMIT         0x2000

/****************************************************************************
 * Private Data
 ****************************************************************************/

static FAR void **g_backtrace_code_regions;

/****************************************************************************
 * Private Functions
 ****************************************************************************/

/****************************************************************************
 * Name: getlroffset
 *
 * Description:
 *  getlroffset()  returns the currect link address offset.
 *
 * Input Parameters:
 *   lr    - Link register address
 *
 * Returned Value:
 *   Link address offset, 0 is returned if the lr is invalid.
 *
 ****************************************************************************/

#ifdef CONFIG_MM_KASAN
__attribute__((no_sanitize_address))
#endif
static int getlroffset(FAR uint8_t *lr)
{
  lr = (FAR uint8_t *)((uintptr_t)lr & 0xfffffffe);

  if (((uintptr_t)lr & 0xffffffe0) == 0xffffffe0)
    {
      return 0;
    }

  return (*(FAR uint16_t *)(lr - 4) & 0xf000) == 0xf000 ? 5 : 3;
}

/****************************************************************************
 * Name: in_code_region
 *
 * Description:
 *  in_code_region()  check if the program counter is in the program
 *  section, program counter should always be within the view of executable
 *  sections.
 *
 * Input Parameters:
 *   pc    - Program counter address
 *
 * Returned Value:
 *   A boolean value: true the counter is vaild
 *
 ****************************************************************************/

#ifdef CONFIG_MM_KASAN
__attribute__((no_sanitize_address))
#endif
static bool in_code_region(FAR void *pc)
{
  int i = 0;

#if 0
  if ((uintptr_t)pc >= (uintptr_t)_START_TEXT &&
      (uintptr_t)pc <  (uintptr_t)_END_TEXT)
    {
      return true;
    }
#endif

  if (g_backtrace_code_regions)
    {
      while (g_backtrace_code_regions[i] &&
             (g_backtrace_code_regions[i] !=
              g_backtrace_code_regions[i + 1]))
        {
          if (g_backtrace_code_regions[i] <= pc &&
              g_backtrace_code_regions[i + 1] > pc)
            {
              return true;
            }

          i += 2;
        }
    }

  return false;
}

/****************************************************************************
 * Name: backtrace_push_internal
 *
 * Description:
 *  backtrace_push_internal()  returns the currect link address from
 *  program counter and stack pointer
 *
 * Input Parameters:
 *   psp    - Double poninter to the SP, this parameter will be changed if
 *            the corresponding LR address is successfully found.
 *   ppc    - Double poninter to the PC, this parameter will be changed if
 *            the corresponding LR address is successfully found.
 *
 * Returned Value:
 *   Link address should be returned if successful
 *   Otherwise, NULL is returned
 *
 ****************************************************************************/

#ifdef CONFIG_MM_KASAN
__attribute__((no_sanitize_address))
#endif
static FAR void *backtrace_push_internal(FAR void **psp,
                                         FAR void **ppc)
{
  FAR uint8_t *sp = *psp;
  FAR uint8_t *pc = *ppc;
  FAR uint8_t *base;
  FAR uint8_t *lr;
  uint32_t ins32;
  uint16_t ins16;
  int offset = 1;
  bool found;
  int frame;
  int i;
#ifdef CONFIG_ALLSYMS
  FAR const struct symtab_s *symbol;
  size_t symbolsize;

  symbol = allsyms_findbyvalue(pc, &symbolsize);
  if (!symbol || !in_code_region(symbol->sym_value))
    {
      return NULL;
    }
#endif

  found = false;

  for (i = 0; i < INSTR_LIMIT; i += 2)
    {
      base  = pc - i;
      ins16 = *(FAR uint16_t *)(base);
      if (INSTR_IS(ins16, T_PUSH))
        {
          frame = __builtin_popcount(ins16 & 0xff) + 1;
          ins16 = *(FAR uint16_t *)(base - 2);
          if (INSTR_IS(ins16, T_PUSH_LO))
            {
              offset += __builtin_popcount(ins16 & 0xff);
              frame  += offset - 1;
            }

          found = true;
        }
      else
        {
          ins32  = ins16 << 16;
          ins32 |= *(FAR uint16_t *)(base + 2);
          if (INSTR_IS(ins32, T_STMDB))
            {
              frame = __builtin_popcount(ins32 & 0xfff) + 1;
              ins16 = *(FAR uint16_t *)(base - 2);
              if (INSTR_IS(ins16, T_PUSH_LO))
                {
                  offset += __builtin_popcount(ins16 & 0xff);
                  frame  += offset - 1;
                }

              found = true;
            }
        }

      if (found)
        {
#ifdef CONFIG_ALLSYMS
          if (base >= (uint8_t *)symbol->sym_value &&
              base - (uint8_t *)symbol->sym_value < 8)
            {
              break;
            }
          else
            {
              found = false;
            }
#else
          break;
#endif
        }
    }

  if (!found)
    {
      return NULL;
    }

  i = 0;

  while (base + i < pc)
    {
      ins16 = *(FAR uint16_t *)(base + i);
      if (INSTR_IS(ins16, T_SUB_SP_16))
        {
          frame += (ins16 & 0x7f);
          break;
        }

      ins32  = ins16 << 16;
      ins32 |= *(FAR uint16_t *)(base + i + 2);
      if (INSTR_IS(ins32, T_SUB_SP_32))
        {
          uint32_t shift = ins32 >> 24 & 0x4;
          uint32_t sub = 0;

          if (shift)
            {
              sub = 1 << (shift - 1 + 8);
            }

          frame += (sub + (ins32 & 0xff) +
              ((ins32 & 0x7000) >> 4)) / sizeof(uint32_t);
          break;
        }
      else if (INSTR_IS(ins32, T_SUB_W_SP_32))
        {
          uint32_t shift;
          uint32_t sub;

          sub    = (ins32 & 0x7f) + 0x80;
          shift  = (ins32 >> 7) & 0x1;
          shift += ((ins32 >> 12) & 0x7) << 1;
          shift += ((ins32 >> 26) & 0x1) << 4;

          frame += sub << (30 - shift);
          break;
        }
      else if (INSTR_IS(ins32, T_VPUSH_16))
        {
          frame += (ins32 & 0xff);
        }
      else if (INSTR_IS(ins32, T_VPUSH_8))
        {
          frame += (ins32 & 0xff) / 2;
        }

      i += ((ins16 & 0xf800) >= 0xe800) ? 4 : 2;
    }

  lr = (FAR uint8_t *)*((FAR uint32_t *)sp + frame - offset);
  if (!in_code_region(lr))
    {
      return NULL;
    }

  offset = getlroffset(lr);
  if (offset == 0)
    {
      return NULL;
    }

  *psp = (FAR uint32_t *)sp + frame;

  return lr - offset;
}

/****************************************************************************
 * Name: backtrace_push
 *
 * Description:
 *  backtrace_push() parsing the return address through instruction
 *
 ****************************************************************************/

#ifdef CONFIG_MM_KASAN
__attribute__((no_sanitize_address))
#endif
static int backtrace_push(FAR void *limit, FAR void **sp, FAR void *pc,
                          FAR void **buffer, int size, FAR int *skip)
{
  int i = 0;

  if (!in_code_region(pc))
    {
      return 0;
    }

  pc = (FAR void *)((uintptr_t)pc & 0xfffffffe);

  if ((*skip)-- <= 0)
    {
      buffer[i++] = pc;
    }

  while (i < size)
    {
      if (*sp >= limit)
        {
          break;
        }

      pc = backtrace_push_internal(sp, &pc);
      if (!pc)
        {
          break;
        }

      if ((*skip)-- <= 0)
        {
          buffer[i++] = pc;
        }
    }

  return i;
}

/****************************************************************************
 * Name: backtrace_branch
 *
 * Description:
 *  backtrace() parsing the return address through branch instruction
 *
 ****************************************************************************/

#ifdef CONFIG_MM_KASAN
__attribute__((no_sanitize_address))
#endif
static int backtrace_branch(FAR void *limit, FAR void *sp,
                            FAR void **buffer, int size, FAR int *skip)
{
  uint16_t ins16;
  uint32_t addr;
  int i;

  for (i = 0; i < size && sp < limit; sp += sizeof(uint32_t))
    {
      addr = *(FAR uint32_t *)sp;
      if (!in_code_region((FAR void *)addr))
        {
          continue;
        }

      addr = (addr & ~1) - 2;
      ins16 = *(FAR uint16_t *)addr;
      if (INSTR_IS(ins16, T_BLX))
        {
          if ((*skip)-- <= 0)
            {
              buffer[i++] = (FAR void *)addr;
            }
        }

      /* BL Instruction
       * OFFSET: 31 30 29 28 27 26 25 24 23 22 21 20 19 18 17 16
       * VALUE :  1  1  1  1  0  -  -  -  -  -  -  -  -  -  -  -
       * OFFSET: 15 14 13 12 11 10 09 08 07 06 05 04 03 02 01 00
       * VALUE :  1  1  -  1  -  -  -  -  -  -  -  -  -  -  -  -
       */

      else if ((ins16 & 0xd000) == 0xd000)
        {
          addr -= 2;
          ins16 = *(FAR uint16_t *)addr;
          if (INSTR_IS(ins16, T_BL))
            {
              if ((*skip)-- <= 0)
                {
                  buffer[i++] = (FAR void *)addr;
                }
            }
        }
    }

  return i;
}

/****************************************************************************
 * Public Functions
 ****************************************************************************/

/****************************************************************************
 * Name: up_backtrace_init_code_regions
 *
 * Description:
 *  The up call up_backtrace_init_code_regions() will set the start
 *  and end addresses of the customized program sections, this method
 *  will help the different boards to configure the current text
 *  sections for some complicate platfroms
 *
 * Input Parameters:
 *   regions  The start and end address of the text segment
 *            This interface supports the input of multiple
 *            groups of sections, Each set of the sections
 *            must be a pair, the end of the area must specify
 *            two NULL porint, e.g :
 *
 *            static void *g_code_regions[] =
 *              {
 *                _START_TEXT,  _END_TEXT,
 *                _START2_TEXT, _END2_TEXT,
 *                _START3_TEXT, _END3_TEXT,
 *                NULL,         NULL,
 *              };
 *
 *              up_backtrace_init_code_regions(g_code_regions);
 *
 ****************************************************************************/

#ifdef CONFIG_MM_KASAN
__attribute__((no_sanitize_address))
#endif
void up_backtrace_init_code_regions(FAR void **regions)
{
  g_backtrace_code_regions = regions;
}

/****************************************************************************
 * Name: up_backtrace
 *
 * Description:
 *  up_backtrace()  returns  a backtrace for the TCB, in the array
 *  pointed to by buffer.  A backtrace is the series of currently active
 *  function calls for the program.  Each item in the array pointed to by
 *  buffer is of type void *, and is the return address from the
 *  corresponding stack frame.  The size argument specifies the maximum
 *  number of addresses that can be stored in buffer.   If  the backtrace is
 *  larger than size, then the addresses corresponding to the size most
 *  recent function calls are returned; to obtain the complete backtrace,
 *  make sure that buffer and size are large enough.
 *
 * Input Parameters:
 *   tcb    - Address of the task's TCB
 *   buffer - Return address from the corresponding stack frame
 *   size   - Maximum number of addresses that can be stored in buffer
 *
 * Returned Value:
 *   up_backtrace() returns the number of addresses returned in buffer
 *
 ****************************************************************************/

#ifdef CONFIG_MM_KASAN
__attribute__((no_sanitize_address))
#endif
int up_backtrace(FAR struct tcb_s *tcb,
                 FAR void **buffer, int size, FAR int skip)
{
  FAR struct tcb_s *rtcb = running_task();
  irqstate_t flags;
  FAR void *sp;
  int ret;

  if (size <= 0 || !buffer)
    {
      return 0;
    }

  if (tcb == NULL)
    {
      tcb = rtcb;
    }

  if (tcb == rtcb)
    {
      sp = (FAR void *)up_getsp();

      if (up_interrupt_context())
        {
#if CONFIG_ARCH_INTERRUPTSTACK > 7
          ret = backtrace_push(
#  ifdef CONFIG_SMP
                               arm_intstack_top(),
#  else
                               &g_intstacktop,
#  endif /* CONFIG_SMP */
                               &sp, (FAR void *)up_backtrace + 10,
                               buffer, size, &skip);
#else
          ret = backtrace_push(rtcb->stack_base_ptr +
                               rtcb->adj_stack_size,
                               &sp, (FAR void *)up_backtrace + 10,
                               buffer, size, &skip);
#endif
          if (ret < size)
            {
              sp = (FAR void *)CURRENT_REGS[REG_SP];
              ret += backtrace_push(rtcb->stack_base_ptr +
                                    rtcb->adj_stack_size, &sp,
                                    (FAR void *)CURRENT_REGS[REG_PC],
                                    &buffer[ret], size - ret, &skip);
            }
        }
      else
        {
          ret = backtrace_push(rtcb->stack_base_ptr +
                               rtcb->adj_stack_size, &sp,
                               (FAR void *)up_backtrace + 10,
                               buffer, size, &skip);
        }

      if (ret < size)
        {
          ret += backtrace_branch(rtcb->stack_base_ptr +
                                  rtcb->adj_stack_size, sp,
                                  &buffer[ret], size - ret, &skip);
        }
    }
  else
    {
      ret = 0;

      flags = enter_critical_section();

<<<<<<< HEAD
      if (skip-- <= 0)
        {
          buffer[ret++] = tcb->xcp.regs[REG_PC];
        }
=======
      buffer[ret++] = (FAR void *)tcb->xcp.regs[REG_PC];
>>>>>>> 572f9611

      if (ret < size)
        {
          sp = (FAR void *)tcb->xcp.regs[REG_SP];
          ret += backtrace_push(tcb->stack_base_ptr +
                                tcb->adj_stack_size, &sp,
                                (FAR void *)tcb->xcp.regs[REG_LR],
                                &buffer[ret], size - ret, &skip);

          if (ret < size)
            {
              ret += backtrace_branch(tcb->stack_base_ptr +
                                      tcb->adj_stack_size, sp,
                                      &buffer[ret], size - ret, &skip);
            }
        }

      leave_critical_section(flags);
    }

  return ret;
}
#endif /* CONFIG_ARM_THUMB */<|MERGE_RESOLUTION|>--- conflicted
+++ resolved
@@ -586,14 +586,10 @@
 
       flags = enter_critical_section();
 
-<<<<<<< HEAD
       if (skip-- <= 0)
         {
-          buffer[ret++] = tcb->xcp.regs[REG_PC];
-        }
-=======
-      buffer[ret++] = (FAR void *)tcb->xcp.regs[REG_PC];
->>>>>>> 572f9611
+          buffer[ret++] = (FAR void *)tcb->xcp.regs[REG_PC];
+        }
 
       if (ret < size)
         {
