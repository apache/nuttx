/****************************************************************************
 * arch/arm/src/tiva/common/tiva_i2c.c
 *
 * Licensed to the Apache Software Foundation (ASF) under one or more
 * contributor license agreements.  See the NOTICE file distributed with
 * this work for additional information regarding copyright ownership.  The
 * ASF licenses this file to you under the Apache License, Version 2.0 (the
 * "License"); you may not use this file except in compliance with the
 * License.  You may obtain a copy of the License at
 *
 *   http://www.apache.org/licenses/LICENSE-2.0
 *
 * Unless required by applicable law or agreed to in writing, software
 * distributed under the License is distributed on an "AS IS" BASIS, WITHOUT
 * WARRANTIES OR CONDITIONS OF ANY KIND, either express or implied.  See the
 * License for the specific language governing permissions and limitations
 * under the License.
 *
 ****************************************************************************/

/****************************************************************************
 * Included Files
 ****************************************************************************/

#include <nuttx/config.h>

#include <sys/types.h>
#include <inttypes.h>
#include <stdio.h>
#include <stdlib.h>
#include <stdint.h>
#include <stdbool.h>
#include <errno.h>
#include <assert.h>
#include <debug.h>

#include <nuttx/arch.h>
#include <nuttx/irq.h>
#include <nuttx/clock.h>
#include <nuttx/semaphore.h>
#include <nuttx/i2c/i2c_master.h>

#include <arch/board/board.h>

#include "arm_internal.h"
#include "tiva_enablepwr.h"
#include "tiva_enableclks.h"
#include "tiva_gpio.h"
#include "hardware/tiva_pinmap.h"
#include "hardware/tiva_sysctrl.h"
#include "tiva_i2c.h"

/* At least one I2C peripheral must be enabled */

#if defined(CONFIG_TIVA_I2C0) || defined(CONFIG_TIVA_I2C1) || \
    defined(CONFIG_TIVA_I2C2) || defined(CONFIG_TIVA_I2C3) || \
    defined(CONFIG_TIVA_I2C4) || defined(CONFIG_TIVA_I2C5) || \
    defined(CONFIG_TIVA_I2C6) || defined(CONFIG_TIVA_I2C7) || \
    defined(CONFIG_TIVA_I2C8) || defined(CONFIG_TIVA_I2C9)

/****************************************************************************
 * Pre-processor Definitions
 ****************************************************************************/

/* Configuration ************************************************************/

/* CONFIG_I2C_POLLED may be set so that I2C interrupts will not be used.
 * Instead, CPU-intensive polling will be used.
 */

/* Interrupt wait timeout in seconds and milliseconds */

#if !defined(CONFIG_TIVA_I2C_TIMEOSEC) && !defined(CONFIG_TIVA_I2C_TIMEOMS)
#  define CONFIG_TIVA_I2C_TIMEOSEC 0
#  define CONFIG_TIVA_I2C_TIMEOMS  500   /* Default is 500 milliseconds */
#elif !defined(CONFIG_TIVA_I2C_TIMEOSEC)
#  define CONFIG_TIVA_I2C_TIMEOSEC 0     /* User provided milliseconds */
#elif !defined(CONFIG_TIVA_I2C_TIMEOMS)
#  define CONFIG_TIVA_I2C_TIMEOMS  0     /* User provided seconds */
#endif

/* Interrupt wait time timeout in system timer ticks */

#ifndef CONFIG_TIVA_I2C_TIMEOTICKS
#  define CONFIG_TIVA_I2C_TIMEOTICKS \
    (SEC2TICK(CONFIG_TIVA_I2C_TIMEOSEC) + MSEC2TICK(CONFIG_TIVA_I2C_TIMEOMS))
#endif

#ifndef CONFIG_TIVA_I2C_DYNTIMEO_STARTSTOP
#  define CONFIG_TIVA_I2C_DYNTIMEO_STARTSTOP TICK2USEC(CONFIG_TIVA_I2C_TIMEOTICKS)
#endif

/* GPIO pins ****************************************************************/

/* Macros to convert a I2C pin to a GPIO output */

#define I2C_INPUT  (GPIO_FUNC_INPUT)
#define I2C_OUTPUT (GPIO_FUNC_ODOUTPUT | GPIO_PADTYPE_OD | GPIO_VALUE_ONE)

#define MKI2C_INPUT(p)  (((p) & (GPIO_PORT_MASK | GPIO_PIN_MASK)) | I2C_INPUT)
#define MKI2C_OUTPUT(p) (((p) & (GPIO_PORT_MASK | GPIO_PIN_MASK)) | I2C_OUTPUT)

/* Debug ********************************************************************/

#ifndef CONFIG_DEBUG_I2C_INFO
#  undef CONFIG_TIVA_I2C_REGDEBUG
#endif

/* I2C event trace logic.
 * NOTE:
 * trace uses the internal, non-standard, low-level debug interface syslog()
 * but does not require that any other debug is enabled.
 */

#ifndef CONFIG_I2C_TRACE
#  define tiva_i2c_tracereset(p)
#  define tiva_i2c_tracenew(p,s)
#  define tiva_i2c_traceevent(p,e,a)
#  define tiva_i2c_tracedump(p)
#endif

#ifndef CONFIG_I2C_NTRACE
#  define CONFIG_I2C_NTRACE 32
#endif

/****************************************************************************
 * Private Types
 ****************************************************************************/

/* Interrupt state */

enum tiva_intstate_e
{
  INTSTATE_IDLE = 0,      /* No I2C activity */
  INTSTATE_WAITING,       /* Waiting for data transfer to complete */
  INTSTATE_DONE           /* Interrupt activity complete */
};

/* Trace events */

enum tiva_trace_e
{
  I2CEVENT_NONE = 0,      /* No events have occurred with this status */
  I2CEVENT_SENDADDRESS,   /* Address sent, param = address */
  I2CEVENT_ERROR,         /* Error occurred, param = MCS */
  I2CEVENT_BUSY,          /* Still busy, param = MCS */
  I2CEVENT_XFRDONE,       /* Transfer completed without error, param = mcnt */
  I2CEVENT_RECVSETUP,     /* Setup to receive the next byte, param = mcnt */
  I2CEVENT_SENDBYTE,      /* Send byte, param = mcnt */
  I2CEVENT_SPURIOUS,      /* Spurious interrupt received, param = msgc */
  I2CEVENT_NEXTMSG,       /* Starting next message, param = msgc */
  I2CEVENT_TIMEOUT,       /* Software detected timeout, param = RIS */
  I2CEVENT_DONE           /* All messages transferred, param = intstate */
};

/* Trace data */

struct tiva_trace_s
{
  uint32_t status;          /* I2C 32-bit SR2|SR1 status */
  uint32_t count;           /* Interrupt count when status change */
  enum tiva_trace_e event;  /* Last event that occurred with this status */
  uint32_t parm;            /* Parameter associated with the event */
  clock_t time;             /* First of event or first status */
};

/* I2C Device hardware configuration */

struct tiva_i2c_config_s
{
  uintptr_t base;             /* I2C base address */
#ifndef TIVA_SYSCON_RCGCI2C
  uint32_t rcgbit;            /* Bit in the RCG1 register to enable clocking */
#endif
#ifndef TIVA_SYSCON_SRI2C
  uint32_t rstbit;            /* Bit in the SRCR1 register to reset I2C */
#endif
  uint32_t scl_pin;           /* GPIO configuration for SCL as SCL */
  uint32_t sda_pin;           /* GPIO configuration for SDA as SDA */
#ifndef CONFIG_I2C_POLLED
  uint8_t irq;                /* IRQ number */
#endif
  uint8_t devno;              /* I2Cn where n = devno */
};

/* I2C Device Private Data */

struct tiva_i2c_priv_s
{
  /* Standard I2C operations */

  const struct i2c_ops_s *ops;

  /* Port configuration */

  const struct tiva_i2c_config_s *config;
  sem_t exclsem;                /* Mutual exclusion semaphore */
#ifndef CONFIG_I2C_POLLED
  sem_t waitsem;                /* Interrupt wait semaphore */
#endif
  uint8_t refs;                 /* Reference count */
  volatile uint8_t intstate;    /* Interrupt handshake (see enum tiva_intstate_e) */

  uint8_t msgc;                 /* Message count */
  struct i2c_msg_s *msgv;       /* Message list */
  uint8_t *mptr;                /* Current message buffer */
  uint32_t frequency;           /* Current I2C frequency */
  int mcnt;                     /* Current message length */
  uint16_t mflags;              /* Current message flags */
  uint32_t mstatus;             /* MCS register at the end of the transfer */

#ifdef CONFIG_TIVA_I2C_REGDEBUG
  /* Register level debug */

  bool wrlast;                  /* Last was a write */
  uintptr_t addrlast;           /* Last address */
  uint32_t vallast;             /* Last value */
  int ntimes;                   /* Number of times */
#endif

#ifdef CONFIG_I2C_TRACE
  /* I2C trace support */

  int tndx;                     /* Trace array index */
  int tcount;                   /* Number of events with this status */
  clock_t ttime;                /* Time when the trace was started */
  uint32_t tstatus;             /* Last status read */

  /* The actual trace data */

  struct tiva_trace_s trace[CONFIG_I2C_NTRACE];
#endif
};

/****************************************************************************
 * Private Function Prototypes
 ****************************************************************************/

#ifdef CONFIG_TIVA_I2C_REGDEBUG
static bool tiva_i2c_checkreg(struct tiva_i2c_priv_s *priv, bool wr,
                              uint32_t regval, uintptr_t regaddr);
static uint32_t tiva_i2c_getreg(struct tiva_i2c_priv_s *priv,
                                unsigned int offset);
static void tiva_i2c_putreg(struct tiva_i2c_priv_s *priv,
                            unsigned int offset,
                            uint32_t value);
#else
static inline uint32_t tiva_i2c_getreg(struct tiva_i2c_priv_s *priv,
                                       unsigned int offset);
static inline void tiva_i2c_putreg(struct tiva_i2c_priv_s *priv,
                                   unsigned int offset, uint32_t value);
#endif

#ifdef CONFIG_TIVA_I2C_DYNTIMEO
static uint32_t tiva_i2c_toticks(int msgc, struct i2c_msg_s *msgv);
#endif /* CONFIG_TIVA_I2C_DYNTIMEO */

static inline int  tiva_i2c_sem_waitdone(struct tiva_i2c_priv_s *priv);
static inline void tiva_i2c_sem_post(struct tiva_i2c_priv_s *priv);
static inline void tiva_i2c_sem_init(struct tiva_i2c_priv_s *priv);
static inline void tiva_i2c_sem_destroy(struct tiva_i2c_priv_s *priv);

#ifdef CONFIG_I2C_TRACE
static void tiva_i2c_tracereset(struct tiva_i2c_priv_s *priv);
static void tiva_i2c_tracenew(struct tiva_i2c_priv_s *priv, uint32_t status);
static void tiva_i2c_traceevent(struct tiva_i2c_priv_s *priv,
                                enum tiva_trace_e event, uint32_t parm);
static void tiva_i2c_tracedump(struct tiva_i2c_priv_s *priv);
#endif /* CONFIG_I2C_TRACE */

static void tiva_i2c_startxfr(struct tiva_i2c_priv_s *priv);
static void tiva_i2c_nextxfr(struct tiva_i2c_priv_s *priv, uint32_t cmd);
static int tiva_i2c_process(struct tiva_i2c_priv_s * priv, uint32_t status);

#ifndef CONFIG_I2C_POLLED
static int tiva_i2c_interrupt(int irq, void *context, void *arg);
#endif /* !CONFIG_I2C_POLLED */

static int tiva_i2c_initialize(struct tiva_i2c_priv_s *priv,
                               uint32_t frequency);
static int tiva_i2c_uninitialize(struct tiva_i2c_priv_s *priv);
static void tiva_i2c_setclock(struct tiva_i2c_priv_s *priv,
                              uint32_t frequency);
static int tiva_i2c_transfer(struct i2c_master_s *dev,
                             struct i2c_msg_s *msgv,
                             int msgc);
#ifdef CONFIG_I2C_RESET
static int tiva_i2c_reset(struct i2c_master_s *dev);
#endif

/****************************************************************************
 * Private Data
 ****************************************************************************/

/* I2C Interface */

static const struct i2c_ops_s tiva_i2c_ops =
{
  .transfer = tiva_i2c_transfer
#ifdef CONFIG_I2C_RESET
  , .reset  = tiva_i2c_reset
#endif
};

#ifdef CONFIG_TIVA_I2C0
static const struct tiva_i2c_config_s tiva_i2c0_config =
{
  .base       = TIVA_I2C0_BASE,
#ifndef TIVA_SYSCON_RCGCI2C
  .rcgbit     = SYSCON_RCGC1_I2C0,
#endif
#ifndef TIVA_SYSCON_SRI2C
  .rstbit     = SYSCON_SRCR1_I2C0,
#endif
  .scl_pin    = GPIO_I2C0_SCL,
  .sda_pin    = GPIO_I2C0_SDA,
#ifndef CONFIG_I2C_POLLED
  .irq        = TIVA_IRQ_I2C0,
#endif
  .devno      = 0,
};

static struct tiva_i2c_priv_s tiva_i2c0_priv;
#endif

#ifdef CONFIG_TIVA_I2C1
static const struct tiva_i2c_config_s tiva_i2c1_config =
{
  .base       = TIVA_I2C1_BASE,
#ifndef TIVA_SYSCON_RCGCI2C
  .rcgbit     = SYSCON_RCGC1_I2C1,
#endif
#ifndef TIVA_SYSCON_SRI2C
  .rstbit     = SYSCON_SRCR1_I2C1,
#endif
  .scl_pin    = GPIO_I2C1_SCL,
  .sda_pin    = GPIO_I2C1_SDA,
#ifndef CONFIG_I2C_POLLED
  .irq        = TIVA_IRQ_I2C1,
#endif
  .devno      = 1,
};

static struct tiva_i2c_priv_s tiva_i2c1_priv;
#endif

#ifdef CONFIG_TIVA_I2C2
static const struct tiva_i2c_config_s tiva_i2c2_config =
{
  .base       = TIVA_I2C2_BASE,
#ifndef TIVA_SYSCON_RCGCI2C
  .rcgbit     = SYSCON_RCGC1_I2C2,
#endif
#ifndef TIVA_SYSCON_SRI2C
  .rstbit     = SYSCON_SRCR1_I2C2,
#endif
  .scl_pin    = GPIO_I2C2_SCL,
  .sda_pin    = GPIO_I2C2_SDA,
#ifndef CONFIG_I2C_POLLED
  .irq        = TIVA_IRQ_I2C2,
#endif
  .devno      = 2,
};

static struct tiva_i2c_priv_s tiva_i2c2_priv;
#endif

#ifdef CONFIG_TIVA_I2C3
static const struct tiva_i2c_config_s tiva_i2c3_config =
{
  .base       = TIVA_I2C3_BASE,
#ifndef TIVA_SYSCON_RCGCI2C
  .rcgbit     = SYSCON_RCGC1_I2C3,
#endif
#ifndef TIVA_SYSCON_SRI2C
  .rstbit     = SYSCON_SRCR1_I2C3,
#endif
  .scl_pin    = GPIO_I2C3_SCL,
  .sda_pin    = GPIO_I2C3_SDA,
#ifndef CONFIG_I2C_POLLED
  .irq        = TIVA_IRQ_I2C3,
#endif
  .devno      = 3,
};

static struct tiva_i2c_priv_s tiva_i2c3_priv;
#endif

#ifdef CONFIG_TIVA_I2C4
static const struct tiva_i2c_config_s tiva_i2c4_config =
{
  .base       = TIVA_I2C4_BASE,
#ifndef TIVA_SYSCON_RCGCI2C
  .rcgbit     = SYSCON_RCGC1_I2C4,
#endif
#ifndef TIVA_SYSCON_SRI2C
  .rstbit     = SYSCON_SRCR1_I2C4,
#endif
  .scl_pin    = GPIO_I2C4_SCL,
  .sda_pin    = GPIO_I2C4_SDA,
#ifndef CONFIG_I2C_POLLED
  .irq        = TIVA_IRQ_I2C4,
#endif
  .devno      = 4,
};

static struct tiva_i2c_priv_s tiva_i2c4_priv;
#endif

#ifdef CONFIG_TIVA_I2C5
static const struct tiva_i2c_config_s tiva_i2c5_config =
{
  .base       = TIVA_I2C5_BASE,
#ifndef TIVA_SYSCON_RCGCI2C
  .rcgbit     = SYSCON_RCGC1_I2C5,
#endif
#ifndef TIVA_SYSCON_SRI2C
  .rstbit     = SYSCON_SRCR1_I2C5,
#endif
  .scl_pin    = GPIO_I2C5_SCL,
  .sda_pin    = GPIO_I2C5_SDA,
#ifndef CONFIG_I2C_POLLED
  .irq        = TIVA_IRQ_I2C5,
#endif
  .devno      = 5,
};

static struct tiva_i2c_priv_s tiva_i2c5_priv;
#endif

#ifdef CONFIG_TIVA_I2C6
static const struct tiva_i2c_config_s tiva_i2c6_config =
{
  .base       = TIVA_I2C6_BASE,
#ifndef TIVA_SYSCON_RCGCI2C
  .rcgbit     = SYSCON_RCGC1_I2C6,
#endif
#ifndef TIVA_SYSCON_SRI2C
  .rstbit     = SYSCON_SRCR1_I2C6,
#endif
  .scl_pin    = GPIO_I2C6_SCL,
  .sda_pin    = GPIO_I2C6_SDA,
#ifndef CONFIG_I2C_POLLED
  .irq        = TIVA_IRQ_I2C6,
#endif
  .devno      = 6,
};

static struct tiva_i2c_priv_s tiva_i2c6_priv;
#endif

#ifdef CONFIG_TIVA_I2C7
static const struct tiva_i2c_config_s tiva_i2c7_config =
{
  .base       = TIVA_I2C7_BASE,
#ifndef TIVA_SYSCON_RCGCI2C
  .rcgbit     = SYSCON_RCGC1_I2C7,
#endif
#ifndef TIVA_SYSCON_SRI2C
  .rstbit     = SYSCON_SRCR1_I2C7,
#endif
  .scl_pin    = GPIO_I2C7_SCL,
  .sda_pin    = GPIO_I2C7_SDA,
#ifndef CONFIG_I2C_POLLED
  .irq        = TIVA_IRQ_I2C7,
#endif
  .devno      = 7,
};

static struct tiva_i2c_priv_s tiva_i2c7_priv;
#endif

#ifdef CONFIG_TIVA_I2C8
static const struct tiva_i2c_config_s tiva_i2c8_config =
{
  .base       = TIVA_I2C8_BASE,
#ifndef TIVA_SYSCON_RCGCI2C
  .rcgbit     = SYSCON_RCGC1_I2C8,
#endif
#ifndef TIVA_SYSCON_SRI2C
  .rstbit     = SYSCON_SRCR1_I2C8,
#endif
  .scl_pin    = GPIO_I2C8_SCL,
  .sda_pin    = GPIO_I2C8_SDA,
#ifndef CONFIG_I2C_POLLED
  .irq        = TIVA_IRQ_I2C8,
#endif
  .devno      = 8,
};

static struct tiva_i2c_priv_s tiva_i2c8_priv;
#endif

#ifdef CONFIG_TIVA_I2C9
static const struct tiva_i2c_config_s tiva_i2c9_config =
{
  .base       = TIVA_I2C9_BASE,
#ifndef TIVA_SYSCON_RCGCI2C
  .rcgbit     = SYSCON_RCGC1_I2C9,
#endif
#ifndef TIVA_SYSCON_SRI2C
  .rstbit     = SYSCON_SRCR1_I2C9,
#endif
  .scl_pin    = GPIO_I2C9_SCL,
  .sda_pin    = GPIO_I2C9_SDA,
#ifndef CONFIG_I2C_POLLED
  .irq        = TIVA_IRQ_I2C9,
#endif
  .devno      = 9,
};

static struct tiva_i2c_priv_s tiva_i2c9_priv;
#endif

/****************************************************************************
 * Private Functions
 ****************************************************************************/

/****************************************************************************
 * Name: sam_checkreg
 *
 * Description:
 *   Check if the current register access is a duplicate of the preceding.
 *
 * Input Parameters:
 *   regval  - The value to be written
 *   regaddr - The address of the register to write to
 *
 * Returned Value:
 *   true:  This is the first register access of this type.
 *   flase: This is the same as the preceding register access.
 *
 ****************************************************************************/

#ifdef CONFIG_TIVA_I2C_REGDEBUG
static bool tiva_i2c_checkreg(struct tiva_i2c_priv_s *priv, bool wr,
                              uint32_t regval, uintptr_t regaddr)
{
  if (wr      == priv->wrlast &&   /* Same kind of access? */
      regval  == priv->vallast &&  /* Same value? */
      regaddr == priv->addrlast)   /* Same address? */
    {
      /* Yes, then just keep a count of the number of times we did this. */

      priv->ntimes++;
      return false;
    }
  else
    {
      /* Did we do the previous operation more than once? */

      if (priv->ntimes > 0)
        {
          /* Yes... show how many times we did it */

          i2cinfo("...[Repeats %d times]...\n", priv->ntimes);
        }

      /* Save information about the new access */

      priv->wrlast   = wr;
      priv->vallast  = regval;
      priv->addrlast = regaddr;
      priv->ntimes   = 0;
    }

  /* Return true if this is the first time that we have done this operation */

  return true;
}
#endif

/****************************************************************************
 * Name: tiva_i2c_getreg
 *
 * Description:
 *   Get a 16-bit register value by offset
 *
 ****************************************************************************/

#ifdef CONFIG_TIVA_I2C_REGDEBUG
static uint32_t tiva_i2c_getreg(struct tiva_i2c_priv_s *priv,
                                unsigned int offset)
{
  uintptr_t regaddr = priv->config->base + offset;
  uint32_t regval   = getreg32(regaddr);

  if (tiva_i2c_checkreg(priv, false, regval, regaddr))
    {
      i2cinfo("%08x->%08x\n", regaddr, regval);
    }

  return regval;
}
#else
static inline uint32_t tiva_i2c_getreg(struct tiva_i2c_priv_s *priv,
                                       unsigned int offset)
{
  return getreg32(priv->config->base + offset);
}
#endif

/****************************************************************************
 * Name: tiva_i2c_putreg
 *
 * Description:
 *  Put a 16-bit register value by offset
 *
 ****************************************************************************/

#ifdef CONFIG_TIVA_I2C_REGDEBUG
static void tiva_i2c_putreg(struct tiva_i2c_priv_s *priv,
                            unsigned int offset,
                            uint32_t regval)
{
  uintptr_t regaddr = priv->config->base + offset;

  if (tiva_i2c_checkreg(priv, true, regval, regaddr))
    {
      i2cinfo("%08x<-%08x\n", regaddr, regval);
    }

  putreg32(regval, regaddr);
}
#else
static inline void tiva_i2c_putreg(struct tiva_i2c_priv_s *priv,
                                   unsigned int offset, uint32_t regval)
{
  putreg32(regval, priv->config->base + offset);
}
#endif

/****************************************************************************
 * Name: tiva_i2c_toticks
 *
 * Description:
 *   Return a micro-second delay based on the number of bytes left to be
 *   processed.
 *
 ****************************************************************************/

#ifdef CONFIG_TIVA_I2C_DYNTIMEO
static uint32_t tiva_i2c_toticks(int msgc, struct i2c_msg_s *msgv)
{
  size_t bytecount = 0;
  int i;

  /* Count the number of bytes left to process */

  for (i = 0; i < msgc; i++)
    {
      bytecount += msgv[i].length;
    }

  /* Then return a number of microseconds based on a user provided scaling
   * factor.
   */

  return USEC2TICK(CONFIG_TIVA_I2C_DYNTIMEO_USECPERBYTE * bytecount);
}
#endif

/****************************************************************************
 * Name: tiva_i2c_sem_waitdone
 *
 * Description:
 *   Wait for a transfer to complete
 *
 ****************************************************************************/

#ifndef CONFIG_I2C_POLLED
static inline int tiva_i2c_sem_waitdone(struct tiva_i2c_priv_s *priv)
{
  irqstate_t flags;
  int ret;

  flags = enter_critical_section();

  /* Enable the master interrupt.  The I2C master module generates an
   * interrupt when a transaction completes (either transmit or receive),
   * when arbitration is lost, or when an error occurs during a transaction.
   */

  tiva_i2c_putreg(priv, TIVA_I2CM_IMR_OFFSET, I2CM_IMR_MIM);

  /* Signal the interrupt handler that we are waiting.
   * NOTE:  Interrupts  are currently disabled but will be temporarily
   * re-enabled below when nxsem_tickwait_uninterruptible() sleeps.
   */

  do
    {
      /* Wait until either the transfer is complete or the timeout expires */

#ifdef CONFIG_TIVA_I2C_DYNTIMEO
      ret = nxsem_tickwait_uninterruptible(&priv->waitsem,
<<<<<<< HEAD
                        USEC2TICK(tiva_i2c_tousecs(priv->msgc, priv->msgv)));
=======
                          tiva_i2c_toticks(priv->msgc, priv->msgv));
>>>>>>> 9be737c8
#else
      ret = nxsem_tickwait_uninterruptible(&priv->waitsem,
                                           CONFIG_TIVA_I2C_TIMEOTICKS);
#endif
      if (ret < 0)
        {
          /* Break out of the loop on irrecoverable errors.  This would
           * include timeouts and mystery errors reported by
           * nxsem_tickwait_uninterruptible.
           */

          tiva_i2c_traceevent(priv, I2CEVENT_TIMEOUT,
                              tiva_i2c_getreg(priv, TIVA_I2CM_RIS_OFFSET));
          break;
        }
    }

  /* Loop until the interrupt level transfer is complete. */

  while (priv->intstate != INTSTATE_DONE);

  /* Set the interrupt state back to IDLE */

  priv->intstate = INTSTATE_IDLE;

  /* Disable I2C interrupts */

  tiva_i2c_putreg(priv, TIVA_I2CM_IMR_OFFSET, 0);

  leave_critical_section(flags);
  return ret;
}
#else
static inline int tiva_i2c_sem_waitdone(struct tiva_i2c_priv_s *priv)
{
  clock_t timeout;
  clock_t start;
  clock_t elapsed;
  uint32_t status;
  int ret;

  /* Get the timeout value */

#ifdef CONFIG_TIVA_I2C_DYNTIMEO
  timeout = tiva_i2c_toticks(priv->msgc, priv->msgv);
#else
  timeout = CONFIG_TIVA_I2C_TIMEOTICKS;
#endif

  /* Signal the interrupt handler that we are waiting.  NOTE:  Interrupts
   * are currently disabled but will be temporarily re-enabled below when
   * nxsem_tickwait_uninterruptible() sleeps.
   */

  start = clock_systime_ticks();

  do
    {
      /* Read the raw interrupt status */

      status = tiva_i2c_getreg(priv, TIVA_I2CM_RIS_OFFSET);

      /* Poll by simply calling the timer interrupt handler with the raw
       * interrupt status until it reports that it is done.
       */

      tiva_i2c_process(priv, status);

      /* Calculate the elapsed time */

      elapsed = clock_systime_ticks() - start;
    }

  /* Loop until the transfer is complete. */

  while (priv->intstate != INTSTATE_DONE && elapsed < timeout);

  i2cinfo("intstate: %d elapsed: %ld threshold: %ld status: %08x\n",
          priv->intstate, (long)elapsed, (long)timeout, status);

  /* Set the interrupt state back to IDLE */

  ret = priv->intstate == INTSTATE_DONE ? OK : -ETIMEDOUT;
  priv->intstate = INTSTATE_IDLE;
  return ret;
}
#endif

/****************************************************************************
 * Name: tiva_i2c_sem_post
 *
 * Description:
 *   Release the mutual exclusion semaphore
 *
 ****************************************************************************/

static inline void tiva_i2c_sem_post(struct tiva_i2c_priv_s *priv)
{
  nxsem_post(&priv->exclsem);
}

/****************************************************************************
 * Name: tiva_i2c_sem_init
 *
 * Description:
 *   Initialize semaphores
 *
 ****************************************************************************/

static inline void tiva_i2c_sem_init(struct tiva_i2c_priv_s *priv)
{
  nxsem_init(&priv->exclsem, 0, 1);

#ifndef CONFIG_I2C_POLLED
  /* This semaphore is used for signaling and, hence, should not have
   * priority inheritance enabled.
   */

  nxsem_init(&priv->waitsem, 0, 0);
  nxsem_set_protocol(&priv->waitsem, SEM_PRIO_NONE);
#endif
}

/****************************************************************************
 * Name: tiva_i2c_sem_destroy
 *
 * Description:
 *   Destroy semaphores.
 *
 ****************************************************************************/

static inline void tiva_i2c_sem_destroy(struct tiva_i2c_priv_s *priv)
{
  nxsem_destroy(&priv->exclsem);
#ifndef CONFIG_I2C_POLLED
  nxsem_destroy(&priv->waitsem);
#endif
}

/****************************************************************************
 * Name: tiva_i2c_trace
 *
 * Description:
 *   I2C trace instrumentation
 *
 ****************************************************************************/

#ifdef CONFIG_I2C_TRACE
static void tiva_i2c_traceclear(struct tiva_i2c_priv_s *priv)
{
  struct tiva_trace_s *trace = &priv->trace[priv->tndx];

  trace->status = 0;              /* I2C 32-bit SR2|SR1 status */
  trace->count  = 0;              /* Interrupt count when status change */
  trace->event  = I2CEVENT_NONE;  /* Last event that occurred with this status */
  trace->parm   = 0;              /* Parameter associated with the event */
  trace->time   = 0;              /* Time of first status or event */
}

static void tiva_i2c_tracereset(struct tiva_i2c_priv_s *priv)
{
  /* Reset the trace info for a new data collection */

  priv->tndx    = 0;
  priv->tcount  = 0;
  priv->ttime   = clock_systime_ticks();
  priv->tstatus = 0;
  tiva_i2c_traceclear(priv);
}

static void tiva_i2c_tracenew(struct tiva_i2c_priv_s *priv, uint32_t status)
{
  struct tiva_trace_s *trace = &priv->trace[priv->tndx];

  /* Is the current entry uninitialized?  Has the status changed? */

  if (trace->count == 0 || status != trace->status)
    {
      /* Yes.. Was it the status changed?  */

      if (trace->count != 0)
        {
          /* Yes.. bump up the trace index
           * (unless we are out of trace entries)
           */

          if (priv->tndx >= (CONFIG_I2C_NTRACE - 1))
            {
              i2cerr("ERROR: I2C%d trace table overflow\n",
                     priv->config->devno);
              return;
            }

          priv->tndx++;
          trace = &priv->trace[priv->tndx];
        }

      /* Initialize the new trace entry */

      tiva_i2c_traceclear(priv);
      trace->status = status;
      trace->count  = 1;
      trace->time   = clock_systime_ticks();

      /* Save the status and reset the count */

      priv->tstatus = status;
      priv->tcount  = 1;
    }
  else
    {
      /* Just increment the count of times that we have seen this status */

      trace->count++;
    }
}

static void tiva_i2c_traceevent(struct tiva_i2c_priv_s *priv,
                                 enum tiva_trace_e event, uint32_t parm)
{
  struct tiva_trace_s *trace;

  if (event != I2CEVENT_NONE)
    {
      trace = &priv->trace[priv->tndx];
      if (trace->event != event)
        {
          /* Initialize the new trace entry */

          trace->event = event;
          trace->parm  = parm;
          trace->count = priv->tcount;
          trace->time  = clock_systime_ticks();

          /* Bump up the trace index (unless we are out of trace entries) */

          if (priv->tndx >= (CONFIG_I2C_NTRACE - 1))
            {
              i2cerr("ERROR: I2C%d trace table overflow\n",
                     priv->config->devno);
              return;
            }

          priv->tndx++;
          priv->tcount++;
          tiva_i2c_traceclear(priv);

          trace         = &priv->trace[priv->tndx];
          trace->status = priv->tstatus;
          trace->count  = priv->tcount;
          trace->time   = clock_systime_ticks();
        }
      else
        {
          priv->tcount++;
        }
    }
}

static void tiva_i2c_tracedump(struct tiva_i2c_priv_s *priv)
{
  struct tiva_trace_s *trace;
  int i;

  syslog(LOG_DEBUG, "Elapsed time: %ld\n",
         (long)(clock_systime_ticks() - priv->ttime));

  for (i = 0; i < priv->tndx; i++)
    {
      trace = &priv->trace[i];
      syslog(LOG_DEBUG,
             "%2d. STATUS: %08x COUNT: %3d EVENT: %2d PARM: %08x TIME: %d\n",
             i + 1, trace->status, trace->count,  trace->event, trace->parm,
             trace->time - priv->ttime);
    }
}
#endif /* CONFIG_I2C_TRACE */

/****************************************************************************
 * Name: tiva_i2c_startxfr
 *
 * Description:
 *   Send the START conditions/force Master mode
 *
 ****************************************************************************/

static void tiva_i2c_startxfr(struct tiva_i2c_priv_s *priv)
{
  struct i2c_msg_s *msg;
  uint32_t regval;

  DEBUGASSERT(priv && priv->msgc > 0);

  /* Get run-time data for the next message */

  msg          = priv->msgv;
  priv->mptr   = msg->buffer;
  priv->mcnt   = msg->length;
  priv->mflags = msg->flags;

  /* Set the Master Slave Address */

  regval = (uint32_t)msg->addr << I2CM_SA_SA_SHIFT;
  if ((msg->flags & I2C_M_READ) != 0)
    {
      regval |= I2CM_SA_RS;
    }

  tiva_i2c_putreg(priv, TIVA_I2CM_SA_OFFSET, regval);
  tiva_i2c_traceevent(priv, I2CEVENT_SENDADDRESS, msg->addr);

  /* Then initiate the transfer */

  tiva_i2c_nextxfr(priv, I2CM_CS_START);
}

/****************************************************************************
 * Name: tiva_i2c_nextxfr
 *
 * Description:
 *  Common Interrupt Service Routine
 *
 ****************************************************************************/

static void tiva_i2c_nextxfr(struct tiva_i2c_priv_s *priv, uint32_t cmd)
{
  /* Set up the basic command.  The STOP bit should be set on the last byte
   * transfer.
   *
   * - CASE 1: If this is the last message in the sequence, then the stop bit
   *   should always be set.
   * - CASE 2.1.1: The next message may be another read or write of the SAME
   *   direction (read or write) and to the SAME address WITHOUT repeated
   *   start, in which case this is really just a continuation of the
   *   message. No STOP is needed.
   * - CASE 2.x.2: The next message may be to the SAME address WITH repeated
   *   start. Because the repeated start, a direction change is possible.
   *   This is still a continuation of the same message sequence and so no
   *   STOP is needed.
   * - CASE 2.2.x: The next message may be a DIFFERENT address WITHOUT
   *   repeated start.  This would be an error; The STOP will be sent, the
   *   next message will fail.
   */

  cmd |= I2CM_CS_RUN;
  if (priv->mcnt < 2)
    {
      /* Are there more messages in this sequence? */

      if (priv->msgc < 2)
        {
          /* No.. send the STOP */

          cmd |= I2CM_CS_STOP;
        }
      else
        {
          /* Yes.. peek at the next message */

          struct i2c_msg_s *curr = priv->msgv;
          struct i2c_msg_s *next = curr + 1;

          /* Same address as the current message? */

          if (curr->addr != next->addr)
            {
              /* No.. send the STOP */

              cmd |= I2CM_CS_STOP;
            }
        }
    }

  /* Set up to transfer the next byte.  Are we sending or receiving? */

  if ((priv->mflags & I2C_M_READ) != 0)
    {
      /* We are receiving data.  We need to ACK UNLESS we are going to send
       * STOP.
       */

      if ((cmd & I2CM_CS_STOP) == 0)
        {
          cmd |= I2CM_CS_ACK;
        }

      /* Write the command to the control register to receive the next
       * byte.
       */

      tiva_i2c_putreg(priv, TIVA_I2CM_CS_OFFSET, cmd);
      tiva_i2c_traceevent(priv, I2CEVENT_RECVSETUP, priv->mcnt);
    }
  else
    {
      uint32_t dr;

      /* We are sending data.
       * Write the data to be sent to the DR register.
       */

      dr = (uint32_t)*priv->mptr++;
      tiva_i2c_putreg(priv, TIVA_I2CM_DR_OFFSET, dr << I2CM_DR_SHIFT);

      /* Write the command to the control register to send the byte in the
       * DR register.
       */

      tiva_i2c_putreg(priv, TIVA_I2CM_CS_OFFSET, cmd);
      tiva_i2c_traceevent(priv, I2CEVENT_SENDBYTE, priv->mcnt);
    }

  priv->intstate = INTSTATE_WAITING;
}

/****************************************************************************
 * Name: tiva_i2c_process
 *
 * Description:
 *  Common Interrupt Service Routine
 *
 ****************************************************************************/

static int tiva_i2c_process(struct tiva_i2c_priv_s *priv, uint32_t status)
{
  /* Check for new trace setup */

  tiva_i2c_tracenew(priv, status);

  /* Check for a master interrupt?  The I2C master module generates an
   * interrupt when a transaction completes (either transmit or receive),
   * when arbitration is lost, or when an error occurs during a transaction.
   */

  if ((status & I2CM_RIS_MRIS) != 0)
    {
      uint32_t mcs;

#ifndef CONFIG_I2C_POLLED
      /* Clear the pending master interrupt */

      tiva_i2c_putreg(priv, TIVA_I2CM_ICR_OFFSET, I2CM_ICR_MIC);
      status &= ~I2CM_RIS_MRIS;

      /* Workaround for I2C master interrupt clear errata for rev B Tiva
       * devices.  For later devices, this write is ignored and therefore
       * harmless (other than the slight performance hit).
       */

      tiva_i2c_getreg(priv, TIVA_I2CM_MIS_OFFSET);
#endif

      /* We need look at the Master Control/Status register to determine
       * the cause of the master interrupt.
       */

      mcs = tiva_i2c_getreg(priv, TIVA_I2CM_CS_OFFSET);

      /* If the busy bit is set, then the other bits are not valid */

      if ((mcs & I2CM_CS_BUSY) != 0)
        {
          tiva_i2c_traceevent(priv, I2CEVENT_BUSY, mcs);
        }

      /* Check for errors, in which case, stop the transfer and return. */

#if 0 /* I2CM_CS_CLKTO */
      else if ((mcs & (I2CM_CS_ERROR | I2CM_CS_ARBLST | I2CM_CS_CLKTO)) != 0)
#else
      else if ((mcs & (I2CM_CS_ERROR | I2CM_CS_ARBLST)) != 0)
#endif
        {
          tiva_i2c_traceevent(priv, I2CEVENT_ERROR, mcs);

          /* Disable further interrupts */

          tiva_i2c_putreg(priv, TIVA_I2CM_IMR_OFFSET, 0);

#ifndef CONFIG_I2C_POLLED
          /* Is there a thread waiting for this event (there should be) */

          if (priv->intstate != INTSTATE_IDLE &&
              priv->intstate != INTSTATE_DONE)
            {
              /* Yes.. inform the thread that the transfer is complete
               * and wake it up.
               */

              nxsem_post(&priv->waitsem);
              priv->mstatus   = mcs;
              priv->intstate = INTSTATE_DONE;
            }
#else
          priv->mstatus   = mcs;
          priv->intstate = INTSTATE_DONE;
#endif
        }

      /* Otherwise, the last transfer must have completed successfully */

      else
        {
          int dr;

          tiva_i2c_traceevent(priv, I2CEVENT_XFRDONE, priv->mcnt);

          /* Read from the DR register */

          dr = tiva_i2c_getreg(priv, TIVA_I2CM_DR_OFFSET);

          /* We check for msgc > 0 here as an unexpected interrupt with
           * due to noise on the I2C cable can otherwise cause msgc to
           * wrap causing memory overwrite
           */

          if (priv->msgc > 0 && priv->msgv != NULL)
            {
              /* Was this the completion of an address or of the data portion
               * of the transfer?
               */

              DEBUGASSERT(priv->mcnt > 0);

              if (priv->intstate == INTSTATE_WAITING)
                {
                  /* Data transfer completed.
                   *  Are we sending or receiving data?
                   */

                  if ((priv->mflags & I2C_M_READ) != 0)
                    {
                      /* We are receiving data.  Copy the received data to
                       * the user buffer
                       */

                      *priv->mptr++ = (uint8_t)dr;
                    }

                  /* Decrement the count of bytes remaining to be sent */

                  priv->mcnt--;
                }

              /* Was that the last byte of this message? */

              if (priv->mcnt > 0)
                {
                  /* Send the next byte */

                  tiva_i2c_nextxfr(priv, 0);
                }
              else
                {
                  /* Increment to next pointer and decrement message count */

                  priv->msgv++;
                  priv->msgc--;

                  /* Is there another message to be sent? */

                  if (priv->msgc > 0)
                    {
                      /* Do we need to terminate or restart after this byte?
                       * If there are more messages to send, then we may
                       * continue with or without the (repeated) start bit.
                       */

                      tiva_i2c_traceevent(priv,
                                          I2CEVENT_NEXTMSG, priv->msgc);
                      if ((priv->msgv->flags & I2C_M_NOSTART) != 0)
                        {
                          /* Just continue transferring data.  In this case,
                           * no STOP was sent at the end of the last message
                           * and there is no new address.
                           *
                           * REVISIT: In this case, the address or the
                           * direction of the transfer cannot be permitted to
                           * change
                           */

                          tiva_i2c_nextxfr(priv, 0);
                        }
                      else
                        {
                          /* Set the repeated start.  No STOP was sent at the
                           * end of the previous message.
                           */

                          tiva_i2c_startxfr(priv);
                        }
                    }
                  else
                    {
                      /* No.. then we are finished */

                      tiva_i2c_traceevent(priv,
                                          I2CEVENT_DONE, priv->intstate);

                      /* Disable further interrupts */

                      tiva_i2c_putreg(priv, TIVA_I2CM_IMR_OFFSET, 0);

#ifndef CONFIG_I2C_POLLED
                      /* Is there a thread waiting for this event (there
                       * should be)
                       */

                      if (priv->intstate != INTSTATE_IDLE &&
                          priv->intstate != INTSTATE_DONE)
                        {
                          /* Yes.. inform the thread that the transfer is
                           * complete and wake it up.
                           */

                          nxsem_post(&priv->waitsem);
                          priv->mstatus   = 0;
                          priv->intstate = INTSTATE_DONE;
                        }
#else
                      priv->mstatus   = 0;
                      priv->intstate = INTSTATE_DONE;
#endif
                    }
                }
            }

          /* There is no pending message? Must be a spurious interrupt */

          else
            {
              tiva_i2c_traceevent(priv, I2CEVENT_SPURIOUS, priv->msgc);
            }
        }
    }

  /* Make sure that all pending interrupts were handled */

#ifndef CONFIG_I2C_POLLED
  DEBUGASSERT(status == 0);
#endif
  return OK;
}

/****************************************************************************
 * Name: tiva_i2c_interrupt
 *
 * Description:
 *   Common I2C interrupt service routine
 *
 ****************************************************************************/

#ifndef CONFIG_I2C_POLLED
static int tiva_i2c_interrupt(int irq, void *context, void *arg)
{
  struct tiva_i2c_priv_s *priv = (struct tiva_i2c_priv_s *)arg;
  uint32_t status;

  DEBUGASSERT(priv != NULL);

  /* Read the masked interrupt status */

  status = tiva_i2c_getreg(priv, TIVA_I2CM_MIS_OFFSET);

  /* Let the common interrupt handler do the rest of the work */

  return tiva_i2c_process(priv, status);
}
#endif

/****************************************************************************
 * Name: tiva_i2c_initialize
 *
 * Description:
 *   Setup the I2C hardware, ready for operation with defaults
 *
 ****************************************************************************/

static int tiva_i2c_initialize(struct tiva_i2c_priv_s *priv,
                               uint32_t frequency)
{
  const struct tiva_i2c_config_s *config = priv->config;
  uint32_t regval;
  int ret;

  i2cinfo("I2C%d: refs=%d\n", config->devno, priv->refs);

  /* Enable power and clocking to the I2C peripheral.
   *
   * - Enable Power (TM4C129 family only):  Applies power (only) to the I2C
   *   peripheral.  This is not an essential step since enabling clocking
   *   will also apply power.  The only significance is that the I2C state
   *   will be retained if the I2C clocking is subsequently disabled.
   * - Enable Clocking (All families):  Applies both power and clocking to
   *   the I2C peripheral, bringing it a fully functional state.
   */

#ifdef TIVA_SYSCON_RCGCI2C
  tiva_i2c_enablepwr(config->devno);
  tiva_i2c_enableclk(config->devno);

  i2cinfo("I2C%d: RCGI2C[%08x]=%08" PRIx32 "\n",
          config->devno, TIVA_SYSCON_RCGCI2C, getreg32(TIVA_SYSCON_RCGCI2C));
#else
  modifyreg32(TIVA_SYSCON_RCGC1, 0, priv->rcgbit);

  i2cinfo("I2C%d: RCGC1[%08x]=%08x\n",
          config->devno, TIVA_SYSCON_RCGC1, getreg32(TIVA_SYSCON_RCGC1));
#endif

  /* Reset the I2C block */

#ifdef TIVA_SYSCON_SRI2C
  modifyreg32(TIVA_SYSCON_SRI2C, 0, SYSCON_SRI2C(config->devno));
  modifyreg32(TIVA_SYSCON_SRI2C, SYSCON_SRI2C(config->devno), 0);
#else
  modifyreg32(TIVA_SYSCON_SRCR1, 0, priv->rstbit);
  modifyreg32(TIVA_SYSCON_SRCR1, priv->rstbit, 0);
#endif

  /* Configure pins */

  i2cinfo("I2C%d: SCL=%08" PRIx32 " SDA=%08" PRIx32 "\n",
          config->devno, config->scl_pin, config->sda_pin);

  ret = tiva_configgpio(config->scl_pin);
  if (ret < 0)
    {
      i2cinfo("I2C%d: tiva_configgpio(%08" PRIx32 ") failed: %d\n",
              config->devno,
              config->scl_pin, ret);
      return ret;
    }

  ret = tiva_configgpio(config->sda_pin);
  if (ret < 0)
    {
      i2cinfo("I2C%d: tiva_configgpio(%08" PRIx32 ") failed: %d\n",
              config->devno,
              config->sda_pin, ret);
      tiva_configgpio(MKI2C_INPUT(config->scl_pin));
      return ret;
    }

  /* Enable the I2C master block */

  regval = tiva_i2c_getreg(priv, TIVA_I2CM_CR_OFFSET);
  regval |= I2CM_CR_MFE;
  tiva_i2c_putreg(priv, TIVA_I2CM_CR_OFFSET, regval);

#ifdef TIVA_I2CSC_PC_OFFSET
#ifdef CONFIG_TIVA_I2C_HIGHSPEED
  /* Enable high-speed mode */

  tiva_i2c_putreg(priv, TIVA_I2CSC_PC_OFFSET, I2CSC_PC_HS);
#else
  /* Disable high-speed mode */

  tiva_i2c_putreg(priv, TIVA_I2CSC_PC_OFFSET, 0);
#endif
#endif

  /* Configure the initial I2C clock frequency. */

  tiva_i2c_setclock(priv, frequency);

  /* Attach interrupt handlers and enable interrupts at the NVIC (still
   * disabled at the source).
   */

#ifndef CONFIG_I2C_POLLED
  irq_attach(config->irq, tiva_i2c_interrupt, priv);
  up_enable_irq(config->irq);
#endif

  return OK;
}

/****************************************************************************
 * Name: tiva_i2c_uninitialize
 *
 * Description:
 *   Shutdown the I2C hardware
 *
 ****************************************************************************/

static int tiva_i2c_uninitialize(struct tiva_i2c_priv_s *priv)
{
  uint32_t regval;

  i2cinfo("I2C%d: refs=%d\n", priv->config->devno, priv->refs);

  /* Disable I2C */

  regval  = tiva_i2c_getreg(priv, TIVA_I2CM_CR_OFFSET);
  regval &= ~I2CM_CR_MFE;
  tiva_i2c_putreg(priv, TIVA_I2CM_CR_OFFSET, regval);

  /* Unconfigure GPIO pins */

  tiva_configgpio(MKI2C_INPUT(priv->config->scl_pin));
  tiva_configgpio(MKI2C_INPUT(priv->config->sda_pin));

  /* Disable and detach interrupts */

#ifndef CONFIG_I2C_POLLED
  up_disable_irq(priv->config->irq);
  irq_detach(priv->config->irq);
#endif

  /* Disable clocking */

#ifdef TIVA_SYSCON_RCGCI2C
  modifyreg32(TIVA_SYSCON_RCGCI2C, SYSCON_RCGCI2C(priv->config->devno), 0);
#else
  modifyreg32(TIVA_SYSCON_RCGC1, priv->rcgbit, 0);
#endif

  return OK;
}

/****************************************************************************
 * Name: tiva_i2c_setclock
 *
 * Description:
 *   Set the I2C frequency
 *
 ****************************************************************************/

static void tiva_i2c_setclock(struct tiva_i2c_priv_s *priv,
                              uint32_t frequency)
{
  uint32_t regval;
  uint32_t tmp;

  i2cinfo("I2C%d: frequency: %" PRIu32 "\n",
          priv->config->devno, frequency);

  /* Has the I2C bus frequency changed? */

  if (frequency != priv->frequency)
    {
      /* Calculate the clock divider that results in the highest frequency
       * that is than or equal to the desired speed.
       */

      tmp = 2 * 10 * frequency;
      regval = (((SYSCLK_FREQUENCY + tmp - 1) / tmp) - 1) << I2CM_TPR_SHIFT;

      DEBUGASSERT((regval & I2CM_TPR_MASK) == regval);
      tiva_i2c_putreg(priv, TIVA_I2CM_TPR_OFFSET, regval);

#if defined(CONFIG_TIVA_I2C_HIGHSPEED) && defined(TIVA_I2CSC_PC_OFFSET)
      /* If the I2C peripheral is High-Speed enabled then choose the highest
       * speed that is less than or equal to 3.4 Mbps.
       */

      regval = tiva_i2c_getreg(priv, TIVA_I2CSC_PC_OFFSET);
      if ((regval & I2CSC_PC_HS) != 0)
        {
          tmp    = (2 * 3 * 3400000);
          regval = (((SYSCLK_FREQUENCY + tmp - 1) / tmp) - 1) <<
                      I2CM_TPR_SHIFT;

          tiva_i2c_putreg(priv, TIVA_I2CM_TPR_OFFSET,
                          I2CM_TPR_HS | regval);
        }
#endif

      /* Save the new I2C frequency */

      priv->frequency = frequency;
    }
}

/****************************************************************************
 * Name: tiva_i2c_transfer
 *
 * Description:
 *   Generic I2C transfer function
 *
 ****************************************************************************/

static int tiva_i2c_transfer(struct i2c_master_s *dev,
                             struct i2c_msg_s *msgv,
                             int msgc)
{
  struct tiva_i2c_priv_s *priv = (struct tiva_i2c_priv_s *)dev;
  uint32_t regval;
  int ret;

  DEBUGASSERT(priv && priv->config && msgv && msgc > 0);
  i2cinfo("I2C%d: msgc=%d\n", priv->config->devno, msgc);

  ret = nxsem_wait(&priv->exclsem);
  if (ret < 0)
    {
      return ret;
    }

  /* Reset mptr and mcnt to ensure an unexpected data interrupt doesn't
   * overwrite stale data.
   */

  priv->mcnt    = 0;
  priv->mptr    = NULL;
  priv->msgv    = msgv;
  priv->msgc    = msgc;
  priv->mstatus = 0;

  /* Reset I2C trace logic */

  tiva_i2c_tracereset(priv);
  tiva_i2c_tracenew(priv, 0);

  /* Set I2C clock frequency
   *
   * REVISIT: Note that the frequency is set only on the first message.
   * This could be extended to support different transfer frequencies for
   * each message segment.
   */

  tiva_i2c_setclock(priv, msgv->frequency);

  /* Send the address, then the process moves into the ISR.  I2C
   * interrupts will be enabled within tiva_i2c_waitdone().
   */

  tiva_i2c_startxfr(priv);

  /* Wait for an ISR, if there was a timeout, fetch latest status to get
   * the BUSY flag.
   */

  if (tiva_i2c_sem_waitdone(priv) < 0)
    {
      i2cerr("ERROR: I2C%d timed out\n", priv->config->devno);
      ret = -ETIMEDOUT;
    }
#if 0 /* I2CM_CS_CLKTO */
  else if ((priv->mstatus &
           (I2CM_CS_ERROR | I2CM_CS_ARBLST | I2CM_CS_CLKTO)) != 0)
#else
  else if ((priv->mstatus & (I2CM_CS_ERROR | I2CM_CS_ARBLST)) != 0)
#endif
    {
      i2cerr("ERROR: I2C%d I2C error status: %08" PRIx32 "\n",
             priv->config->devno, priv->mstatus);

      if ((priv->mstatus & I2CM_CS_ARBLST) != 0)
        {
          /* Arbitration Lost */

          ret = -EAGAIN;
        }
      else if ((priv->mstatus & (I2CM_CS_ADRACK | I2CM_CS_DATACK)) != 0)
        {
          /* Acknowledge Failure */

          ret = -ENXIO;
        }
#if 0 /* I2CM_CS_CLKTO */
      else if ((priv->mstatus & I2CM_CS_CLKTO) != 0)
        {
          /* Timeout */

          ret = -ETIME;
        }
#endif
      else
        {
          /* Something else? */

          ret = -EIO;
        }
    }

  /* This is not an error, but should not happen.
   * The I2CM_CS_BUSBSY signal can hang, however.
   * This normally indicates the STOP was never sent, possibly because some
   * other error occurred.
   *
   * The status bits are not valid if BUSY is set.  But in this context I
   * assume that busy bit stuck on would be a very bad situation, worthy
   * of a reset.
   */

  regval = tiva_i2c_getreg(priv, TIVA_I2CM_CS_OFFSET);
  if ((regval & (I2CM_CS_BUSY | I2CM_CS_BUSBSY)) != 0)
    {
      /* I2C Bus is for some reason busy.  If I2CM_CS_BUSY then none of the
       * other bits are valid.
       */

      i2cerr("ERROR: I2C%d I2C still busy: %08" PRIx32 "\n",
             priv->config->devno, regval);

      /* Reset and reinitialize the I2C hardware */

      tiva_i2c_initialize(priv, priv->frequency);

      /* Is the busy condition a consequence of some other error? */

      if (ret == OK)
        {
          /* No... then just being busy is the cause of the error */

          ret = -EBUSY;
        }
    }

  /* Dump the trace result */

  tiva_i2c_tracedump(priv);

  /* Ensure that no ISR happening after we finish can overwrite any user
   * data
   */

  priv->mcnt = 0;
  priv->mptr = NULL;

  tiva_i2c_sem_post(priv);
  return ret;
}

/****************************************************************************
 * Name: tiva_i2c_reset
 *
 * Description:
 *   Perform an I2C bus reset in an attempt to break loose stuck I2C devices.
 *
 * Input Parameters:
 *   dev   - Device-specific state data
 *
 * Returned Value:
 *   Zero (OK) on success; a negated errno value on failure.
 *
 ****************************************************************************/

#ifdef CONFIG_I2C_RESET
static int tiva_i2c_reset(struct i2c_master_s * dev)
{
  struct tiva_i2c_priv_s *priv = (struct tiva_i2c_priv_s *)dev;
  unsigned int clock_count;
  unsigned int stretch_count;
  uint32_t scl_gpio;
  uint32_t sda_gpio;
  int ret = ERROR;

  DEBUGASSERT(priv && priv->config);
  i2cinfo("I2C%d:\n", priv->config->devno);

  /* Our caller must own a ref */

  DEBUGASSERT(priv->refs > 0);

  /* Lock out other clients */

  ret = nxsem_wait_uninterruptible(&priv->exclsem);
  if (ret < 0)
    {
      return ret;
    }

  /* Un-initialize the port */

  tiva_i2c_uninitialize(priv);

  /* Use GPIO configuration to un-wedge the bus */

  scl_gpio = MKI2C_OUTPUT(priv->config->scl_pin);
  sda_gpio = MKI2C_OUTPUT(priv->config->sda_pin);

  tiva_configgpio(scl_gpio);
  tiva_configgpio(sda_gpio);

  /* Let SDA go high */

  tiva_gpiowrite(sda_gpio, 1);

  /* Clock the bus until any slaves currently driving it let it go. */

  clock_count = 0;
  while (!tiva_gpioread(sda_gpio))
    {
      /* Give up if we have tried too hard */

      if (clock_count++ > 10)
        {
          goto out;
        }

      /* Sniff to make sure that clock stretching has finished.
       *
       * If the bus never relaxes, the reset has failed.
       */

      stretch_count = 0;
      while (!tiva_gpioread(scl_gpio))
        {
          /* Give up if we have tried too hard */

          if (stretch_count++ > 10)
            {
              goto out;
            }

          up_udelay(10);
        }

      /* Drive SCL low */

      tiva_gpiowrite(scl_gpio, 0);
      up_udelay(10);

      /* Drive SCL high again */

      tiva_gpiowrite(scl_gpio, 1);
      up_udelay(10);
    }

  /* Generate a start followed by a stop to reset slave
   * state machines.
   */

  tiva_gpiowrite(sda_gpio, 0);
  up_udelay(10);
  tiva_gpiowrite(scl_gpio, 0);
  up_udelay(10);
  tiva_gpiowrite(scl_gpio, 1);
  up_udelay(10);
  tiva_gpiowrite(sda_gpio, 1);
  up_udelay(10);

  /* Revert the GPIO configuration. */

  tiva_configgpio(MKI2C_INPUT(sda_gpio));
  tiva_configgpio(MKI2C_INPUT(scl_gpio));

  /* Re-init the port */

  tiva_i2c_initialize(priv, priv->frequency);
  ret = OK;

out:

  /* Release the port for re-use by other clients */

  tiva_i2c_sem_post(priv);
  return ret;
}
#endif /* CONFIG_I2C_RESET */

/****************************************************************************
 * Public Functions
 ****************************************************************************/

/****************************************************************************
 * Name: tiva_i2cbus_initialize
 *
 * Description:
 *   Initialize one I2C bus
 *
 ****************************************************************************/

struct i2c_master_s *tiva_i2cbus_initialize(int port)
{
  struct tiva_i2c_priv_s *priv = NULL;
  const struct tiva_i2c_config_s *config;
  int flags;

  i2cinfo("I2C%d: Initialize\n", port);

  /* Get I2C private structure */

  switch (port)
    {
#ifdef CONFIG_TIVA_I2C0
    case 0:
      priv   = &tiva_i2c0_priv;
      config = &tiva_i2c0_config;
      break;
#endif

#ifdef CONFIG_TIVA_I2C1
    case 1:
      priv   = &tiva_i2c1_priv;
      config = &tiva_i2c1_config;
      break;
#endif

#ifdef CONFIG_TIVA_I2C2
    case 2:
      priv   = &tiva_i2c2_priv;
      config = &tiva_i2c2_config;
      break;
#endif

#ifdef CONFIG_TIVA_I2C3
    case 3:
      priv   = &tiva_i2c3_priv;
      config = &tiva_i2c3_config;
      break;
#endif

#ifdef CONFIG_TIVA_I2C4
    case 4:
      priv   = &tiva_i2c4_priv;
      config = &tiva_i2c4_config;
      break;
#endif

#ifdef CONFIG_TIVA_I2C5
    case 5:
      priv   = &tiva_i2c5_priv;
      config = &tiva_i2c5_config;
      break;
#endif

#ifdef CONFIG_TIVA_I2C6
    case 6:
      priv   = &tiva_i2c6_priv;
      config = &tiva_i2c6_config;
      break;
#endif

#ifdef CONFIG_TIVA_I2C7
    case 7:
      priv   = &tiva_i2c7_priv;
      config = &tiva_i2c7_config;
      break;
#endif

#ifdef CONFIG_TIVA_I2C8
    case 8:
      priv   = &tiva_i2c8_priv;
      config = &tiva_i2c8_config;
      break;
#endif

#ifdef CONFIG_TIVA_I2C9
    case 9:
      priv   = &tiva_i2c9_priv;
      config = &tiva_i2c9_config;
      break;
#endif

    default:
      i2cerr("ERROR: I2C%d not supported\n", port);
      return NULL;
    }

  /* Initialize private device structure */

  priv->ops = &tiva_i2c_ops;

  /* Initialize private data for the first time, increment reference count,
   * power-up hardware and configure GPIOs.
   */

  flags = enter_critical_section();

  priv->refs++;
  if (priv->refs == 1)
    {
      /* Initialize the device structure */

      priv->config = config;
      tiva_i2c_sem_init(priv);

      /* Initialize the I2C hardware */

      tiva_i2c_initialize(priv, 100000);
    }

  leave_critical_section(flags);
  return (struct i2c_master_s *)priv;
}

/****************************************************************************
 * Name: tiva_i2cbus_uninitialize
 *
 * Description:
 *   Uninitialize an I2C bus
 *
 ****************************************************************************/

int tiva_i2cbus_uninitialize(struct i2c_master_s *dev)
{
  struct tiva_i2c_priv_s *priv = (struct tiva_i2c_priv_s *)dev;
  int flags;

  DEBUGASSERT(priv && priv->config && priv->refs > 0);

  i2cinfo("I2C%d: Uninitialize\n", priv->config->devno);

  /* Decrement reference count and check for underflow */

  flags = enter_critical_section();

  /* Check if the reference count will decrement to zero */

  if (priv->refs < 2)
    {
      /* Yes.. Disable power and other HW resource (GPIO's) */

      tiva_i2c_uninitialize(priv);
      priv->refs = 0;

      /* Release unused resources */

      tiva_i2c_sem_destroy(priv);
    }
  else
    {
      /* No.. just decrement the number of references to the device */

      priv->refs--;
    }

  leave_critical_section(flags);
  return OK;
}

#endif /* CONFIG_TIVA_I2C0 ... CONFIG_TIVA_I2C9 */<|MERGE_RESOLUTION|>--- conflicted
+++ resolved
@@ -694,11 +694,7 @@
 
 #ifdef CONFIG_TIVA_I2C_DYNTIMEO
       ret = nxsem_tickwait_uninterruptible(&priv->waitsem,
-<<<<<<< HEAD
-                        USEC2TICK(tiva_i2c_tousecs(priv->msgc, priv->msgv)));
-=======
                           tiva_i2c_toticks(priv->msgc, priv->msgv));
->>>>>>> 9be737c8
 #else
       ret = nxsem_tickwait_uninterruptible(&priv->waitsem,
                                            CONFIG_TIVA_I2C_TIMEOTICKS);
