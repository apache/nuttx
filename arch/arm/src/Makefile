############################################################################
# arch/arm/src/Makefile
#
# Licensed to the Apache Software Foundation (ASF) under one or more
# contributor license agreements.  See the NOTICE file distributed with
# this work for additional information regarding copyright ownership.  The
# ASF licenses this file to you under the Apache License, Version 2.0 (the
# "License"); you may not use this file except in compliance with the
# License.  You may obtain a copy of the License at
#
#   http://www.apache.org/licenses/LICENSE-2.0
#
# Unless required by applicable law or agreed to in writing, software
# distributed under the License is distributed on an "AS IS" BASIS, WITHOUT
# WARRANTIES OR CONDITIONS OF ANY KIND, either express or implied.  See the
# License for the specific language governing permissions and limitations
# under the License.
#
############################################################################

include $(TOPDIR)/Make.defs
-include chip/Make.defs

ifeq ($(CONFIG_ARCH_ARMV7A),y)          # ARMv7-A
ARCH_SUBDIR = armv7-a
else ifeq ($(CONFIG_ARCH_ARMV7R),y)     # ARMv7-R
ARCH_SUBDIR = armv7-r
else ifeq ($(CONFIG_ARCH_ARMV7M),y)     # ARMv7-M
ARCH_SUBDIR = armv7-m
else ifeq ($(CONFIG_ARCH_ARMV8M),y)     # ARMv8-M
ARCH_SUBDIR = armv8-m
else ifeq ($(CONFIG_ARCH_ARMV6M),y)     # ARMv6-M
ARCH_SUBDIR = armv6-m
else                                    # ARM9, ARM7TDMI, etc.
ARCH_SUBDIR = arm
endif

ARCH_SRCDIR = $(TOPDIR)$(DELIM)arch$(DELIM)$(CONFIG_ARCH)$(DELIM)src

INCLUDES += ${shell $(INCDIR) "$(CC)" $(ARCH_SRCDIR)$(DELIM)chip}
INCLUDES += ${shell $(INCDIR) "$(CC)" $(ARCH_SRCDIR)$(DELIM)common}
INCLUDES += ${shell $(INCDIR) "$(CC)" $(ARCH_SRCDIR)$(DELIM)$(ARCH_SUBDIR)}
INCLUDES += ${shell $(INCDIR) "$(CC)" $(TOPDIR)$(DELIM)sched}

CPPFLAGS += $(INCLUDES)
CFLAGS += $(INCLUDES)
CXXFLAGS += $(INCLUDES)
AFLAGS += $(INCLUDES)

ifeq ($(CONFIG_CYGWIN_WINTOOL),y)
  NUTTX = "${shell cygpath -w $(TOPDIR)$(DELIM)nuttx$(EXEEXT)}"
else
  NUTTX = "$(TOPDIR)$(DELIM)nuttx$(EXEEXT)"
endif

# Additional rules for system call wrapper

ifeq ($(CONFIG_SCHED_INSTRUMENTATION_SYSCALL),y)
  EXTRALINKCMDS += -Wl,@$(TOPDIR)/syscall/syscall_wraps.ldcmd
endif

# The "head" object

HEAD_OBJ = $(HEAD_ASRC:.S=$(OBJEXT))
STARTUP_OBJS ?= $(HEAD_OBJ)

# Flat build or kernel-mode objects

ASRCS = $(CHIP_ASRCS) $(CMN_ASRCS)
AOBJS = $(ASRCS:.S=$(OBJEXT))

CSRCS = $(CHIP_CSRCS) $(CMN_CSRCS)
COBJS = $(CSRCS:.c=$(OBJEXT))

SRCS = $(ASRCS) $(CSRCS)
OBJS = $(AOBJS) $(COBJS)

# User-mode objects

UASRCS = $(CHIP_UASRCS) $(CMN_UASRCS)
UAOBJS = $(UASRCS:.S=$(OBJEXT))

UCSRCS = $(CHIP_UCSRCS) $(CMN_UCSRCS)
UCOBJS = $(UCSRCS:.c=$(OBJEXT))

USRCS = $(UASRCS) $(UCSRCS)
UOBJS = $(UAOBJS) $(UCOBJS)

KBIN = libkarch$(LIBEXT)
BIN  = libarch$(LIBEXT)

LDFLAGS += $(ARCHSCRIPT) $(EXTRALINKCMDS)

# Override in Make.defs if linker is not 'ld'

LDSTARTGROUP ?= -Wl,--start-group
LDENDGROUP ?= -Wl,--end-group

BOARDMAKE = $(if $(wildcard board$(DELIM)Makefile),y,)

ifeq ($(CONFIG_CYGWIN_WINTOOL),y)
  LIBPATHS += -L"${shell cygpath -w "$(TOPDIR)$(DELIM)staging"}"
ifeq ($(BOARDMAKE),y)
  LIBPATHS += -L"${shell cygpath -w "$(TOPDIR)$(DELIM)arch$(DELIM)$(CONFIG_ARCH)$(DELIM)src$(DELIM)board"}"
endif

else
  LIBPATHS += -L"$(TOPDIR)$(DELIM)staging"
ifeq ($(BOARDMAKE),y)
  LIBPATHS += -L"$(TOPDIR)$(DELIM)arch$(DELIM)$(CONFIG_ARCH)$(DELIM)src$(DELIM)board"
endif

endif

LDLIBS = $(patsubst %.a,%,$(patsubst lib%,-l%,$(LINKLIBS)))
ifeq ($(BOARDMAKE),y)
  LDLIBS += -lboard
endif

VPATH += chip
VPATH += common
VPATH += $(ARCH_SUBDIR)

ifeq ($(CONFIG_ARCH_TOOLCHAIN_IAR),y)
  VPATH += $(ARCH_SUBDIR)$(DELIM)iar
else # ifeq ($(CONFIG_ARCH_TOOLCHAIN_GNU),y)
  VPATH += $(ARCH_SUBDIR)$(DELIM)gnu
endif

all: $(HEAD_OBJ) $(BIN)

.PHONY: board$(DELIM)libboard$(LIBEXT)

$(AOBJS) $(UAOBJS) $(HEAD_OBJ): %$(OBJEXT): %.S
	$(call ASSEMBLE, $<, $@)

$(COBJS) $(UCOBJS): %$(OBJEXT): %.c
	$(call COMPILE, $<, $@)

ifeq ($(CONFIG_BUILD_FLAT),y)
$(BIN): $(OBJS)
	$(call ARCHIVE, $@, $^)
else
$(BIN): $(UOBJS)
	$(call ARCHIVE, $@, $^)
endif

$(KBIN): $(OBJS)
	$(call ARCHIVE, $@, $^)

board$(DELIM)libboard$(LIBEXT):
	$(Q) $(MAKE) -C board libboard$(LIBEXT) EXTRAFLAGS="$(EXTRAFLAGS)"

nuttx$(EXEEXT): $(HEAD_OBJ) board$(DELIM)libboard$(LIBEXT)
	$(Q) echo "LD: nuttx"
<<<<<<< HEAD
	$(Q) $(LD) --entry=__start $(LDFLAGS) $(LIBPATHS) $(EXTRA_LIBPATHS) \
		-o $(NUTTX) $(filter-out board/libboard$(LIBEXT), $^) $(EXTRA_OBJS) \
=======
	$(Q) $(LD) -Wl,--entry=__start $(LDFLAGS) $(LIBPATHS) $(EXTRA_LIBPATHS) \
		-o $(NUTTX) $(HEAD_OBJ) $(EXTRA_OBJS) \
>>>>>>> 2e43815c
		$(LDSTARTGROUP) $(LDLIBS) $(EXTRA_LIBS) $(LDENDGROUP)
ifneq ($(CONFIG_WINDOWS_NATIVE),y)
	$(Q) $(NM) $(NUTTX) | \
	grep -v '\(compiled\)\|\(\$(OBJEXT)$$\)\|\( [aUw] \)\|\(\.\.ng$$\)\|\(LASH[RL]DI\)' | \
	sort > $(TOPDIR)$(DELIM)System.map
endif

# This is part of the top-level export target
# Note that there may not be a head object if layout is handled
# by the linker configuration.

export_startup: board$(DELIM)libboard$(LIBEXT) $(STARTUP_OBJS)
ifneq ($(STARTUP_OBJS),)
	$(Q) if [ -d "$(EXPORT_DIR)$(DELIM)startup" ]; then \
		cp -f $(STARTUP_OBJS) "$(EXPORT_DIR)$(DELIM)startup$(DELIM)."; \
	 else \
		echo "$(EXPORT_DIR)$(DELIM)startup does not exist"; \
	exit 1; \
	fi
endif

# Dependencies

makedepfile: $(CSRCS:.c=.ddc) $(ASRCS:.S=.dds) $(HEAD_ASRC:.S=.dds)
	$(call CATFILE, Make.dep, $^)
	$(call DELFILE, $^)

.depend: Makefile chip$(DELIM)Make.defs $(SRCS) $(TOPDIR)$(DELIM).config
ifeq ($(BOARDMAKE),y)
	$(Q) $(MAKE) -C board depend
endif
	$(Q) $(MAKE) makedepfile DEPPATH="$(patsubst %,--dep-path %,$(subst :, ,$(VPATH)))"
	$(Q) touch $@

depend: .depend

context::

clean_context::

clean:
ifeq ($(BOARDMAKE),y)
	$(Q) $(MAKE) -C board clean
endif
	$(call DELFILE, $(KBIN))
	$(call DELFILE, $(BIN))
ifneq ($(EXTRADELFILE),)
	$(call DELFILE, $(EXTRADELFILE))
endif
	$(call CLEAN)

distclean: clean
ifeq ($(BOARDMAKE),y)
	$(Q) $(MAKE) -C board distclean
endif
	$(call DELFILE, Make.dep)
	$(call DELFILE, .depend)

-include Make.dep<|MERGE_RESOLUTION|>--- conflicted
+++ resolved
@@ -153,13 +153,8 @@
 
 nuttx$(EXEEXT): $(HEAD_OBJ) board$(DELIM)libboard$(LIBEXT)
 	$(Q) echo "LD: nuttx"
-<<<<<<< HEAD
-	$(Q) $(LD) --entry=__start $(LDFLAGS) $(LIBPATHS) $(EXTRA_LIBPATHS) \
+	$(Q) $(LD) -Wl,--entry=__start $(LDFLAGS) $(LIBPATHS) $(EXTRA_LIBPATHS) \
 		-o $(NUTTX) $(filter-out board/libboard$(LIBEXT), $^) $(EXTRA_OBJS) \
-=======
-	$(Q) $(LD) -Wl,--entry=__start $(LDFLAGS) $(LIBPATHS) $(EXTRA_LIBPATHS) \
-		-o $(NUTTX) $(HEAD_OBJ) $(EXTRA_OBJS) \
->>>>>>> 2e43815c
 		$(LDSTARTGROUP) $(LDLIBS) $(EXTRA_LIBS) $(LDENDGROUP)
 ifneq ($(CONFIG_WINDOWS_NATIVE),y)
 	$(Q) $(NM) $(NUTTX) | \
