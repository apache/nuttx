############################################################################
# arch/arm/src/armv7-a/Toolchain.defs
#
# Licensed to the Apache Software Foundation (ASF) under one or more
# contributor license agreements.  See the NOTICE file distributed with
# this work for additional information regarding copyright ownership.  The
# ASF licenses this file to you under the Apache License, Version 2.0 (the
# "License"); you may not use this file except in compliance with the
# License.  You may obtain a copy of the License at
#
#   http://www.apache.org/licenses/LICENSE-2.0
#
# Unless required by applicable law or agreed to in writing, software
# distributed under the License is distributed on an "AS IS" BASIS, WITHOUT
# WARRANTIES OR CONDITIONS OF ANY KIND, either express or implied.  See the
# License for the specific language governing permissions and limitations
# under the License.
#
############################################################################

# Setup for the selected toolchain

#
# Select and allow the selected toolchain to be overridden by a command-line
#selection.
#

ifeq ($(filter y, \
      $(CONFIG_ARMV7A_TOOLCHAIN_BUILDROOT) \
    ),y)
  CONFIG_ARMV7A_TOOLCHAIN ?= BUILDROOT
endif

ifeq ($(filter y, \
      $(CONFIG_ARMV7A_TOOLCHAIN_GNU_EABIL) \
    ),y)
  CONFIG_ARMV7A_TOOLCHAIN ?= GNU_EABI
endif

ifeq ($(filter y, \
      $(CONFIG_ARMV7A_TOOLCHAIN_GNU_EABIW) \
    ),y)
  CONFIG_ARMV7A_TOOLCHAIN ?= GNU_EABI
endif

#
# Supported toolchains
#
# Each toolchain definition should set:
#
#  CROSSDEV         The GNU toolchain triple (command prefix)
#  ARCHCPUFLAGS     CPU-specific flags selecting the instruction set
#                   FPU options, etc.
#  MAXOPTIMIZATION  The maximum optimization level that results in
#                   reliable code generation.
#

ifeq ($(CONFIG_DEBUG_CUSTOMOPT),y)
  MAXOPTIMIZATION := $(CONFIG_DEBUG_OPTLEVEL)
else
  MAXOPTIMIZATION ?= -Os
endif

ifeq ($(CONFIG_MM_KASAN),y)
  MAXOPTIMIZATION += -fsanitize=kernel-address
endif

ifeq ($(CONFIG_FRAME_POINTER),y)
  MAXOPTIMIZATION += -fno-omit-frame-pointer -fno-optimize-sibling-calls
else
  MAXOPTIMIZATION += -fomit-frame-pointer
endif

ifeq ($(CONFIG_ARM_THUMB),y)
ARCHCPUFLAGS += -mthumb
endif

ifeq ($(CONFIG_ARCH_FPU),y)
ARCHCPUFLAGS += -mfloat-abi=hard
endif

ifeq ($(CONFIG_ARCH_CORTEXA5),y)
ARCHCPUFLAGS += -mcpu=cortex-a5
else ifeq ($(CONFIG_ARCH_CORTEXA7),y)
ARCHCPUFLAGS += -mcpu=cortex-a7
else ifeq ($(CONFIG_ARCH_CORTEXA8),y)
ARCHCPUFLAGS += -mcpu=cortex-a8
else ifeq ($(CONFIG_ARCH_CORTEXA9),y)
ARCHCPUFLAGS += -mcpu=cortex-a9
endif

<<<<<<< HEAD
=======
ifeq ($(CONFIG_DEBUG_CUSTOMOPT),y)
  MAXOPTIMIZATION := $(CONFIG_DEBUG_OPTLEVEL)
else
  MAXOPTIMIZATION ?= -Os
endif

ifeq ($(CONFIG_FRAME_POINTER),y)
  MAXOPTIMIZATION += -fno-omit-frame-pointer -fno-optimize-sibling-calls
else
  MAXOPTIMIZATION += -fomit-frame-pointer
endif

>>>>>>> 0342272e
ifeq ($(CONFIG_ENDIAN_BIG),y)
  TARGET_ARCH := armeb
else
  TARGET_ARCH := arm
endif

# NuttX buildroot under Linux or Cygwin

ifeq ($(CONFIG_ARMV7A_TOOLCHAIN),BUILDROOT)
ifeq ($(CONFIG_ARMV7A_OABI_TOOLCHAIN),y)
  CROSSDEV ?= $(TARGET_ARCH)-nuttx-elf-
else
  CROSSDEV ?= $(TARGET_ARCH)-nuttx-eabi-
endif
endif

# Generic GNU EABI toolchain

ifeq ($(CONFIG_ARMV7A_TOOLCHAIN),GNU_EABI)
  CROSSDEV ?= $(TARGET_ARCH)-none-eabi-
endif

# Default toolchain

CC = $(CROSSDEV)gcc
CXX = $(CROSSDEV)g++
CPP = $(CROSSDEV)gcc -E -P -x c
LD = $(CROSSDEV)ld
STRIP = $(CROSSDEV)strip --strip-unneeded
AR = $(CROSSDEV)ar rcs
NM = $(CROSSDEV)nm
OBJCOPY = $(CROSSDEV)objcopy
OBJDUMP = $(CROSSDEV)objdump

# Add the builtin library

EXTRA_LIBS += -lgcc
EXTRA_LIBPATHS += -L "${shell dirname "`$(CC) $(ARCHCPUFLAGS) --print-libgcc-file-name`"}"

ifneq ($(CONFIG_LIBM),y)
  EXTRA_LIBS += -lm
  EXTRA_LIBPATHS += -L "${shell dirname "`$(CC) $(ARCHCPUFLAGS) --print-file-name=libm.a`"}"
endif

ifeq ($(CONFIG_LIBSUPCXX),y)
  EXTRA_LIBS += -lsupc++
  EXTRA_LIBPATHS += -L "${shell dirname "`$(CC) $(ARCHCPUFLAGS) --print-file-name=libsupc++.a`"}"
endif<|MERGE_RESOLUTION|>--- conflicted
+++ resolved
@@ -55,22 +55,6 @@
 #                   reliable code generation.
 #
 
-ifeq ($(CONFIG_DEBUG_CUSTOMOPT),y)
-  MAXOPTIMIZATION := $(CONFIG_DEBUG_OPTLEVEL)
-else
-  MAXOPTIMIZATION ?= -Os
-endif
-
-ifeq ($(CONFIG_MM_KASAN),y)
-  MAXOPTIMIZATION += -fsanitize=kernel-address
-endif
-
-ifeq ($(CONFIG_FRAME_POINTER),y)
-  MAXOPTIMIZATION += -fno-omit-frame-pointer -fno-optimize-sibling-calls
-else
-  MAXOPTIMIZATION += -fomit-frame-pointer
-endif
-
 ifeq ($(CONFIG_ARM_THUMB),y)
 ARCHCPUFLAGS += -mthumb
 endif
@@ -89,12 +73,14 @@
 ARCHCPUFLAGS += -mcpu=cortex-a9
 endif
 
-<<<<<<< HEAD
-=======
 ifeq ($(CONFIG_DEBUG_CUSTOMOPT),y)
   MAXOPTIMIZATION := $(CONFIG_DEBUG_OPTLEVEL)
 else
   MAXOPTIMIZATION ?= -Os
+endif
+
+ifeq ($(CONFIG_MM_KASAN),y)
+  MAXOPTIMIZATION += -fsanitize=kernel-address
 endif
 
 ifeq ($(CONFIG_FRAME_POINTER),y)
@@ -103,7 +89,6 @@
   MAXOPTIMIZATION += -fomit-frame-pointer
 endif
 
->>>>>>> 0342272e
 ifeq ($(CONFIG_ENDIAN_BIG),y)
   TARGET_ARCH := armeb
 else
