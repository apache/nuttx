/****************************************************************************
 * arch/arm/src/cxd56xx/cxd56_sfc.c
 *
 * Licensed to the Apache Software Foundation (ASF) under one or more
 * contributor license agreements.  See the NOTICE file distributed with
 * this work for additional information regarding copyright ownership.  The
 * ASF licenses this file to you under the Apache License, Version 2.0 (the
 * "License"); you may not use this file except in compliance with the
 * License.  You may obtain a copy of the License at
 *
 *   http://www.apache.org/licenses/LICENSE-2.0
 *
 * Unless required by applicable law or agreed to in writing, software
 * distributed under the License is distributed on an "AS IS" BASIS, WITHOUT
 * WARRANTIES OR CONDITIONS OF ANY KIND, either express or implied.  See the
 * License for the specific language governing permissions and limitations
 * under the License.
 *
 ****************************************************************************/

/****************************************************************************
 * Included Files
 ****************************************************************************/

#include <nuttx/config.h>

#include <nuttx/arch.h>
#include <nuttx/mtd/mtd.h>

#include <inttypes.h>
#include <stdint.h>
#include <string.h>
#include <debug.h>
#include <errno.h>

/* Prototypes for Remote API */

int fw_fm_rawwrite(uint32_t offset, const void *buf, uint32_t size);
int fw_fm_rawverifywrite(uint32_t offset, const void *buf, uint32_t size);
int fw_fm_rawread(uint32_t offset, void *buf, uint32_t size);
int fw_fm_rawerasesector(uint32_t sector);

/****************************************************************************
 * Pre-processor Definitions
 ****************************************************************************/

#ifndef CONFIG_CXD56_SPIFLASHSIZE
#  define CONFIG_CXD56_SPIFLASHSIZE (16 * 1024 * 1024)
#endif

#define SECTOR_SHIFT 12
#define SECTOR_SIZE (1 << SECTOR_SHIFT)

#ifdef CONFIG_CXD56_SFC_PAGE_SHIFT_SIZE
#  define PAGE_SHIFT CONFIG_CXD56_SFC_PAGE_SHIFT_SIZE
#else
#  define PAGE_SHIFT 12
#endif
#define PAGE_SIZE (1 << PAGE_SHIFT)

/* Flash device information */

struct flash_controller_s
{
  struct mtd_dev_s mtd; /* MTD interface */
  uint32_t density;
};

static struct flash_controller_s g_sfc;

/****************************************************************************
 * Public Functions
 ****************************************************************************/

/****************************************************************************
 * Name: cxd56_erase
 ****************************************************************************/

static int cxd56_erase(FAR struct mtd_dev_s *dev, off_t startblock,
                       size_t nblocks)
{
  int ret;
  size_t i;

  finfo("erase: %" PRIxOFF " (%u blocks)\n",
        startblock << PAGE_SHIFT, nblocks);

  for (i = 0; i < nblocks; i++)
    {
      ret = fw_fm_rawerasesector(startblock + i);
      if (ret < 0)
        {
          return ret;
        }
    }

  return OK;
}

static ssize_t cxd56_bread(FAR struct mtd_dev_s *dev, off_t startblock,
                           size_t nblocks, FAR uint8_t *buffer)
{
  int ret;

<<<<<<< HEAD
  finfo("bread: %" PRIxOFF "(%u blocks)\n",
=======
  finfo("bread: %" PRIxOFF " (%u blocks)\n",
>>>>>>> 649f99ce
        startblock << PAGE_SHIFT, nblocks);

  ret = fw_fm_rawread(startblock << PAGE_SHIFT, buffer,
                      nblocks << PAGE_SHIFT);
  if (ret < 0)
    {
      return ret;
    }

  return nblocks;
}

static ssize_t cxd56_bwrite(FAR struct mtd_dev_s *dev, off_t startblock,
                            size_t nblocks, FAR const uint8_t *buffer)
{
  int ret;

  finfo("bwrite: %" PRIxOFF " (%u blocks)\n",
        startblock << PAGE_SHIFT, nblocks);

#ifdef CONFIG_CXD56_SFC_VERIFY_WRITE
  ret = fw_fm_rawverifywrite(startblock << PAGE_SHIFT, buffer,
                          nblocks << PAGE_SHIFT);
#else
  ret = fw_fm_rawwrite(startblock << PAGE_SHIFT, buffer,
                    nblocks << PAGE_SHIFT);
#endif
  if (ret < 0)
    {
      return ret;
    }

  return nblocks;
}

static ssize_t cxd56_read(FAR struct mtd_dev_s *dev, off_t offset,
                          size_t nbytes, FAR uint8_t *buffer)
{
  int ret;

<<<<<<< HEAD
  finfo("read: %" PRIxOFF "(%u bytes)\n", offset, nbytes);
=======
  finfo("read: %" PRIxOFF " (%u bytes)\n", offset, nbytes);
>>>>>>> 649f99ce

  ret = fw_fm_rawread(offset, buffer, nbytes);
  if (ret < 0)
    {
      return ret;
    }

  return nbytes;
}

#ifdef CONFIG_MTD_BYTE_WRITE
static ssize_t cxd56_write(FAR struct mtd_dev_s *dev, off_t offset,
                           size_t nbytes, FAR const uint8_t *buffer)
{
  int ret;

  finfo("write: %" PRIxOFF " (%u bytes)\n", offset, nbytes);

#ifdef CONFIG_CXD56_SFC_VERIFY_WRITE
  ret = fw_fm_rawverifywrite(offset, buffer, nbytes);
#else
  ret = fw_fm_rawwrite(offset, buffer, nbytes);
#endif
  if (ret < 0)
    {
      return ret;
    }

  return nbytes;
}
#endif

static int cxd56_ioctl(FAR struct mtd_dev_s *dev, int cmd, unsigned long arg)
{
  struct flash_controller_s *priv = (struct flash_controller_s *)dev;
  int ret                         = OK;

  switch (cmd)
    {
      case MTDIOC_GEOMETRY:
        {
          FAR struct mtd_geometry_s *geo =
            (FAR struct mtd_geometry_s *)((uintptr_t)arg);
          finfo("cmd: GEOM\n");
          if (geo)
            {
              /* Populate the geometry structure with information need to
               * know the capacity and how to access the device.
               *
               * NOTE: that the device is treated as though it where just
               * an array of fixed size blocks.
               * That is most likely not true, but the client will expect
               * the device logic to do whatever is necessary to make it
               * appear so.
               */

              geo->blocksize    = PAGE_SIZE;
              geo->erasesize    = SECTOR_SIZE;
              geo->neraseblocks = priv->density >> SECTOR_SHIFT;
              ret               = OK;

              finfo("blocksize: %" PRId32 " erasesize: %" PRId32
                    " neraseblocks: %" PRId32 "\n",
                    geo->blocksize, geo->erasesize, geo->neraseblocks);
            }
        }
        break;

      case BIOC_PARTINFO:
        {
          FAR struct partition_info_s *info =
            (FAR struct partition_info_s *)arg;
          if (info != NULL)
            {
              info->numsectors  = priv->density / PAGE_SIZE;
              info->sectorsize  = PAGE_SIZE;
              info->startsector = 0;
              info->parent[0]   = '\0';
            }
        }
        break;

      case MTDIOC_BULKERASE:
        {
          /* Erase the entire device */

          uint32_t sec  = 0;
          uint32_t last = priv->density >> SECTOR_SHIFT;

          finfo("cmd: ERASE\n");

          while (sec < last)
            {
              fw_fm_rawerasesector(sec);
              sec++;
            }
        }
        break;

      default:
        ret = -ENOTTY; /* Bad command */
        break;
    }

  return ret;
}

FAR struct mtd_dev_s *cxd56_sfc_initialize(void)
{
  struct flash_controller_s *priv = &g_sfc;

  priv->mtd.erase  = cxd56_erase;
  priv->mtd.bread  = cxd56_bread;
  priv->mtd.bwrite = cxd56_bwrite;
  priv->mtd.read   = cxd56_read;
#ifdef CONFIG_MTD_BYTE_WRITE
  priv->mtd.write  = cxd56_write;
#endif
  priv->mtd.ioctl  = cxd56_ioctl;

  /* TODO: Flash reserved area should be configurable dynamically. */

  priv->density = CONFIG_CXD56_SPIFLASHSIZE;

#ifdef CONFIG_SFC_SECTOR512

  /* Allocate a buffer for the erase block cache */

  priv->cache = (FAR uint8_t *)kmm_malloc(SPIFI_BLKSIZE);
  if (!priv->cache)
    {
      /* Allocation failed! */

      /* Discard all of that work we just did and return NULL */

      ferr("ERROR: Allocation failed\n");
      return NULL;
    }
#endif

  return &priv->mtd;
}<|MERGE_RESOLUTION|>--- conflicted
+++ resolved
@@ -102,11 +102,7 @@
 {
   int ret;
 
-<<<<<<< HEAD
-  finfo("bread: %" PRIxOFF "(%u blocks)\n",
-=======
   finfo("bread: %" PRIxOFF " (%u blocks)\n",
->>>>>>> 649f99ce
         startblock << PAGE_SHIFT, nblocks);
 
   ret = fw_fm_rawread(startblock << PAGE_SHIFT, buffer,
@@ -147,11 +143,7 @@
 {
   int ret;
 
-<<<<<<< HEAD
-  finfo("read: %" PRIxOFF "(%u bytes)\n", offset, nbytes);
-=======
   finfo("read: %" PRIxOFF " (%u bytes)\n", offset, nbytes);
->>>>>>> 649f99ce
 
   ret = fw_fm_rawread(offset, buffer, nbytes);
   if (ret < 0)
