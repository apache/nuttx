--- conflicted
+++ resolved
@@ -134,15 +134,9 @@
 
 struct cxd56_gnss_sig_s
 {
-<<<<<<< HEAD
-  uint8_t                             enable;
-  pid_t                               pid;
-  FAR struct cxd56_gnss_signal_info_s info;
-=======
   uint8_t                         enable;
   pid_t                           pid;
   struct cxd56_gnss_signal_info_s info;
->>>>>>> 9be737c8
 };
 
 struct cxd56_gnss_shared_info_s
@@ -1467,15 +1461,6 @@
   int ret = 0;
 
 #if CONFIG_CXD56_GNSS_NSIGNALRECEIVERS != 0
-<<<<<<< HEAD
-  FAR struct inode                       *inode;
-  FAR struct cxd56_gnss_dev_s            *priv;
-  FAR struct cxd56_gnss_signal_setting_s *setting;
-  FAR struct cxd56_gnss_sig_s            *sig;
-  FAR struct cxd56_gnss_sig_s            *checksig;
-  pid_t                                   pid;
-  int                                     i;
-=======
   struct inode                       *inode;
   struct cxd56_gnss_dev_s            *priv;
   struct cxd56_gnss_signal_setting_s *setting;
@@ -1483,7 +1468,6 @@
   struct cxd56_gnss_sig_s            *checksig;
   pid_t                               pid;
   int                                 i;
->>>>>>> 9be737c8
 
   if (!arg)
     {
