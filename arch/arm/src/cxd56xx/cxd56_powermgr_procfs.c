/****************************************************************************
 * arch/arm/src/cxd56xx/cxd56_powermgr_procfs.c
 *
 * Licensed to the Apache Software Foundation (ASF) under one or more
 * contributor license agreements.  See the NOTICE file distributed with
 * this work for additional information regarding copyright ownership.  The
 * ASF licenses this file to you under the Apache License, Version 2.0 (the
 * "License"); you may not use this file except in compliance with the
 * License.  You may obtain a copy of the License at
 *
 *   http://www.apache.org/licenses/LICENSE-2.0
 *
 * Unless required by applicable law or agreed to in writing, software
 * distributed under the License is distributed on an "AS IS" BASIS, WITHOUT
 * WARRANTIES OR CONDITIONS OF ANY KIND, either express or implied.  See the
 * License for the specific language governing permissions and limitations
 * under the License.
 *
 ****************************************************************************/

/****************************************************************************
 * Included Files
 ****************************************************************************/

#include <nuttx/config.h>
#include <nuttx/fs/procfs.h>
#include <nuttx/kmalloc.h>

#include <sys/stat.h>

#include <stdio.h>
#include <string.h>
#include <fcntl.h>
#include <assert.h>
#include <debug.h>
#include <errno.h>

#include "cxd56_clock.h"
#include "cxd56_powermgr.h"
#include "arm_internal.h"
#include "hardware/cxd56_crg.h"
#include "hardware/cxd5602_topreg.h"

/****************************************************************************
 * Pre-processor Definitions
 ****************************************************************************/

/* Debug */

#ifdef CONFIG_CXD56_PM_DEBUG_ERROR
#  define pmerr(format, ...)   _err(format, ##__VA_ARGS__)
#else
#  define pmerr(x, ...)
#endif
#ifdef CONFIG_CXD56_PM_DEBUG_WARN
#  define pmwarn(format, ...)  _warn(format, ##__VA_ARGS__)
#else
#  define pmwarn(x, ...)
#endif
#ifdef CONFIG_CXD56_PM_DEBUG_INFO
#  define pminfo(format, ...)  _info(format, ##__VA_ARGS__)
#else
#  define pminfo(x, ...)
#endif

#define PWD_STAT(val, shift) ((val >> shift) & 0x1)
#define DSP_NUM (6)

/****************************************************************************
 * Private Types
 ****************************************************************************/

struct cxd56_powermgr_procfs_file_s
{
  struct procfs_file_s base;         /* Base open file structure */
  int fileno;
  int readcnt;
};

struct cxd56_powermgr_procfs_dir_s
{
  struct procfs_dir_priv_s  base;    /* Base directory private data */
  int index;
};

/****************************************************************************
 * Private Function Prototypes
 ****************************************************************************/

static int cxd56_powermgr_procfs_open(struct file *filep,
                                      const char *relpath,
                                      int oflags, mode_t mode);
<<<<<<< HEAD
static int cxd56_powermgr_procfs_close(FAR struct file *filep);
static ssize_t cxd56_powermgr_procfs_read(FAR struct file *filep,
                                          FAR char *buffer, size_t buflen);
static int cxd56_powermgr_procfs_dup(FAR const struct file *oldp,
                                     FAR struct file *newp);
static int cxd56_powermgr_procfs_opendir(FAR const char *relpath,
                                         FAR struct fs_dirent_s **dir);
static int cxd56_powermgr_procfs_closedir(FAR struct fs_dirent_s *dir);
static int cxd56_powermgr_procfs_readdir(FAR struct fs_dirent_s *dir,
                                         FAR struct dirent *entry);
static int cxd56_powermgr_procfs_rewinddir(FAR struct fs_dirent_s *dir);
static int cxd56_powermgr_procfs_stat(FAR const char *relpath,
                                      FAR struct stat *buf);
=======
static int cxd56_powermgr_procfs_close(struct file *filep);
static ssize_t cxd56_powermgr_procfs_read(struct file *filep,
                                          char *buffer, size_t buflen);
static int cxd56_powermgr_procfs_dup(const struct file *oldp,
                                     struct file *newp);
static int cxd56_powermgr_procfs_opendir(const char *relpath,
                                         struct fs_dirent_s *dir);
static int cxd56_powermgr_procfs_closedir(struct fs_dirent_s *dir);
static int cxd56_powermgr_procfs_readdir(struct fs_dirent_s *dir);
static int cxd56_powermgr_procfs_rewinddir(struct fs_dirent_s *dir);
static int cxd56_powermgr_procfs_stat(const char *relpath,
                                      struct stat *buf);
>>>>>>> a455ef2a

/****************************************************************************
 * Private Data
 ****************************************************************************/

const struct procfs_operations cxd56_powermgr_procfs_operations =
{
  cxd56_powermgr_procfs_open,      /* open */
  cxd56_powermgr_procfs_close,     /* close */
  cxd56_powermgr_procfs_read,      /* read */
  NULL,                            /* write */
  cxd56_powermgr_procfs_dup,       /* dup */
  cxd56_powermgr_procfs_opendir,   /* opendir */
  cxd56_powermgr_procfs_closedir,  /* closedir */
  cxd56_powermgr_procfs_readdir,   /* readdir */
  cxd56_powermgr_procfs_rewinddir, /* rewinddir */
  cxd56_powermgr_procfs_stat       /* stat */
};

static const struct procfs_entry_s g_powermgr_procfs1 =
{
  "pm**", &cxd56_powermgr_procfs_operations
};

static const struct procfs_entry_s g_powermgr_procfs2 =
{
  "pm/" , &cxd56_powermgr_procfs_operations
};

static char *g_powermg_procfs_buffer;
static size_t g_powermg_procfs_size;
static size_t g_powermg_procfs_len;

static const char *g_powermg_procfs_clock_source_name[] =
{
  "RCOSC",
  "SYSPLL",
  "XOSC",
  "RTC"
};

static const char *g_powermg_procfs_power_state[] =
{
  "-",
  "o"
};

static const char *g_powermg_procfs_dir[] =
{
  "clock",
  "power"
};

/****************************************************************************
 * Private Function Prototypes
 ****************************************************************************/

/****************************************************************************
 * Name: cxd56_powermgr_procfs_step_buffer
 *
 * Description:
 *   step buffer position
 *
 ****************************************************************************/

static void cxd56_powermgr_procfs_step_buffer(size_t len)
{
  DEBUGASSERT(g_powermg_procfs_size > (g_powermg_procfs_len + len));
  g_powermg_procfs_len = g_powermg_procfs_len + len;
}

/****************************************************************************
 * Name: cxd56_powermgr_procfs_clock_base
 *
 * Description:
 *   collect clock base value
 *
 ****************************************************************************/

static void cxd56_powermgr_procfs_clock_base(void)
{
  uint32_t sys_clk_sel;
  uint32_t app_clk_sel;
  size_t   len;

  /* Collect clock base value */

  sys_clk_sel = getreg32(CXD56_TOPREG_CKSEL_ROOT) >> 22 & 0x3;
  app_clk_sel = getreg32(CXD56_TOPREG_APP_CKSEL) >> 8 & 0x3;

  /* Store data in buffer */

  len = snprintf(g_powermg_procfs_buffer + g_powermg_procfs_len,
                 g_powermg_procfs_size - g_powermg_procfs_len,
                  "Clock Source\n"
                  " SYS:%s\n"
                  " APP:%s\n\n",
                 g_powermg_procfs_clock_source_name[sys_clk_sel],
                 g_powermg_procfs_clock_source_name[app_clk_sel]);

  /* Step buffer position */

  cxd56_powermgr_procfs_step_buffer(len);
}

/****************************************************************************
 * Name: cxd56_powermgr_procfs_clock
 *
 * Description:
 *   collect clock value
 *
 ****************************************************************************/

static void cxd56_powermgr_procfs_clock(void)
{
  size_t len;
  uint32_t scu;
  uint32_t hpadc;
  uint32_t lpadc;
  uint32_t gps;
  uint32_t gpsahb;
  uint32_t val;
  uint32_t emmc;
  int dsp;
  uint32_t dsptabl[DSP_NUM];

  /* collect clock value
   * and store data in buffer
   */

  /* Check SCU clock status */

  scu   = cxd56_get_scu_baseclock();
  hpadc = cxd56_get_hpadc_baseclock();
  lpadc = cxd56_get_lpadc_baseclock();
  val   = getreg32(CXD56_TOPREG_SYSIOP_CKEN);
  if ((val & CKEN_BRG_SCU) != CKEN_BRG_SCU)
    {
      scu   = 0;
      hpadc = 0;
      lpadc = 0;
    }

  /* Check GPS clock status */

  gps    = cxd56_get_gps_cpu_baseclock();
  gpsahb = cxd56_get_gps_ahb_baseclock();
  val    = getreg32(CXD56_TOPREG_GNSDSP_CKEN);
  if (((val & GNSDSP_CKEN_P1) != GNSDSP_CKEN_P1)
        && ((val & GNSDSP_CKEN_COP) != GNSDSP_CKEN_COP))
    {
          gps    = 0;
          gpsahb = 0;
    }

  /* Check DSP clock status */

  val = getreg32(CXD56_CRG_CK_GATE_AHB);
  val = (val >> 16) & 0x3f;
  for (dsp = 0; dsp < DSP_NUM; dsp++)
    {
      if ((val & (1 << dsp)) == (1 << dsp))
        {
          dsptabl[dsp] = cxd56_get_cpu_baseclk();
        }
      else
        {
          dsptabl[dsp] = 0;
        }
    }

  val = getreg32(CXD56_CRG_CKEN_EMMC);
  val = val & 0x7;
  if (val == 0x7)
    {
      emmc = cxd56_get_cpu_baseclk();
    }
  else
    {
      emmc = 0;
    }

  len = snprintf(g_powermg_procfs_buffer + g_powermg_procfs_len,
                 g_powermg_procfs_size - g_powermg_procfs_len,
                  "Clock Status [Hz]\n"
                  " |-RTC        : %9ld""   |-APP        : %9ld\n"
                  " |-RCOSC      : %9ld""   ||-DSP0      : %9ld\n"
                  " |-XOSC       : %9ld""   ||-DSP1      : %9ld\n"
                  " |-SYSPLL     : %9ld""   ||-DSP2      : %9ld\n"
                  " |-M0P        : %9ld""   ||-DSP3      : %9ld\n"
                  " ||-AHB       : %9ld""   ||-DSP4      : %9ld\n"
                  " | |-APB      : %9ld""   ||-DSP5      : %9ld\n"
                  " |-UART1      : %9ld""   ||-UART2     : %9ld\n"
                  " |-SFC        : %9ld""   ||-SPI4      : %9ld\n"
                  " |-SCU        : %9ld""   ||-SPI5      : %9ld\n"
                  " ||-LPADC     : %9ld""   ||-USB       : %9ld\n"
                  " ||-HPADC     : %9ld""   ||-EMMC      : %9ld\n"
                  " |-I2C4       : %9ld""   ||-SDIO      : %9ld\n"
                  " |-GPS        : %9ld""   ||-VSYNC     : %9ld\n"
                  " ||-AHB       : %9ld\n",
                 cxd56_get_rtc_clock(), cxd56_get_appsmp_baseclock(),
                 cxd56_get_rcosc_clock(), dsptabl[0],
                 cxd56_get_xosc_clock(), dsptabl[1],
                 cxd56_get_syspll_clock(), dsptabl[2],
                 cxd56_get_sys_baseclock(), dsptabl[3],
                 cxd56_get_sys_ahb_baseclock(), dsptabl[4],
                 cxd56_get_sys_apb_baseclock(), dsptabl[5],
                 cxd56_get_com_baseclock(),
                 cxd56_get_img_uart_baseclock(),
                 cxd56_get_sys_sfc_baseclock(),
                 cxd56_get_img_spi_baseclock(),
                 scu, cxd56_get_img_wspi_baseclock(),
                 lpadc, cxd56_get_usb_baseclock(),
                 hpadc, emmc,
                 cxd56_get_pmui2c_baseclock(), cxd56_get_sdio_baseclock(),
                 gps, cxd56_get_img_vsync_baseclock(),
                 gpsahb);

  /* Step buffer position */

  cxd56_powermgr_procfs_step_buffer(len);
}

/****************************************************************************
 * Name: cxd56_powermgr_procfs_power_state
 *
 * Description:
 *   collect clock power state
 *
 ****************************************************************************/

static void cxd56_powermgr_procfs_power_state(void)
{
  uint32_t reg_pwd_stat;
  uint32_t reg_ana_pw_stat;
  uint32_t rf;
  size_t len;

  /* Collect power status */

  reg_pwd_stat    = getreg32(CXD56_TOPREG_PWD_STAT);
  reg_ana_pw_stat = getreg32(CXD56_TOPREG_ANA_PW_STAT);

  /* Check RF_xxx power status */

  rf = reg_ana_pw_stat & 0x3f0;
  if (rf != 0)
    {
      rf = 1;
    }

  /* Store data in buffer */

  len = snprintf(g_powermg_procfs_buffer + g_powermg_procfs_len,
                 g_powermg_procfs_size - g_powermg_procfs_len,
                  "Power Status\n"
                  "|-RCOSC        : %s\n"
                  "|-XOSC         : %s\n"
                  "|-SYSPLL       : %s\n"
                  "|-SCU          : %s\n"
                  "||-LPADC       : %s\n"
                  "||-HPADC       : %s\n"
                  "|-CORE         : %s\n"
                  "||-GNSS_ITP    : %s\n"
                  "||-SYSIOP      : %s\n"
                  "| |-SYSIOP_SUB : %s\n"
                  "| |-GNSS       : %s\n"
                  "| ||-RF        : %s\n"
                  "| |-APP        : %s\n"
                  "| ||-APP_DSP   : %s\n"
                  "| ||-APP_SUB   : %s\n"
                  "| ||-APP_AUD   : %s\n",
                 g_powermg_procfs_power_state[PWD_STAT(reg_ana_pw_stat, 0)],
                 g_powermg_procfs_power_state[PWD_STAT(reg_ana_pw_stat, 1)],
                 g_powermg_procfs_power_state[PWD_STAT(reg_ana_pw_stat, 2)],
                 g_powermg_procfs_power_state[PWD_STAT(reg_pwd_stat, 0)],
                 g_powermg_procfs_power_state[PWD_STAT(reg_ana_pw_stat, 13)],
                 g_powermg_procfs_power_state[PWD_STAT(reg_ana_pw_stat, 12)],
                 g_powermg_procfs_power_state[PWD_STAT(reg_pwd_stat, 4)],
                 g_powermg_procfs_power_state[PWD_STAT(reg_pwd_stat, 12)],
                 g_powermg_procfs_power_state[PWD_STAT(reg_pwd_stat, 5)],
                 g_powermg_procfs_power_state[PWD_STAT(reg_pwd_stat, 6)],
                 g_powermg_procfs_power_state[PWD_STAT(reg_pwd_stat, 13)],
                 g_powermg_procfs_power_state[rf],
                 g_powermg_procfs_power_state[PWD_STAT(reg_pwd_stat, 8)],
                 g_powermg_procfs_power_state[PWD_STAT(reg_pwd_stat, 9)],
                 g_powermg_procfs_power_state[PWD_STAT(reg_pwd_stat, 10)],
                 g_powermg_procfs_power_state[PWD_STAT(reg_pwd_stat, 14)]);

  /* step buffer position */

  cxd56_powermgr_procfs_step_buffer(len);
}

/****************************************************************************
 * Name: cxd56_powermgr_procfs_check_path
 *
 * Description:
 *   Check path power manager procfs
 *
 ****************************************************************************/

static int cxd56_powermgr_procfs_check_dir(char *relpath,
                                           mode_t *mode,
                                           int *level,
                                           int *fileno)
{
  char *temp;
  int ret = OK;

  *level = 0;
  *mode = S_IFDIR;
  *fileno = 0;
  temp = strtok(relpath, "/");
  if (strncmp (temp, "pm", 3) == 0)
    {
      while ((temp = strtok (NULL, "/")) != NULL)
        {
          *level = *level + 1;
          if (*level == 1)
            {
              if (strncmp(temp, g_powermg_procfs_dir[0],
                    strlen(g_powermg_procfs_dir[0])+1) == 0)
                {
                  *mode = S_IFREG;
                  *fileno = 1;
                }
              else if (strncmp(temp, g_powermg_procfs_dir[1],
                         strlen(g_powermg_procfs_dir[1])+1) == 0)
                {
                  *mode = S_IFREG;
                  *fileno = 2;
                }
              else
                {
                  ret = -ENOENT;
                  break;
                }
            }
          else
            {
              ret = -ENOENT;
              break;
            }
        }
    }
  else
    {
      ret = -ENOENT;
    }

  return ret;
}

/****************************************************************************
 * Name: cxd56_powermgr_procfs_open
 *
 * Description:
 *   Request Open power manager procfs
 *
 ****************************************************************************/

static int cxd56_powermgr_procfs_open(struct file *filep,
                                      const char *relpath,
                                      int oflags,
                                      mode_t mode)
{
  struct cxd56_powermgr_procfs_file_s *priv;
  int ret;
  mode_t getmode;
  int level;
  int fileno;
  char temp[16];

  pminfo("Open '%s'\n", relpath);

  /* PROCFS is read-only.  Any attempt to open with any kind of write
   * access is not permitted.
   *
   * REVISIT:  Write-able proc files could be quite useful.
   */

  if (((oflags & O_WRONLY) != 0 || (oflags & O_RDONLY) == 0))
    {
      pmerr("ERROR: Only O_RDONLY supported\n");
      return -EACCES;
    }

  memset(temp, 0, sizeof(temp));
  snprintf(temp, sizeof(temp)-1, "%s", relpath);
  ret = cxd56_powermgr_procfs_check_dir(temp, &getmode, &level, &fileno);

  if (ret != OK)
    {
      return ret;
    }

  /* Allocate the open file structure */

  priv = (struct cxd56_powermgr_procfs_file_s *)
            kmm_zalloc(sizeof(struct cxd56_powermgr_procfs_file_s));
  if (!priv)
    {
      pmerr("ERROR: Failed to allocate file attributes\n");
      return -ENOMEM;
    }

  priv->fileno  = fileno;
  priv->readcnt = 0;
  filep->f_priv = (void *)priv;

  return OK;
}

/****************************************************************************
 * Name: cxd56_powermgr_procfs_close
 *
 * Description:
 *   Request Close power manager procfs
 *
 ****************************************************************************/

static int cxd56_powermgr_procfs_close(struct file *filep)
{
  pminfo("Close\n");

  DEBUGASSERT(filep->f_priv);
  kmm_free(filep->f_priv);
  filep->f_priv = NULL;

  return OK;
}

/****************************************************************************
 * Name: cxd56_powermgr_procfs_read
 *
 * Description:
 *   Request Read power manager procfs
 *
 ****************************************************************************/

static ssize_t cxd56_powermgr_procfs_read(struct file *filep,
                                          char *buffer, size_t buflen)
{
  size_t    len;
  struct cxd56_powermgr_procfs_file_s *priv;

  pminfo("READ buffer=%p buflen=%lu len=%lu\n", buffer,
         (unsigned long)buflen, g_powermg_procfs_len);

  DEBUGASSERT(filep && filep->f_priv);

  priv = (struct cxd56_powermgr_procfs_file_s *)filep->f_priv;

  if (priv->fileno == 0)
    {
      /* pm directory */

      return 0;
    }

  if (priv->readcnt == 0)
    {
      /* Collect data and store data in buffer */

      g_powermg_procfs_buffer = buffer;
      g_powermg_procfs_size   = buflen;
      g_powermg_procfs_len    = 0;

      if (priv->fileno == 1)
        {
          cxd56_powermgr_procfs_clock_base();
          cxd56_powermgr_procfs_clock();
        }
      else
        {
          cxd56_powermgr_procfs_power_state();
        }

      len = g_powermg_procfs_len;
      priv->readcnt++;
    }
  else
    {
      /* Indicate already provided all data */

      len = 0;
      priv->readcnt = 0;
    }

  return len;
}

/****************************************************************************
 * Name: cxd56_powermgr_procfs_dup
 *
 * Description:
 *   Request Dup power manager procfs
 *
 ****************************************************************************/

static int cxd56_powermgr_procfs_dup(const struct file *oldp,
                                     struct file *newp)
{
  void *oldpriv;
  void *newpriv;

  pminfo("Dup %p->%p\n", oldp, newp);

  /* Recover our private data from the old struct file instance */

  oldpriv = oldp->f_priv;
  DEBUGASSERT(oldpriv);

  /* Allocate a new container to hold the task and attribute selection */

  newpriv = kmm_malloc(sizeof(struct cxd56_powermgr_procfs_file_s));
  if (!newpriv)
    {
      pmerr("ERROR: Failed to allocate file attributes\n");
      return -ENOMEM;
    }

  /* The copy the file attributes from the old attributes to the new */

  memcpy(newpriv, oldpriv, sizeof(struct cxd56_powermgr_procfs_file_s));

  /* Save the new attributes in the new file structure */

  newp->f_priv = newpriv;

  return OK;
}

/****************************************************************************
 * Name: cxd56_powermgr_procfs_stat
 *
 * Description:
 *   Request Stat power manager procfs
 *
 ****************************************************************************/

static int cxd56_powermgr_procfs_stat(const char *relpath,
                                      struct stat *buf)
{
  int ret;
  mode_t mode;
  int level;
  int fileno;
  char temp[16];

  memset(temp, 0, sizeof(temp));
  snprintf(temp, sizeof(temp)-1, "%s", relpath);
  ret = cxd56_powermgr_procfs_check_dir(temp, &mode, &level, &fileno);

  pminfo("Stat %s %d %d %d\n", relpath, mode, level, ret);

  buf->st_mode    = mode | S_IROTH | S_IRGRP | S_IRUSR;
  buf->st_size    = 0;
  buf->st_blksize = 0;
  buf->st_blocks  = 0;

  return ret;
}

/****************************************************************************
 * Name: cxd56_powermgr_procfs_opendir
 *
 * Description:
 *   Request Opendir power manager procfs
 *
 ****************************************************************************/

<<<<<<< HEAD
static int cxd56_powermgr_procfs_opendir(FAR const char *relpath,
                                         FAR struct fs_dirent_s **dir)
=======
static int cxd56_powermgr_procfs_opendir(const char *relpath,
                                         struct fs_dirent_s *dir)
>>>>>>> a455ef2a
{
  struct cxd56_powermgr_procfs_dir_s *procfs;
  int ret;
  mode_t mode;
  int level;
  int fileno;
  char temp[16];

  memset(temp, 0, sizeof(temp));
  snprintf(temp, sizeof(temp)-1, "%s", relpath);
  ret = cxd56_powermgr_procfs_check_dir(temp, &mode, &level, &fileno);

  pminfo("Opendir '%s' %d %d\n", relpath, ret, level);

  if (ret != OK)
    {
      return ret;
    }
  if (level > 0)
    {
      return -ENOENT;
    }

  procfs = (struct cxd56_powermgr_procfs_dir_s *)
     kmm_malloc(sizeof(struct cxd56_powermgr_procfs_dir_s));
  if (!procfs)
    {
      pmerr("ERROR: Failed to allocate dir attributes\n");
      return -ENOMEM;
    }

  procfs->index = 0;
<<<<<<< HEAD
  *dir = (FAR struct fs_dirent_s *)procfs;
=======
  dir->u.procfs = (void *)procfs;
>>>>>>> a455ef2a

  return OK;
}

/****************************************************************************
 * Name: cxd56_powermgr_procfs_closedir
 *
 * Description:
 *   Request Closedir power manager procfs
 *
 ****************************************************************************/

static int cxd56_powermgr_procfs_closedir(struct fs_dirent_s *dir)
{
<<<<<<< HEAD
=======
  struct smartfs_level1_s *priv;

>>>>>>> a455ef2a
  pminfo("Closedir\n");

  DEBUGASSERT(dir);
  kmm_free(dir);
  return OK;
}

/****************************************************************************
 * Name: cxd56_powermgr_procfs_readdir
 *
 * Description:
 *   Request Readdir power manager procfs
 *
 ****************************************************************************/

static int cxd56_powermgr_procfs_readdir(FAR struct fs_dirent_s *dir,
                                         FAR struct dirent *entry)
{
  struct cxd56_powermgr_procfs_dir_s *procfs;

  DEBUGASSERT(dir);

<<<<<<< HEAD
  procfs = (FAR struct cxd56_powermgr_procfs_dir_s *)dir;
=======
  procfs = (struct cxd56_powermgr_procfs_dir_s *)dir->u.procfs;
>>>>>>> a455ef2a

  pminfo("Readdir %d\n", procfs->index);

  if (procfs->index > ((sizeof(g_powermg_procfs_dir)
                        / sizeof(g_powermg_procfs_dir[0])) - 1))
    {
      return -ENOENT;
    }

  entry->d_type = DTYPE_FILE;
  strncpy(entry->d_name, g_powermg_procfs_dir[procfs->index],
          strlen(g_powermg_procfs_dir[procfs->index])+1);
  procfs->index++;

  return OK;
}

/****************************************************************************
 * Name: cxd56_powermgr_procfs_rewinddir
 *
 * Description:
 *   Request Rewind power manager procfs
 *
 ****************************************************************************/

static int cxd56_powermgr_procfs_rewinddir(FAR struct fs_dirent_s *dir)
{
  struct cxd56_powermgr_procfs_dir_s *procfs;

  DEBUGASSERT(dir);

<<<<<<< HEAD
  procfs = (FAR struct cxd56_powermgr_procfs_dir_s *)dir;
=======
  procfs = (struct cxd56_powermgr_procfs_dir_s *)dir->u.procfs;
>>>>>>> a455ef2a
  pminfo("Rewind %d\n", procfs->index);
  procfs->index = 0;

  return OK;
}

/****************************************************************************
 * Public Functions
 ****************************************************************************/

/****************************************************************************
 * Name: cxd56_pm_initialize_procfs
 *
 * Description:
 *   Initialize power manager procfs
 *
 ****************************************************************************/

int cxd56_pm_initialize_procfs(void)
{
  int ret;
  ret = procfs_register(&g_powermgr_procfs1);
  if (ret < 0)
      return -EPERM;
  ret = procfs_register(&g_powermgr_procfs2);
  if (ret < 0)
      return -EPERM;
  return ret;
}<|MERGE_RESOLUTION|>--- conflicted
+++ resolved
@@ -90,34 +90,19 @@
 static int cxd56_powermgr_procfs_open(struct file *filep,
                                       const char *relpath,
                                       int oflags, mode_t mode);
-<<<<<<< HEAD
-static int cxd56_powermgr_procfs_close(FAR struct file *filep);
-static ssize_t cxd56_powermgr_procfs_read(FAR struct file *filep,
-                                          FAR char *buffer, size_t buflen);
-static int cxd56_powermgr_procfs_dup(FAR const struct file *oldp,
-                                     FAR struct file *newp);
-static int cxd56_powermgr_procfs_opendir(FAR const char *relpath,
-                                         FAR struct fs_dirent_s **dir);
-static int cxd56_powermgr_procfs_closedir(FAR struct fs_dirent_s *dir);
-static int cxd56_powermgr_procfs_readdir(FAR struct fs_dirent_s *dir,
-                                         FAR struct dirent *entry);
-static int cxd56_powermgr_procfs_rewinddir(FAR struct fs_dirent_s *dir);
-static int cxd56_powermgr_procfs_stat(FAR const char *relpath,
-                                      FAR struct stat *buf);
-=======
 static int cxd56_powermgr_procfs_close(struct file *filep);
 static ssize_t cxd56_powermgr_procfs_read(struct file *filep,
                                           char *buffer, size_t buflen);
 static int cxd56_powermgr_procfs_dup(const struct file *oldp,
                                      struct file *newp);
 static int cxd56_powermgr_procfs_opendir(const char *relpath,
-                                         struct fs_dirent_s *dir);
+                                         struct fs_dirent_s **dir);
 static int cxd56_powermgr_procfs_closedir(struct fs_dirent_s *dir);
-static int cxd56_powermgr_procfs_readdir(struct fs_dirent_s *dir);
+static int cxd56_powermgr_procfs_readdir(struct fs_dirent_s *dir,
+                                         struct dirent *entry);
 static int cxd56_powermgr_procfs_rewinddir(struct fs_dirent_s *dir);
 static int cxd56_powermgr_procfs_stat(const char *relpath,
                                       struct stat *buf);
->>>>>>> a455ef2a
 
 /****************************************************************************
  * Private Data
@@ -691,13 +676,8 @@
  *
  ****************************************************************************/
 
-<<<<<<< HEAD
-static int cxd56_powermgr_procfs_opendir(FAR const char *relpath,
-                                         FAR struct fs_dirent_s **dir)
-=======
 static int cxd56_powermgr_procfs_opendir(const char *relpath,
-                                         struct fs_dirent_s *dir)
->>>>>>> a455ef2a
+                                         struct fs_dirent_s **dir)
 {
   struct cxd56_powermgr_procfs_dir_s *procfs;
   int ret;
@@ -730,11 +710,7 @@
     }
 
   procfs->index = 0;
-<<<<<<< HEAD
-  *dir = (FAR struct fs_dirent_s *)procfs;
-=======
-  dir->u.procfs = (void *)procfs;
->>>>>>> a455ef2a
+  *dir = (struct fs_dirent_s *)procfs;
 
   return OK;
 }
@@ -749,11 +725,6 @@
 
 static int cxd56_powermgr_procfs_closedir(struct fs_dirent_s *dir)
 {
-<<<<<<< HEAD
-=======
-  struct smartfs_level1_s *priv;
-
->>>>>>> a455ef2a
   pminfo("Closedir\n");
 
   DEBUGASSERT(dir);
@@ -769,18 +740,14 @@
  *
  ****************************************************************************/
 
-static int cxd56_powermgr_procfs_readdir(FAR struct fs_dirent_s *dir,
-                                         FAR struct dirent *entry)
+static int cxd56_powermgr_procfs_readdir(struct fs_dirent_s *dir,
+                                         struct dirent *entry)
 {
   struct cxd56_powermgr_procfs_dir_s *procfs;
 
   DEBUGASSERT(dir);
 
-<<<<<<< HEAD
-  procfs = (FAR struct cxd56_powermgr_procfs_dir_s *)dir;
-=======
-  procfs = (struct cxd56_powermgr_procfs_dir_s *)dir->u.procfs;
->>>>>>> a455ef2a
+  procfs = (struct cxd56_powermgr_procfs_dir_s *)dir;
 
   pminfo("Readdir %d\n", procfs->index);
 
@@ -812,11 +779,7 @@
 
   DEBUGASSERT(dir);
 
-<<<<<<< HEAD
-  procfs = (FAR struct cxd56_powermgr_procfs_dir_s *)dir;
-=======
-  procfs = (struct cxd56_powermgr_procfs_dir_s *)dir->u.procfs;
->>>>>>> a455ef2a
+  procfs = (struct cxd56_powermgr_procfs_dir_s *)dir;
   pminfo("Rewind %d\n", procfs->index);
   procfs->index = 0;
 
