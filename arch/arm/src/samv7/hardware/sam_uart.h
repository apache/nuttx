/****************************************************************************
 * arch/arm/src/samv7/hardware/sam_uart.h
 *
 * Licensed to the Apache Software Foundation (ASF) under one or more
 * contributor license agreements.  See the NOTICE file distributed with
 * this work for additional information regarding copyright ownership.  The
 * ASF licenses this file to you under the Apache License, Version 2.0 (the
 * "License"); you may not use this file except in compliance with the
 * License.  You may obtain a copy of the License at
 *
 *   http://www.apache.org/licenses/LICENSE-2.0
 *
 * Unless required by applicable law or agreed to in writing, software
 * distributed under the License is distributed on an "AS IS" BASIS, WITHOUT
 * WARRANTIES OR CONDITIONS OF ANY KIND, either express or implied.  See the
 * License for the specific language governing permissions and limitations
 * under the License.
 *
 ****************************************************************************/

#ifndef __ARCH_ARM_SRC_SAMV7_HARDWARE_SAM_UART_H
#define __ARCH_ARM_SRC_SAMV7_HARDWARE_SAM_UART_H

/****************************************************************************
 * Included Files
 ****************************************************************************/

#include <nuttx/config.h>

#include "arch/samv7/chip.h"
#include "hardware/sam_memorymap.h"

/****************************************************************************
 * Pre-processor Definitions
 ****************************************************************************/

/* UART register offsets ****************************************************/

#define SAM_UART_CR_OFFSET           0x0000 /* Control Register (Common) */
#define SAM_UART_MR_OFFSET           0x0004 /* Mode Register (Common) */
#define SAM_UART_IER_OFFSET          0x0008 /* Interrupt Enable Register (Common) */
#define SAM_UART_IDR_OFFSET          0x000c /* Interrupt Disable Register (Common) */
#define SAM_UART_IMR_OFFSET          0x0010 /* Interrupt Mask Register (Common) */
#define SAM_UART_SR_OFFSET           0x0014 /* [Channel] Status Register (Common) */
#define SAM_UART_RHR_OFFSET          0x0018 /* Receive Holding Register (Common) */
#define SAM_UART_THR_OFFSET          0x001c /* Transmit Holding Register (Common) */
#define SAM_UART_BRGR_OFFSET         0x0020 /* Baud Rate Generator Register (Common) */
#define SAM_UART_CMPR_OFFSET         0x0024 /* Comparison Register (UART only) */
#define SAM_UART_RTOR_OFFSET         0x0024 /* Receiver Time-out Register (USART only) */
#define SAM_UART_TTGR_OFFSET         0x0028 /* Transmitter Timeguard Register (USART only) */
                                            /* 0x0028-0x00e0: Reserved (UART) */
                                            /* 0x002c-0x004c: Reserved (USART) */
#define SAM_UART_IFR_OFFSET          0x004c /* IrDA Filter Register (USART only) */
#define SAM_UART_MAN_OFFSET          0x0050 /* Manchester Encoder Decoder Register (USART only) */
#define SAM_UART_LINMR_OFFSET        0x0054 /* LIN Mode Register (USART only) */
#define SAM_UART_LINIR_OFFSET        0x0058 /* LIN Identifier Register (USART only) */
#define SAM_UART_LINBRR_OFFSET       0x005c /* LIN Baud Rate Register (USART only) */
#define SAM_UART_LONMR_OFFSET        0x0060 /* LON Mode Register (USART only) */
#define SAM_UART_LONPR_OFFSET        0x0064 /* LON Preamble Register (USART only) */
#define SAM_UART_LONDL_OFFSET        0x0068 /* LON Data Length Register (USART only) */
#define SAM_UART_LONL2HDR_OFFSET     0x006c /* LON L2HDR Register (USART only) */
#define SAM_UART_LONBL_OFFSET        0x0070 /* LON Backlog Register (USART only) */
#define SAM_UART_LONB1TX_OFFSET      0x0074 /* LON Beta1 Tx Register (USART only) */
#define SAM_UART_LONB1RX_OFFSET      0x0078 /* LON Beta1 Rx Register (USART only) */
#define SAM_UART_LONPRIO_OFFSET      0x007c /* LON Priority Register (USART only) */
#define SAM_UART_IDTTX_OFFSET        0x0080 /* LON IDT Tx Register (USART only) */
#define SAM_UART_IDTRX_OFFSET        0x0084 /* LON IDT Rx Register (USART only) */
#define SAM_UART_ICDIFF_OFFSET       0x0088 /* IC DIFF Register (USART only) */
                                            /* 0x008c-0x00e0: Reserved (USART) */
#define SAM_UART_WPMR_OFFSET         0x00e4 /* Write Protect Mode Register (common) */
#define SAM_UART_WPSR_OFFSET         0x00e8 /* Write Protect Status Register (USART only) */
                                            /* 0x00ec-0x00fc: Reserved (USART) */

/* UART register addresses **************************************************/

#if SAMV7_NUART > 0
#  define SAM_UART0_CR               (SAM_UART0_BASE+SAM_UART_CR_OFFSET)
#  define SAM_UART0_MR               (SAM_UART0_BASE+SAM_UART_MR_OFFSET)
#  define SAM_UART0_IER              (SAM_UART0_BASE+SAM_UART_IER_OFFSET)
#  define SAM_UART0_IDR              (SAM_UART0_BASE+SAM_UART_IDR_OFFSET)
#  define SAM_UART0_IMR              (SAM_UART0_BASE+SAM_UART_IMR_OFFSET)
#  define SAM_UART0_SR               (SAM_UART0_BASE+SAM_UART_SR_OFFSET)
#  define SAM_UART0_RHR              (SAM_UART0_BASE+SAM_UART_RHR_OFFSET)
#  define SAM_UART0_THR              (SAM_UART0_BASE+SAM_UART_THR_OFFSET)
#  define SAM_UART0_BRGR             (SAM_UART0_BASE+SAM_UART_BRGR_OFFSET)
#  define SAM_UART0_CMPR             (SAM_UART0_BASE+SAM_UART_CMPR_OFFSET)
#endif

#if SAMV7_NUART > 1
#  define SAM_UART1_CR               (SAM_UART1_BASE+SAM_UART_CR_OFFSET)
#  define SAM_UART1_MR               (SAM_UART1_BASE+SAM_UART_MR_OFFSET)
#  define SAM_UART1_IER              (SAM_UART1_BASE+SAM_UART_IER_OFFSET)
#  define SAM_UART1_IDR              (SAM_UART1_BASE+SAM_UART_IDR_OFFSET)
#  define SAM_UART1_IMR              (SAM_UART1_BASE+SAM_UART_IMR_OFFSET)
#  define SAM_UART1_SR               (SAM_UART1_BASE+SAM_UART_SR_OFFSET)
#  define SAM_UART1_RHR              (SAM_UART1_BASE+SAM_UART_RHR_OFFSET)
#  define SAM_UART1_THR              (SAM_UART1_BASE+SAM_UART_THR_OFFSET)
#  define SAM_UART1_BRGR             (SAM_UART1_BASE+SAM_UART_BRGR_OFFSET)
#  define SAM_UART1_CMPR             (SAM_UART1_BASE+SAM_UART_CMPR_OFFSET)
#endif

#if SAMV7_NUART > 2
#  define SAM_UART2_CR               (SAM_UART2_BASE+SAM_UART_CR_OFFSET)
#  define SAM_UART2_MR               (SAM_UART2_BASE+SAM_UART_MR_OFFSET)
#  define SAM_UART2_IER              (SAM_UART2_BASE+SAM_UART_IER_OFFSET)
#  define SAM_UART2_IDR              (SAM_UART2_BASE+SAM_UART_IDR_OFFSET)
#  define SAM_UART2_IMR              (SAM_UART2_BASE+SAM_UART_IMR_OFFSET)
#  define SAM_UART2_SR               (SAM_UART2_BASE+SAM_UART_SR_OFFSET)
#  define SAM_UART2_RHR              (SAM_UART2_BASE+SAM_UART_RHR_OFFSET)
#  define SAM_UART2_THR              (SAM_UART2_BASE+SAM_UART_THR_OFFSET)
#  define SAM_UART2_BRGR             (SAM_UART2_BASE+SAM_UART_BRGR_OFFSET)
#  define SAM_UART2_CMPR             (SAM_UART2_BASE+SAM_UART_CMPR_OFFSET)
#endif

#if SAMV7_NUART > 3
#  define SAM_UART3_CR               (SAM_UART3_BASE+SAM_UART_CR_OFFSET)
#  define SAM_UART3_MR               (SAM_UART3_BASE+SAM_UART_MR_OFFSET)
#  define SAM_UART3_IER              (SAM_UART3_BASE+SAM_UART_IER_OFFSET)
#  define SAM_UART3_IDR              (SAM_UART3_BASE+SAM_UART_IDR_OFFSET)
#  define SAM_UART3_IMR              (SAM_UART3_BASE+SAM_UART_IMR_OFFSET)
#  define SAM_UART3_SR               (SAM_UART3_BASE+SAM_UART_SR_OFFSET)
#  define SAM_UART3_RHR              (SAM_UART3_BASE+SAM_UART_RHR_OFFSET)
#  define SAM_UART3_THR              (SAM_UART3_BASE+SAM_UART_THR_OFFSET)
#  define SAM_UART3_BRGR             (SAM_UART3_BASE+SAM_UART_BRGR_OFFSET)
#  define SAM_UART3_CMPR             (SAM_UART3_BASE+SAM_UART_CMPR_OFFSET)
#endif

#if SAMV7_NUART > 4
#  define SAM_UART4_CR               (SAM_UART4_BASE+SAM_UART_CR_OFFSET)
#  define SAM_UART4_MR               (SAM_UART4_BASE+SAM_UART_MR_OFFSET)
#  define SAM_UART4_IER              (SAM_UART4_BASE+SAM_UART_IER_OFFSET)
#  define SAM_UART4_IDR              (SAM_UART4_BASE+SAM_UART_IDR_OFFSET)
#  define SAM_UART4_IMR              (SAM_UART4_BASE+SAM_UART_IMR_OFFSET)
#  define SAM_UART4_SR               (SAM_UART4_BASE+SAM_UART_SR_OFFSET)
#  define SAM_UART4_RHR              (SAM_UART4_BASE+SAM_UART_RHR_OFFSET)
#  define SAM_UART4_THR              (SAM_UART4_BASE+SAM_UART_THR_OFFSET)
#  define SAM_UART4_BRGR             (SAM_UART4_BASE+SAM_UART_BRGR_OFFSET)
#  define SAM_UART4_CMPR             (SAM_UART4_BASE+SAM_UART_CMPR_OFFSET)
#endif

#if SAMV7_NUSART > 0
#  define SAM_USART0_CR              (SAM_USART0_BASE+SAM_UART_CR_OFFSET)
#  define SAM_USART0_MR              (SAM_USART0_BASE+SAM_UART_MR_OFFSET)
#  define SAM_USART0_IER             (SAM_USART0_BASE+SAM_UART_IER_OFFSET)
#  define SAM_USART0_IDR             (SAM_USART0_BASE+SAM_UART_IDR_OFFSET)
#  define SAM_USART0_IMR             (SAM_USART0_BASE+SAM_UART_IMR_OFFSET)
#  define SAM_USART0_SR              (SAM_USART0_BASE+SAM_UART_SR_OFFSET)
#  define SAM_USART0_RHR             (SAM_USART0_BASE+SAM_UART_RHR_OFFSET)
#  define SAM_USART0_THR             (SAM_USART0_BASE+SAM_UART_THR_OFFSET)
#  define SAM_USART0_BRGR            (SAM_USART0_BASE+SAM_UART_BRGR_OFFSET)
#  define SAM_USART0_RTOR            (SAM_USART0_BASE+SAM_UART_RTOR_OFFSET)
#  define SAM_USART0_TTGR            (SAM_USART0_BASE+SAM_UART_TTGR_OFFSET)
#  define SAM_USART0_IFR             (SAM_USART0_BASE+SAM_UART_IFR_OFFSET)
#  define SAM_USART0_MAN             (SAM_USART0_BASE+SAM_UART_MAN_OFFSET)
#  define SAM_USART0_LINMR           (SAM_USART0_BASE+SAM_UART_LINMR_OFFSET)
#  define SAM_USART0_LINIR           (SAM_USART0_BASE+SAM_UART_LINIR_OFFSET)
#  define SAM_USART0_LINBRR          (SAM_USART0_BASE+SAM_UART_LINBRR_OFFSET)
#  define SAM_USART0_LONMR           (SAM_USART0_BASE+SAM_UART_LONMR_OFFSET)
#  define SAM_USART0_LONPR           (SAM_USART0_BASE+SAM_UART_LONPR_OFFSET)
#  define SAM_USART0_LONDL           (SAM_USART0_BASE+SAM_UART_LONDL_OFFSET)
#  define SAM_USART0_LONL2HDR        (SAM_USART0_BASE+SAM_UART_LONL2HDR_OFFSET)
#  define SAM_USART0_LONBL           (SAM_USART0_BASE+SAM_UART_LONBL_OFFSET)
#  define SAM_USART0_LONB1TX         (SAM_USART0_BASE+SAM_UART_LONB1TX_OFFSET)
#  define SAM_USART0_LONB1RX         (SAM_USART0_BASE+SAM_UART_LONB1RX_OFFSET)
#  define SAM_USART0_LONPRIO         (SAM_USART0_BASE+SAM_UART_LONPRIO_OFFSET)
#  define SAM_USART0_IDTTX           (SAM_USART0_BASE+SAM_UART_IDTTX_OFFSET)
#  define SAM_USART0_IDTRX           (SAM_USART0_BASE+SAM_UART_IDTRX_OFFSET)
#  define SAM_USART0_ICDIFF          (SAM_USART0_BASE+SAM_UART_ICDIFF_OFFSET)
#  define SAM_USART0_WPMR            (SAM_USART0_BASE+SAM_UART_WPMR_OFFSET)
#  define SAM_USART0_WPSR            (SAM_USART0_BASE+SAM_UART_WPSR_OFFSET)
#endif

#if SAMV7_NUSART > 1
#  define SAM_USART1_CR              (SAM_USART1_BASE+SAM_UART_CR_OFFSET)
#  define SAM_USART1_MR              (SAM_USART1_BASE+SAM_UART_MR_OFFSET)
#  define SAM_USART1_IER             (SAM_USART1_BASE+SAM_UART_IER_OFFSET)
#  define SAM_USART1_IDR             (SAM_USART1_BASE+SAM_UART_IDR_OFFSET)
#  define SAM_USART1_IMR             (SAM_USART1_BASE+SAM_UART_IMR_OFFSET)
#  define SAM_USART1_SR              (SAM_USART1_BASE+SAM_UART_SR_OFFSET)
#  define SAM_USART1_RHR             (SAM_USART1_BASE+SAM_UART_RHR_OFFSET)
#  define SAM_USART1_THR             (SAM_USART1_BASE+SAM_UART_THR_OFFSET)
#  define SAM_USART1_BRGR            (SAM_USART1_BASE+SAM_UART_BRGR_OFFSET)
#  define SAM_USART1_RTOR            (SAM_USART1_BASE+SAM_UART_RTOR_OFFSET)
#  define SAM_USART1_TTGR            (SAM_USART1_BASE+SAM_UART_TTGR_OFFSET)
#  define SAM_USART1_IFR             (SAM_USART1_BASE+SAM_UART_IFR_OFFSET)
#  define SAM_USART1_MAN             (SAM_USART1_BASE+SAM_UART_MAN_OFFSET)
#  define SAM_USART1_LINMR           (SAM_USART1_BASE+SAM_UART_LINMR_OFFSET)
#  define SAM_USART1_LINIR           (SAM_USART1_BASE+SAM_UART_LINIR_OFFSET)
#  define SAM_USART1_LINBRR          (SAM_USART1_BASE+SAM_UART_LINBRR_OFFSET)
#  define SAM_USART1_LONMR           (SAM_USART1_BASE+SAM_UART_LONMR_OFFSET)
#  define SAM_USART1_LONPR           (SAM_USART1_BASE+SAM_UART_LONPR_OFFSET)
#  define SAM_USART1_LONDL           (SAM_USART1_BASE+SAM_UART_LONDL_OFFSET)
#  define SAM_USART1_LONL2HDR        (SAM_USART1_BASE+SAM_UART_LONL2HDR_OFFSET)
#  define SAM_USART1_LONBL           (SAM_USART1_BASE+SAM_UART_LONBL_OFFSET)
#  define SAM_USART1_LONB1TX         (SAM_USART1_BASE+SAM_UART_LONB1TX_OFFSET)
#  define SAM_USART1_LONB1RX         (SAM_USART1_BASE+SAM_UART_LONB1RX_OFFSET)
#  define SAM_USART1_LONPRIO         (SAM_USART1_BASE+SAM_UART_LONPRIO_OFFSET)
#  define SAM_USART1_IDTTX           (SAM_USART1_BASE+SAM_UART_IDTTX_OFFSET)
#  define SAM_USART1_IDTRX           (SAM_USART1_BASE+SAM_UART_IDTRX_OFFSET)
#  define SAM_USART1_ICDIFF          (SAM_USART1_BASE+SAM_UART_ICDIFF_OFFSET)
#  define SAM_USART1_WPMR            (SAM_USART1_BASE+SAM_UART_WPMR_OFFSET)
#  define SAM_USART1_WPSR            (SAM_USART1_BASE+SAM_UART_WPSR_OFFSET)
#endif

#if SAMV7_NUSART > 2
#  define SAM_USART2_CR              (SAM_USART2_BASE+SAM_UART_CR_OFFSET)
#  define SAM_USART2_MR              (SAM_USART2_BASE+SAM_UART_MR_OFFSET)
#  define SAM_USART2_IER             (SAM_USART2_BASE+SAM_UART_IER_OFFSET)
#  define SAM_USART2_IDR             (SAM_USART2_BASE+SAM_UART_IDR_OFFSET)
#  define SAM_USART2_IMR             (SAM_USART2_BASE+SAM_UART_IMR_OFFSET)
#  define SAM_USART2_SR              (SAM_USART2_BASE+SAM_UART_SR_OFFSET)
#  define SAM_USART2_RHR             (SAM_USART2_BASE+SAM_UART_RHR_OFFSET)
#  define SAM_USART2_THR             (SAM_USART2_BASE+SAM_UART_THR_OFFSET)
#  define SAM_USART2_BRGR            (SAM_USART2_BASE+SAM_UART_BRGR_OFFSET)
#  define SAM_USART2_RTOR            (SAM_USART2_BASE+SAM_UART_RTOR_OFFSET)
#  define SAM_USART2_TTGR            (SAM_USART2_BASE+SAM_UART_TTGR_OFFSET)
#  define SAM_USART2_IFR             (SAM_USART2_BASE+SAM_UART_IFR_OFFSET)
#  define SAM_USART2_MAN             (SAM_USART2_BASE+SAM_UART_MAN_OFFSET)
#  define SAM_USART2_LINMR           (SAM_USART2_BASE+SAM_UART_LINMR_OFFSET)
#  define SAM_USART2_LINIR           (SAM_USART2_BASE+SAM_UART_LINIR_OFFSET)
#  define SAM_USART2_LINBRR          (SAM_USART2_BASE+SAM_UART_LINBRR_OFFSET)
#  define SAM_USART2_LONMR           (SAM_USART2_BASE+SAM_UART_LONMR_OFFSET)
#  define SAM_USART2_LONPR           (SAM_USART2_BASE+SAM_UART_LONPR_OFFSET)
#  define SAM_USART2_LONDL           (SAM_USART2_BASE+SAM_UART_LONDL_OFFSET)
#  define SAM_USART2_LONL2HDR        (SAM_USART2_BASE+SAM_UART_LONL2HDR_OFFSET)
#  define SAM_USART2_LONBL           (SAM_USART2_BASE+SAM_UART_LONBL_OFFSET)
#  define SAM_USART2_LONB1TX         (SAM_USART2_BASE+SAM_UART_LONB1TX_OFFSET)
#  define SAM_USART2_LONB1RX         (SAM_USART2_BASE+SAM_UART_LONB1RX_OFFSET)
#  define SAM_USART2_LONPRIO         (SAM_USART2_BASE+SAM_UART_LONPRIO_OFFSET)
#  define SAM_USART2_IDTTX           (SAM_USART2_BASE+SAM_UART_IDTTX_OFFSET)
#  define SAM_USART2_IDTRX           (SAM_USART2_BASE+SAM_UART_IDTRX_OFFSET)
#  define SAM_USART2_ICDIFF          (SAM_USART2_BASE+SAM_UART_ICDIFF_OFFSET)
#  define SAM_USART2_WPMR            (SAM_USART2_BASE+SAM_UART_WPMR_OFFSET)
#  define SAM_USART2_WPSR            (SAM_USART2_BASE+SAM_UART_WPSR_OFFSET)
#endif

/* UART register bit definitions ********************************************/

/* UART Control Register */

#define UART_CR_RSTRX                (1 << 2)  /* Bit 2:  Reset Receiver (Common) */
#define UART_CR_RSTTX                (1 << 3)  /* Bit 3:  Reset Transmitter (Common) */
#define UART_CR_RXEN                 (1 << 4)  /* Bit 4:  Receiver Enable (Common) */
#define UART_CR_RXDIS                (1 << 5)  /* Bit 5:  Receiver Disable (Common) */
#define UART_CR_TXEN                 (1 << 6)  /* Bit 6:  Transmitter Enable (Common) */
#define UART_CR_TXDIS                (1 << 7)  /* Bit 7:  Transmitter Disable (Common) */
#define UART_CR_RSTSTA               (1 << 8)  /* Bit 8:  Reset Status Bits (Common, not SPI mode) */
#define UART_CR_STTBRK               (1 << 9)  /* Bit 9:  Start Break (USART, UART mode only) */
#define UART_CR_STPBRK               (1 << 10) /* Bit 10: Stop Break (USART, UART mode only) */
#define UART_CR_STTTO                (1 << 11) /* Bit 11: Start Time-out (USART, UART mode only) */
#define UART_CR_REQCLR               (1 << 12) /* Bit 12: Request Clear (UART only) */
#define UART_CR_SENDA                (1 << 12) /* Bit 12: Send Address (USART, UART mode only) */
#define UART_CR_RETTO                (1 << 15) /* Bit 15: Rearm Time-out (USART, UART mode only) */
#define UART_CR_RTSEN                (1 << 18) /* Bit 18: Request to Send Enable (USART, UART mode only) */
#define UART_CR_FCS                  (1 << 18) /* Bit 18: Force SPI Chip Select (USART, SPI mode only) */
#define UART_CR_RTSDIS               (1 << 19) /* Bit 19: Request to Send Disable (USART, UART mode only) */
#define UART_CR_RCS                  (1 << 19) /* Bit 19: Release SPI Chip Select (USART, SPI mode only) */
#define UART_CR_LINABT               (1 << 20) /* Bit 20: Abort LIN Transmission (USART, LIN mode only) */
#define UART_CR_LINWKUP              (1 << 21) /* Bit 21: Send LIN Wakeup Signal (USART, LIN mode only) */

/* UART Mode Register and USART Mode Register (UART MODE) */

#define UART_MR_MODE_SHIFT           (0)       /* Bits 0-3: (USART only) */
#define UART_MR_MODE_MASK            (15 << UART_MR_MODE_SHIFT)
#  define UART_MR_MODE_NORMAL        (0  << UART_MR_MODE_SHIFT) /* Normal */
#  define UART_MR_MODE_RS485         (1  << UART_MR_MODE_SHIFT) /* RS485 */
#  define UART_MR_MODE_HWHS          (2  << UART_MR_MODE_SHIFT) /* Hardware Handshaking */
#  define UART_MR_MODE_LON           (9  << UART_MR_MODE_SHIFT) /* LON */
<<<<<<< HEAD
#  define UART_MR_MODE_LIN_MSTR      (10  << UART_MR_MODE_SHIFT) /* Lin Master */
#  define UART_MR_MODE_LIN_SLV       (11  << UART_MR_MODE_SHIFT) /* Lin Slave */
=======
#  define UART_MR_MODE_LINMSTR       (10 << UART_MR_MODE_SHIFT) /* LIN Master */
#  define UART_MR_MODE_LINSLV        (11 << UART_MR_MODE_SHIFT) /* LIN Slave */
>>>>>>> 3fceaf10
#  define UART_MR_MODE_SPIMSTR       (14 << UART_MR_MODE_SHIFT) /* SPI Master (SPI mode only) */
#  define UART_MR_MODE_SPISLV        (15 << UART_MR_MODE_SHIFT) /* SPI Slave (SPI mode only) */

#define UART_MR_DFILTER              (1 << 4)  /* Bit 4: Receiver Digital Filter (UART only) */
#define UART_MR_USCLKS_SHIFT         (4)       /* Bits 4-5: Clock Selection (USART only) */
#define UART_MR_USCLKS_MASK          (3 << UART_MR_USCLKS_SHIFT)
#  define UART_MR_USCLKS_MCK         (0 << UART_MR_USCLKS_SHIFT) /* MCK */
#  define UART_MR_USCLKS_MCKDIV      (1 << UART_MR_USCLKS_SHIFT) /* MCK/DIV (DIV = 8) */
#  define UART_MR_USCLKS_PCK         (2 << UART_MR_USCLKS_SHIFT) /* PMC programmable clock (PCK), UART mode */
#  define UART_MR_USCLKS_SCK         (3 << UART_MR_USCLKS_SHIFT) /* SCK */

#define UART_MR_CHRL_SHIFT           (6)       /* Bits 6-7: Character Length (USART only) */
#define UART_MR_CHRL_MASK            (3 << UART_MR_CHRL_SHIFT)
#  define UART_MR_CHRL_5BITS         (0 << UART_MR_CHRL_SHIFT) /* 5 bits), UART mode only */
#  define UART_MR_CHRL_6BITS         (1 << UART_MR_CHRL_SHIFT) /* 6 bits), UART mode only */
#  define UART_MR_CHRL_7BITS         (2 << UART_MR_CHRL_SHIFT) /* 7 bits), UART mode only */
#  define UART_MR_CHRL_8BITS         (3 << UART_MR_CHRL_SHIFT) /* 8 bits */

#define UART_MR_SYNC                 (1 << 8)  /* Bit 8: Synchronous Mode Select (USART, UART mode only) */
#define UART_MR_CPHA                 (1 << 8)  /* Bit 8: SPI Clock Phase (USART, SPI mode only) */
#define UART_MR_PAR_SHIFT            (9)       /* Bits 9-11: Parity Type (Common, UART mode) */
#define UART_MR_PAR_MASK             (7 << UART_MR_PAR_SHIFT)
#  define UART_MR_PAR_EVEN           (0 << UART_MR_PAR_SHIFT) /* Even parity (Common) */
#  define UART_MR_PAR_ODD            (1 << UART_MR_PAR_SHIFT) /* Odd parity (Common) */
#  define UART_MR_PAR_SPACE          (2 << UART_MR_PAR_SHIFT) /* Space: parity forced to 0 (Common) */
#  define UART_MR_PAR_MARK           (3 << UART_MR_PAR_SHIFT) /* Mark: parity forced to 1 (Common) */
#  define UART_MR_PAR_NONE           (4 << UART_MR_PAR_SHIFT) /* No parity (Common) */
#  define UART_MR_PAR_MULTIDROP      (6 << UART_MR_PAR_SHIFT) /* Multidrop mode (USART only) */

#define UART_MR_BRSRCCK              (1 << 12) /* Bit 12: Baud Rate Source Clock (UART only) */
#define UART_MR_NBSTOP_SHIFT         (12)      /* Bits 12-13: Number of Stop Bits (USART, UART mode only) */
#define UART_MR_NBSTOP_MASK          (3 << UART_MR_NBSTOP_SHIFT)
#  define UART_MR_NBSTOP_1           (0 << UART_MR_NBSTOP_SHIFT) /* 1 stop bit 1 stop bit */
#  define UART_MR_NBSTOP_1p5         (1 << UART_MR_NBSTOP_SHIFT) /* 1.5 stop bits */
#  define UART_MR_NBSTOP_2           (2 << UART_MR_NBSTOP_SHIFT) /* 2 stop bits 2 stop bits */

#define UART_MR_CHMODE_SHIFT         (14)      /* Bits 14-15: Channel Mode (Common, UART mode) */
#define UART_MR_CHMODE_MASK          (3 << UART_MR_CHMODE_SHIFT)
#  define UART_MR_CHMODE_NORMAL      (0 << UART_MR_CHMODE_SHIFT) /* Normal Mode */
#  define UART_MR_CHMODE_ECHO        (1 << UART_MR_CHMODE_SHIFT) /* Automatic Echo */
#  define UART_MR_CHMODE_LLPBK       (2 << UART_MR_CHMODE_SHIFT) /* Local Loopback */
#  define UART_MR_CHMODE_RLPBK       (3 << UART_MR_CHMODE_SHIFT) /* Remote Loopback */

#define UART_MR_MSBF                 (1 << 16) /* Bit 16: Most Significant Bit first (USART, UART mode only) */
#define UART_MR_CPOL                 (1 << 16) /* Bit 16: SPI Clock Polarity (USART, SPI mode only) */
#define UART_MR_MODE9                (1 << 17) /* Bit 17: 9-bit Character Length (USART, UART mode only) */
#define UART_MR_CLKO                 (1 << 18) /* Bit 18: Clock Output Select (USART only) */
#define UART_MR_OVER                 (1 << 19) /* Bit 19: Oversampling Mode (USART, UART mode only) */
#define UART_MR_WRDBT                (1 << 20) /* Bit 20: Wait Read Data Before Transfer (USART, SPI mode only) */
#define UART_MR_VARSYNC              (1 << 22) /* Bit 22: Variable Synchronization of Command/Data Sync Start Frame Delimiter (USART, UART mode only) */
#define UART_MR_IRFILTER             (1 << 28) /* Bit 28: Infrared Receive Line Filter (USART only) */
#define UART_MR_MAN                  (1 << 29) /* Bit 29: Manchester Encoder/Decoder Enable (USART only) */
#define UART_MR_MODSYNC              (1 << 30) /* Bit 30: Manchester Synchronization Mode (USART only) */
#define UART_MR_ONEBIT               (1 << 31) /* Bit 31: Start Frame Delimiter Selector (USART only) */

/* UART Interrupt Enable Register,
 * UART Interrupt Disable Register,
 * UART Interrupt Mask Register,
 * and UART Status Register common bit field definitions
 */

#define UART_INT_RXRDY               (1 << 0)  /* Bit 0:  RXRDY Interrupt (Common) */
#define UART_INT_TXRDY               (1 << 1)  /* Bit 1:  TXRDY Interrupt (Common) */
#define UART_INT_RXBRK               (1 << 2)  /* Bit 2:  Break Received/End of Break (USART, UART mode only) */
#define UART_INT_OVRE                (1 << 5)  /* Bit 5:  Overrun Error Interrupt (Common) */
#define UART_INT_FRAME               (1 << 6)  /* Bit 6:  Framing Error Interrupt (Common, UART mode) */
#define UART_INT_LSF                 (1 << 6)  /* Bit 6:   LON Short Frame Error Interrupt Enablee (USART, LON mode only) */
#define UART_INT_PARE                (1 << 7)  /* Bit 7:  Parity Error Interrupt (Common, UART mode) */
#define UART_INT_LCRCE               (1 << 7)  /* Bit 7:  LON CRC Error Interrupt Enablee (USART, LON mode only) */
#define UART_INT_TIMEOUT             (1 << 8)  /* Bit 8:  Time-out Interrupt (USART, UART mode only) */
#define UART_INT_TXEMPTY             (1 << 9)  /* Bit 9:  TXEMPTY Interrupt (Common) */
#define UART_INT_UNRE                (1 << 10) /* Bit 10: SPI Underrun Error Interrupt (USART SPI mode only) */
#define UART_INT_LINBK               (1 << 13) /* Bit 13: LIN Break Sent or Break Received Interrupt (USART, LIN mode only) */
#define UART_INT_LINID               (1 << 14) /* Bit 14: LIN Identifier Sent or Identifier Received Interrupt (USART, LIN mode only) */
#define UART_INT_CMP                 (1 << 15) /* Bit 15: Enable Comparison Interrupt (UART only) */
#define UART_INT_LINTC               (1 << 15) /* Bit 15: LIN Transfer Completed Interrupt (USART, LIN mode only) */
#define UART_INT_CTSIC               (1 << 19) /* Bit 19: Clear to Send Input Change Interrupt (USART, UART mode only) */
#define UART_INT_MANE                (1 << 24) /* Bit 24: Manchester Error Interrupt (USART. UART mode only) */
#define UART_INT_LTXD                (1 << 24) /* Bit 24: LON Transmission Done Interrupt Enable (USART, LON mode only) */
#define UART_INT_LINBE               (1 << 25) /* Bit 25: LIN Bus Error Interrupt (USART, LIN mode only)*/
#define UART_INT_LCOL                (1 << 25) /* Bit 25: LON Collision Interrupt Enable (USART, LON mode only) */
#define UART_INT_LINISFE             (1 << 26) /* Bit 26: LIN Inconsistent Synch Field Error Interrupt (USART, LIN mode only) */
#define UART_INT_LFET                (1 << 26) /* Bit 26: LON Frame Early Termination Interrupt Enable (USART, LON mode only) */
#define UART_INT_LINIPE              (1 << 27) /* Bit 27: LIN Identifier Parity Interrupt (USART, LIN mode only) */
#define UART_INT_LRXD                (1 << 27) /* Bit 27: LON Reception Done Interrupt Enable (USART, LON mode only) */
#define UART_INT_LINCE               (1 << 28) /* Bit 28: LIN Checksum Error Interrupt (USART, LIN mode only) */
#define UART_INT_LBLOVFE             (1 << 28) /* Bit 28: LON Backlog Overflow Error Interrupt Enable (USART, LON mode only) */
#define UART_INT_LINSNRE             (1 << 29) /* Bit 29: LIN Slave Not Responding Error Interrupt (USART, LIN mode only) */

#define UART_INT_ALLINTS             0x3f08e7e7

/* UART Receiver Holding Register */

#if 0
#  define UART_RHR_RXCHR_SHIFT       (0)       /* Bits 0-7: Received Character (UART only) */
#  define UART_RHR_RXCHR_MASK        (0xff << UART_RHR_RXCHR_SHIFT)
#endif
#define UART_RHR_RXCHR_SHIFT         (0)       /* Bits 0-8: Received Character (USART only) */
#define UART_RHR_RXCHR_MASK          (0x1ff << UART_RHR_RXCHR_SHIFT)
#define UART_RHR_RXSYNH              (1 << 15) /* Bit 15: Received Sync (USART only) */

/* UART Transmit Holding Register */

#if 0
#  define UART_THR_TXCHR_SHIFT       (0)       /* Bits 0-7: Character to be Transmitted (UART only) */
#  define UART_THR_TXCHR_MASK        (0xff << UART_THR_TXCHR_SHIFT)
#endif
#define UART_THR_TXCHR_SHIFT         (0)       /* Bits 0-8: Character to be Transmitted (USART only) */
#define UART_THR_TXCHR_MASK          (0x1ff << UART_THR_TXCHR_SHIFT)
#define UART_THR_TXSYNH              (1 << 15) /* Bit 15: Sync Field to be tran (USART only) */

/* UART Baud Rate Generator Register */

#define UART_BRGR_CD_SHIFT           (0)       /* Bits 0-15: Clock Divisor (Common) */
#define UART_BRGR_CD_MASK            (0xffff << UART_BRGR_CD_SHIFT)
#  define UART_BRGR_CD(n)            ((uint32_t)(n) << UART_BRGR_CD_SHIFT)
#define UART_BRGR_FP_SHIFT           (16)      /* Bits 16-18: Fractional Part (USART only) */
#define UART_BRGR_FP_MASK            (7 << UART_BRGR_FP_SHIFT)
#  define UART_BRGR_FP(n)            ((uint32_t)(n) << UART_BRGR_FP_SHIFT)

/* Comparison Register (UART only) */

#define UART_CMPR_VAL1_SHIFT         (0)       /* Bits 0-7: First Comparison Value for Received Character */
#define UART_CMPR_VAL1_MASK          (0xff << UART_CMPR_VAL1_SHIFT)
#  define UART_CMPR_VAL1(n)          ((uint32_t)(n) << UART_CMPR_VAL1_SHIFT)
#define UART_CMPR_CMPMODE            (1 << 12) /* Bit 12: Comparison Mode */
#define UART_CMPR_CMPPAR             (1 << 14) /* Bit 14: Compare Parity */
#define UART_CMPR_VAL2_SHIFT         (16)      /* Bits 16-23: Second Comparison Value for Received Character */
#define UART_CMPR_VAL2_MASK          (0xff << UART_CMPR_VAL2_SHIFT0
#  define UART_CMPR_VAL2(n)          ((uint32_t)(n) << UART_CMPR_VAL2_SHIFT0

/* USART Receiver Time-out Register (USART only) */

#define UART_RTOR_TO_SHIFT           (0)       /* Bits 0-16: Time-out Value (USART only) */
#define UART_RTOR_TO_MASK            (0x1ffff << UART_RTOR_TO_SHIFT)

/* USART Transmitter Timeguard Register (USART only) */

#define UART_TTGR_TG_SHIFT           (0)       /* Bits 0-7: Timeguard Value (USART only) */
#define UART_TTGR_TG_MASK            (0xff << UART_TTGR_TG_SHIFT)

#define UART_TTGR_PCYCLE_SHIFT       (0)       /* Bits 0-23: LON PCYCLE Length (USART, LON mode only) */
#define UART_TTGR_PCYCLE_MASK        (0xffffff << UART_TTGR_PCYCLE_SHIFT)

/* USART FI DI RATIO Register (LON_MODE)
 * REVISIT: In the preliminary datasheet,
 * these bit fields are identified, but there no no
 * defined address for the FIDL register.
 */

#define UART_FIDL_BETA2_SHIFT        (0)       /* Bits 0-23: LON BETA2 Length (USART, LON mode only) */
#define UART_FIDL_BETA2_MASK         (0xffffff << UART_FIDL_BETA2_SHIFT)

/* USART Manchester Configuration Register (USART only) */

#define UART_MAN_TXPL_SHIFT          (0)       /* Bits 0-3: Transmitter Preamble Length (USART only) */
#define UART_MAN_TXPL_MASK           (15 << UART_MAN_TXPL_SHIFT)
#  define UART_MAN_TXPL(n)           ((uint32_t)(n) << UART_MAN_TXPL_SHIFT)
#define UART_MAN_TXPP_SHIFT          (8)       /* Bits 8-9: Transmitter Preamble Pattern (USART only) */
#define UART_MAN_TXPP_MASK           (3 << UART_MAN_TXPP_SHIFT)
#  define UART_MAN_TXPP_ALLONE       (0 << UART_MAN_TXPP_SHIFT) /* ALL_ONE */
#  define UART_MAN_TXPP_ALLZERO      (1 << UART_MAN_TXPP_SHIFT) /* ALL_ZERO */
#  define UART_MAN_TXPP_ZEROONE      (2 << UART_MAN_TXPP_SHIFT) /* ZERO_ONE */
#  define UART_MAN_TXPP_ONEZERO      (3 << UART_MAN_TXPP_SHIFT) /* ONE_ZERO */

#define UART_MAN_TXMPOL              (1 << 12) /* Bit 12: Transmitter Manchester Polarity (USART only) */
#define UART_MAN_RXPL_SHIFT          (16)      /* Bits 16-19: Receiver Preamble Length (USART only) */
#define UART_MAN_RXPL_MASK           (15 << UART_MAN_RXPL_SHIFT)
#  define UART_MAN_RXPL(n)           ((uint32_t)(n) << UART_MAN_RXPL_SHIFT)
#define UART_MAN_RXPP_SHIFT          (24)      /* Bits 24-25: Receiver Preamble Pattern detected (USART only) */
#define UART_MAN_RXPP_MASK           (3 << UART_MAN_RXPP_SHIFT)
#  define UART_MAN_RXPP_ALLONE       (0 << UART_MAN_RXPP_SHIFT) /* ALL_ONE */
#  define UART_MAN_RXPP_ALLZERO      (1 << UART_MAN_RXPP_SHIFT) /* ALL_ZERO */
#  define UART_MAN_RXPP_ZEROONE      (2 << UART_MAN_RXPP_SHIFT) /* ZERO_ONE */
#  define UART_MAN_RXPP_ONEZERO      (3 << UART_MAN_RXPP_SHIFT) /* ONE_ZERO */

#define UART_MAN_RXMPOL              (1 << 28) /* Bit 28: Receiver Manchester Polarity (USART only) */
#define UART_MAN_ONE                 (1 << 29) /* Bit 29: Must Be Set to 1 */
#define UART_MAN_DRIFT               (1 << 30) /* Bit 30: Drift compensation (USART only) */
#define UART_MAN_RXIDLEV             (1 << 31) /* Bit 31: Receiver Idle Value */

/* LIN Mode Register (USART only) */

#define UART_LINMR_NACT_SHIFT        (0)       /* Bits 0-1: LIN Node Action */
#define UART_LINMR_NACT_MASK         (3 << UART_LINMR_NACT_SHIFT)
#  define UART_LINMR_NACT_PUBLISH    (0 << UART_LINMR_NACT_SHIFT) /* USART transmits response */
#  define UART_LINMR_NACT_SUBSCRIBE  (1 << UART_LINMR_NACT_SHIFT) /* USART receives response */
#  define UART_LINMR_NACT_IGNORE     (2 << UART_LINMR_NACT_SHIFT) /* USART does not transmit or receive response */

#define UART_LINMR_PARDIS            (1 << 2)  /* Bit 2:  Parity Disable */
#define UART_LINMR_CHKDIS            (1 << 3)  /* Bit 3:  Checksum Disable */
#define UART_LINMR_CHKTYP            (1 << 4)  /* Bit 4:  Checksum Type */
#define UART_LINMR_DLM               (1 << 5)  /* Bit 5:  Data Length Mode */
#define UART_LINMR_FSDIS             (1 << 6)  /* Bit 6:  Frame Slot Mode Disable */
#define UART_LINMR_WKUPTYP           (1 << 7)  /* Bit 7:  Wakeup Signal Type */
#define UART_LINMR_DLC_SHIFT         (8)       /* Bits 8-15: Data Length Control */
#define UART_LINMR_DLC_MASK          (0xff << UART_LINMR_DLC_SHIFT)
#  define UART_LINMR_DLC(n)          ((uint32_t)(n) << UART_LINMR_DLC_SHIFT)
#define UART_LINMR_PDCM              (1 << 16) /* Bit 16: PDC Mode */

/* LIN Identifier Register (USART only) */

#define UART_LINIR_MASK              0xff      /* Bits 0-7: Identifier Character */

/* LIN Baud Rate Register (USART only) */

#define UART_LINBRR_LINCD_SHIFT      (0)        /* Bits 0-15: Clock Divider after Synchronization */
#define UART_LINBRR_LINCD_MASK       (0xffff << UART_LINBRR_LINCD_SHIFT)
#  define UART_LINBRR_LINCD(n)       ((uint32_t)(n) << UART_LINBRR_LINCD_SHIFT)
#define UART_LINBRR_LINFP_SHIFT      (16)       /* Bits 16-18: Fractional Part after Synchronization */
#define UART_LINBRR_LINFP_MASK       (7 << UART_LINBRR_LINFP_SHIFT)
#  define UART_LINBRR_LINFP(n)       ((uint32_t)(n) << UART_LINBRR_LINFP_SHIFT)

/* LON Mode Register (USART only) */

#define UART_LONMR_COMMT             (1 << 0)  /* Bit 0:  LON comm_type Parameter Value */
#define UART_LONMR_COLDET            (1 << 1)  /* Bit 1:  LON Collision Detection Feature */
#define UART_LONMR_TCOL              (1 << 2)  /* Bit 2:  Terminate Frame upon Collision Notification */
#define UART_LONMR_CDTAIL            (1 << 3)  /* Bit 3:  LON Collision Detection on Frame Tail */
#define UART_LONMR_DMAM              (1 << 4)  /* Bit 4:  LON DMA Mode */
#define UART_LONMR_LCDS              (1 << 5)  /* Bit 5: LON Collision Detection Source */
#define UART_LONMR_EOFS_SHIFT        (16)      /* Bits 16-23: End of Frame Condition Size */
#define UART_LONMR_EOFS_MASK         (0xff << UART_LONMR_EOFS_SHIFT)
#  define UART_LONMR_EOFS(n)         ((uint32_t)(n) << UART_LONMR_EOFS_SHIFT)

/* LON Preamble Register (USART only) */

#define UART_LONPR_MASK              0x0000ffff /* Bits 0-15-LON preamble length */

/* LON Data Length Register (USART only) */

#define UART_LONDL_MASK              0x000000ff /* Bits 0-7: LON data length */

/* LON L2HDR Register (USART only) */

#define UART_LONL2HDR_BLI_SHIFT      (0)        /* Bits 0-5:  LON Backlog Increment */
#define UART_LONL2HDR_BLI_MASK       (63 << UART_LONL2HDR_BLI_SHIFT)
#  define UART_LONL2HDR_BLI(n)       ((uint32_t)(n) << UART_LONL2HDR_BLI_SHIFT)
#define UART_LONL2HDR_ALTP           (1 << 6)  /* Bit 6:  LON Alternate Path Bit */
#define UART_LONL2HDR_PB             (1 << 7)  /* Bit 7:  LON Priority Bit */

/* LON Backlog Register (USART only) */

#define UART_LONLBL_MASK             0x0000003f  /* Bits 0-5:  LON Backlog Value */

/* LON Beta1 Tx Register (USART only) */

#define UART_LONB1TX_MASK            0x00ffffff  /* Bits 0-23: LON Beta1 Length after Transmission */

/* LON Beta1 Rx Register (USART only) */

#define UART_LONB1RX_MASK            0x00ffffff  /* Bits 0-23: LON Beta1 Length after Reception */

/* LON Priority Register (USART only) */

#define UART_LONPRIO_PSNB_SHIFT      (0)         /* Bits 0-6: LON Priority Slot Number */
#define UART_LONPRIO_PSNB_MASK       (0x7f << UART_LONPRIO_PSNB_SHIFT)
#  define UART_LONPRIO_PSNB(n)       ((uint32_t)(n) << UART_LONPRIO_PSNB_SHIFT)
#define UART_LONPRIO_NPS_SHIFT       (8)         /* Bits 8-14: LON Node Priority Slot */
#define UART_LONPRIO_NPS_MASK        (0x7f << UART_LONPRIO_NPS_SHIFT)
#  define UART_LONPRIO_NPS(n)        ((uint32_t)(n) << UART_LONPRIO_NPS_SHIFT)

/* LON IDT Tx Register (USART only) */

#define UART_IDTTX_MASK              0x00ffffff  /* Bits 0-23: LON Indeterminate Time after Transmission */

/* LON IDT Rx Register (USART only) */

#define UART_IDTRX_MASK              0x00ffffff  /* Bits 0-23: LON Indeterminate Time after Reception */

/* IC DIFF Register (USART only) */

#define UART_ICDIFF_MASK             0x0000000f  /* Bit 0-3: IC Differentiator Number */

/* USART Write Protect Mode Register (USART only) */

#define UART_WPMR_WPEN               (1 << 0)  /* Bit 0: Write Protect Enable (USART only) */
#define UART_WPMR_WPKEY_SHIFT        (8)       /* Bits 8-31: Write Protect KEY (USART only) */
#define UART_WPMR_WPKEY_MASK         (0x00ffffff << UART_WPMR_WPKEY_SHIFT)
#  define UART_WPMR_WPKEY            (0x00554152 << UART_WPMR_WPKEY_SHIFT)
#  define USART_WPMR_WPKEY           (0x00555341 << UART_WPMR_WPKEY_SHIFT)

/* USART Write Protect Status Register (USART only) */

#define UART_WPSR_WPVS               (1 << 0)  /* Bit 0: Write Protect Violation Status (USART only) */
#define UART_WPSR_WPVSRC_SHIFT       (8)       /* Bits 8-23: Write Protect Violation Source (USART only) */
#define UART_WPSR_WPVSRC_MASK        (0xffff << UART_WPSR_WPVSRC_SHIFT)

/****************************************************************************
 * Public Types
 ****************************************************************************/

/****************************************************************************
 * Public Data
 ****************************************************************************/

/****************************************************************************
 * Public Functions Prototypes
 ****************************************************************************/

#endif /* __ARCH_ARM_SRC_SAMV7_HARDWARE_SAM_UART_H */<|MERGE_RESOLUTION|>--- conflicted
+++ resolved
@@ -248,7 +248,7 @@
 #define UART_CR_STTBRK               (1 << 9)  /* Bit 9:  Start Break (USART, UART mode only) */
 #define UART_CR_STPBRK               (1 << 10) /* Bit 10: Stop Break (USART, UART mode only) */
 #define UART_CR_STTTO                (1 << 11) /* Bit 11: Start Time-out (USART, UART mode only) */
-#define UART_CR_REQCLR               (1 << 12) /* Bit 12: Request Clear (UART only) */
+#define UART_CR_REQCLR               (1 << 12) /* Bit 12:Request Clear (UART only) */
 #define UART_CR_SENDA                (1 << 12) /* Bit 12: Send Address (USART, UART mode only) */
 #define UART_CR_RETTO                (1 << 15) /* Bit 15: Rearm Time-out (USART, UART mode only) */
 #define UART_CR_RTSEN                (1 << 18) /* Bit 18: Request to Send Enable (USART, UART mode only) */
@@ -266,13 +266,8 @@
 #  define UART_MR_MODE_RS485         (1  << UART_MR_MODE_SHIFT) /* RS485 */
 #  define UART_MR_MODE_HWHS          (2  << UART_MR_MODE_SHIFT) /* Hardware Handshaking */
 #  define UART_MR_MODE_LON           (9  << UART_MR_MODE_SHIFT) /* LON */
-<<<<<<< HEAD
-#  define UART_MR_MODE_LIN_MSTR      (10  << UART_MR_MODE_SHIFT) /* Lin Master */
-#  define UART_MR_MODE_LIN_SLV       (11  << UART_MR_MODE_SHIFT) /* Lin Slave */
-=======
 #  define UART_MR_MODE_LINMSTR       (10 << UART_MR_MODE_SHIFT) /* LIN Master */
 #  define UART_MR_MODE_LINSLV        (11 << UART_MR_MODE_SHIFT) /* LIN Slave */
->>>>>>> 3fceaf10
 #  define UART_MR_MODE_SPIMSTR       (14 << UART_MR_MODE_SHIFT) /* SPI Master (SPI mode only) */
 #  define UART_MR_MODE_SPISLV        (15 << UART_MR_MODE_SHIFT) /* SPI Slave (SPI mode only) */
 
