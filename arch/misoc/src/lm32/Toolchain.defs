############################################################################
# arch/misco/src/lm32/Toolchain.defs
#
# Licensed to the Apache Software Foundation (ASF) under one or more
# contributor license agreements.  See the NOTICE file distributed with
# this work for additional information regarding copyright ownership.  The
# ASF licenses this file to you under the Apache License, Version 2.0 (the
# "License"); you may not use this file except in compliance with the
# License.  You may obtain a copy of the License at
#
#   http://www.apache.org/licenses/LICENSE-2.0
#
# Unless required by applicable law or agreed to in writing, software
# distributed under the License is distributed on an "AS IS" BASIS, WITHOUT
# WARRANTIES OR CONDITIONS OF ANY KIND, either express or implied.  See the
# License for the specific language governing permissions and limitations
# under the License.
#
############################################################################

# Setup for the selected toolchain

#
# Select and allow the selected toolchain to be overridden by a command-line
#selection.
#

ifeq ($(filter y, \
      $(CONFIG_LM32_TOOLCHAIN_BUILDROOT) \
    ),y)
  CONFIG_LM32_TOOLCHAIN ?= BUILDROOT
endif

ifeq ($(filter y, \
      $(CONFIG_LM32_TOOLCHAIN_GNU) \
    ),y)
  CONFIG_LM32_TOOLCHAIN ?= GNU
endif

#
# Supported toolchains
#
# Each toolchain definition should set:
#
#  CROSSDEV         The GNU toolchain triple (command prefix)
#  ARCHCPUFLAGS     CPU-specific flags selecting the instruction set
#                   FPU options, etc.
#  ARCHOPTIMIZATION The optimization level that results in
#                   reliable code generation.
#

ifeq ($(CONFIG_DEBUG_CUSTOMOPT),y)
  ARCHOPTIMIZATION += $(CONFIG_DEBUG_OPTLEVEL)
else ifeq ($(CONFIG_DEBUG_FULLOPT),y)
  ARCHOPTIMIZATION += -Os
endif

ifneq ($(CONFIG_DEBUG_NOOPT),y)
  ARCHOPTIMIZATION += -fno-strict-aliasing
endif

ifeq ($(CONFIG_FRAME_POINTER),y)
  ARCHOPTIMIZATION += -fno-omit-frame-pointer -fno-optimize-sibling-calls
else
  ARCHOPTIMIZATION += -fomit-frame-pointer
endif

LDFLAGS += -nostdlib

ifeq ($(CONFIG_DEBUG_SYMBOLS),y)
<<<<<<< HEAD
  LDFLAGS          += -g
=======
>>>>>>> 9be737c8
  ARCHOPTIMIZATION += -g
endif

ARCHCFLAGS += -fno-common
ARCHCXXFLAGS += -fno-common -nostdinc++

ARCHCFLAGS += -Wall -Wstrict-prototypes -Wshadow -Wundef
ARCHCXXFLAGS += -Wall -Wshadow -Wundef

ifneq ($(CONFIG_CXX_EXCEPTION),y)
  ARCHCXXFLAGS += -fno-exceptions -fcheck-new
endif

ifneq ($(CONFIG_CXX_RTTI),y)
  ARCHCXXFLAGS += -fno-rtti
endif

# NuttX buildroot under Linux or Cygwin

ifeq ($(CONFIG_LM32_TOOLCHAIN),BUILDROOT)
  CROSSDEV ?= lm32-nuttx-elf-
endif

# Generic GNU toolchain

ifeq ($(CONFIG_LM32_TOOLCHAIN),GNUL)
  CROSSDEV ?= lm32-elf-
endif

# Default toolchain

CC = $(CROSSDEV)gcc
CXX = $(CROSSDEV)g++
CPP = $(CROSSDEV)gcc -E -P -x c
LD = $(CROSSDEV)ld
STRIP = $(CROSSDEV)strip --strip-unneeded
AR = $(CROSSDEV)ar rcs
NM = $(CROSSDEV)nm
OBJCOPY = $(CROSSDEV)objcopy
OBJDUMP = $(CROSSDEV)objdump

# Add the builtin library

EXTRA_LIBS += $(wildcard $(shell $(CC) $(ARCHCPUFLAGS) --print-libgcc-file-name))

ifneq ($(CONFIG_LIBM),y)
  EXTRA_LIBS += $(wildcard $(shell $(CC) $(ARCHCPUFLAGS) --print-file-name=libm.a))
endif

ifeq ($(CONFIG_LIBSUPCXX),y)
  EXTRA_LIBS += $(wildcard $(shell $(CC) $(ARCHCPUFLAGS) --print-file-name=libsupc++.a))
endif<|MERGE_RESOLUTION|>--- conflicted
+++ resolved
@@ -68,10 +68,6 @@
 LDFLAGS += -nostdlib
 
 ifeq ($(CONFIG_DEBUG_SYMBOLS),y)
-<<<<<<< HEAD
-  LDFLAGS          += -g
-=======
->>>>>>> 9be737c8
   ARCHOPTIMIZATION += -g
 endif
 
