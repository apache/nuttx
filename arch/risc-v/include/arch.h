/****************************************************************************
 * arch/risc-v/include/arch.h
 *
 * Licensed to the Apache Software Foundation (ASF) under one or more
 * contributor license agreements.  See the NOTICE file distributed with
 * this work for additional information regarding copyright ownership.  The
 * ASF licenses this file to you under the Apache License, Version 2.0 (the
 * "License"); you may not use this file except in compliance with the
 * License.  You may obtain a copy of the License at
 *
 *   http://www.apache.org/licenses/LICENSE-2.0
 *
 * Unless required by applicable law or agreed to in writing, software
 * distributed under the License is distributed on an "AS IS" BASIS, WITHOUT
 * WARRANTIES OR CONDITIONS OF ANY KIND, either express or implied.  See the
 * License for the specific language governing permissions and limitations
 * under the License.
 *
 ****************************************************************************/

/* This file should never be included directly but, rather,
 * only indirectly through nuttx/arch.h
 */

#ifndef __ARCH_RISCV_INCLUDE_ARCH_H
#define __ARCH_RISCV_INCLUDE_ARCH_H

/****************************************************************************
 * Included Files
 ****************************************************************************/

#include <nuttx/config.h>

#ifndef __ASSEMBLY__
#  include <stdint.h>
#  include <stddef.h>
#endif

/****************************************************************************
 * Pre-processor Definitions
 ****************************************************************************/

<<<<<<< HEAD
#ifdef __ASSEMBLY__
#  define __STR(s)  s
#else
#  define __STR(s)  #s
#endif
#define __XSTR(s)   __STR(s)

#if defined(CONFIG_ARCH_QPFPU)
#  define FLOAD     __STR(flq)
#  define FSTORE    __STR(fsq)
#elif defined(CONFIG_ARCH_DPFPU)
#  define FLOAD     __STR(fld)
#  define FSTORE    __STR(fsd)
#else
#  define FLOAD     __STR(flw)
#  define FSTORE    __STR(fsw)
#endif

#ifdef CONFIG_ARCH_RV32
#  define REGLOAD   __STR(lw)
#  define REGSTORE  __STR(sw)
#else
#  define REGLOAD   __STR(ld)
#  define REGSTORE  __STR(sd)
#endif

/* Provide the maximum amount of page table levels per MMU type */

#ifdef CONFIG_ARCH_MMU_TYPE_SV39
#  define ARCH_PGT_MAX_LEVELS (3)
#endif

/* Amount of static page tables allocated for an address environment */

#ifdef CONFIG_ARCH_ADDRENV
#  define ARCH_SPGTS          (ARCH_PGT_MAX_LEVELS - 1)
#endif

/****************************************************************************
 * Inline functions
 ****************************************************************************/

#ifndef __ASSEMBLY__

/****************************************************************************
 * Name: up_getsp
 ****************************************************************************/
=======
/* Provide the maximum amount of page table levels per MMU type */

#ifdef CONFIG_ARCH_MMU_TYPE_SV39
#  define ARCH_PGT_MAX_LEVELS (3)
#endif
>>>>>>> 9be737c8

/* Amount of static page tables allocated for an address environment */

#ifdef CONFIG_ARCH_ADDRENV
#  define ARCH_SPGTS          (ARCH_PGT_MAX_LEVELS - 1)
#endif

#endif

/****************************************************************************
 * Public Types
 ****************************************************************************/

#ifdef CONFIG_ARCH_ADDRENV
#ifndef __ASSEMBLY__

/* A task group must have its L1 table in memory always, and the rest can
 * be dynamically committed to memory (and even swapped).
 *
 * In this implementation every level tables besides the final level N are
 * kept in memory always, while the level N tables are dynamically allocated.
 *
 * The implications ? They depend on the MMU type.
 *
 * For Sv39 this means that:
 * - A task can not have more than 1GB of memory allocated. This should be
 *   plenty enough...
 * - The minimum amount of memory needed for page tables per task is 12K,
 *   which gives access to 2MB of memory. This is plenty for many tasks.
 */

struct group_addrenv_s
{
  /* Pointers to MAX_LEVELS-1 tables here, one of each are allocated for the
   * task when it is created.
   */

  uintptr_t spgtables[ARCH_SPGTS];

  /* For convenience store the text base here */

  uintptr_t textvbase;

  /* For convenience store the data base here */

  uintptr_t datavbase;

  /* For convenience store the heap base and initial size here */

  uintptr_t heapvbase;
  size_t    heapsize;

  /* For convenience store the satp value here */

  uintptr_t satp;
};

typedef struct group_addrenv_s group_addrenv_t;

/* If an address environment needs to be saved, saving the satp register
 * will suffice. The register width is architecture dependent
 */

typedef uintptr_t save_addrenv_t;
#endif /* __ASSEMBLY__ */
#endif /* CONFIG_ARCH_ADDRENV */

/****************************************************************************
 * Public Function Prototypes
 ****************************************************************************/

#ifdef __cplusplus
#define EXTERN extern "C"
extern "C"
{
#else
#define EXTERN extern
#endif

#undef EXTERN
#ifdef __cplusplus
}
#endif

#endif /* __ARCH_RISCV_INCLUDE_ARCH_H */<|MERGE_RESOLUTION|>--- conflicted
+++ resolved
@@ -40,33 +40,6 @@
  * Pre-processor Definitions
  ****************************************************************************/
 
-<<<<<<< HEAD
-#ifdef __ASSEMBLY__
-#  define __STR(s)  s
-#else
-#  define __STR(s)  #s
-#endif
-#define __XSTR(s)   __STR(s)
-
-#if defined(CONFIG_ARCH_QPFPU)
-#  define FLOAD     __STR(flq)
-#  define FSTORE    __STR(fsq)
-#elif defined(CONFIG_ARCH_DPFPU)
-#  define FLOAD     __STR(fld)
-#  define FSTORE    __STR(fsd)
-#else
-#  define FLOAD     __STR(flw)
-#  define FSTORE    __STR(fsw)
-#endif
-
-#ifdef CONFIG_ARCH_RV32
-#  define REGLOAD   __STR(lw)
-#  define REGSTORE  __STR(sw)
-#else
-#  define REGLOAD   __STR(ld)
-#  define REGSTORE  __STR(sd)
-#endif
-
 /* Provide the maximum amount of page table levels per MMU type */
 
 #ifdef CONFIG_ARCH_MMU_TYPE_SV39
@@ -77,31 +50,6 @@
 
 #ifdef CONFIG_ARCH_ADDRENV
 #  define ARCH_SPGTS          (ARCH_PGT_MAX_LEVELS - 1)
-#endif
-
-/****************************************************************************
- * Inline functions
- ****************************************************************************/
-
-#ifndef __ASSEMBLY__
-
-/****************************************************************************
- * Name: up_getsp
- ****************************************************************************/
-=======
-/* Provide the maximum amount of page table levels per MMU type */
-
-#ifdef CONFIG_ARCH_MMU_TYPE_SV39
-#  define ARCH_PGT_MAX_LEVELS (3)
-#endif
->>>>>>> 9be737c8
-
-/* Amount of static page tables allocated for an address environment */
-
-#ifdef CONFIG_ARCH_ADDRENV
-#  define ARCH_SPGTS          (ARCH_PGT_MAX_LEVELS - 1)
-#endif
-
 #endif
 
 /****************************************************************************
