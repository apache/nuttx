/****************************************************************************
 * arch/risc-v/include/litex/irq.h
 *
 * Licensed to the Apache Software Foundation (ASF) under one or more
 * contributor license agreements.  See the NOTICE file distributed with
 * this work for additional information regarding copyright ownership.  The
 * ASF licenses this file to you under the Apache License, Version 2.0 (the
 * "License"); you may not use this file except in compliance with the
 * License.  You may obtain a copy of the License at
 *
 *   http://www.apache.org/licenses/LICENSE-2.0
 *
 * Unless required by applicable law or agreed to in writing, software
 * distributed under the License is distributed on an "AS IS" BASIS, WITHOUT
 * WARRANTIES OR CONDITIONS OF ANY KIND, either express or implied.  See the
 * License for the specific language governing permissions and limitations
 * under the License.
 *
 ****************************************************************************/

#ifndef __ARCH_RISCV_INCLUDE_LITEX_IRQ_H
#define __ARCH_RISCV_INCLUDE_LITEX_IRQ_H

/****************************************************************************
 * Included Files
 ****************************************************************************/

/****************************************************************************
 * Pre-processor Definitions
 ****************************************************************************/

/* Map RISC-V exception code to NuttX IRQ */

#define LITEX_IRQ_UART0    (RISCV_IRQ_MEXT + 1)
#define LITEX_IRQ_TIMER0   (RISCV_IRQ_MEXT + 2)
<<<<<<< HEAD
#define LITEX_IRQ_SDCARD   (RISCV_IRQ_MEXT + 3)
=======
#define LITEX_IRQ_ETHMAC   (RISCV_IRQ_MEXT + 3)
#define LITEX_IRQ_SDCARD   (RISCV_IRQ_MEXT + 4)
>>>>>>> 9be737c8

/* Total number of IRQs */

#define NR_IRQS            (LITEX_IRQ_SDCARD + 1)

#endif /* __ARCH_RISCV_INCLUDE_LITEX_IRQ_H */<|MERGE_RESOLUTION|>--- conflicted
+++ resolved
@@ -33,12 +33,8 @@
 
 #define LITEX_IRQ_UART0    (RISCV_IRQ_MEXT + 1)
 #define LITEX_IRQ_TIMER0   (RISCV_IRQ_MEXT + 2)
-<<<<<<< HEAD
-#define LITEX_IRQ_SDCARD   (RISCV_IRQ_MEXT + 3)
-=======
 #define LITEX_IRQ_ETHMAC   (RISCV_IRQ_MEXT + 3)
 #define LITEX_IRQ_SDCARD   (RISCV_IRQ_MEXT + 4)
->>>>>>> 9be737c8
 
 /* Total number of IRQs */
 
