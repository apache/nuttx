/****************************************************************************
 * arch/risc-v/src/litex/hardware/litex_memorymap.h
 *
 * Licensed to the Apache Software Foundation (ASF) under one or more
 * contributor license agreements.  See the NOTICE file distributed with
 * this work for additional information regarding copyright ownership.  The
 * ASF licenses this file to you under the Apache License, Version 2.0 (the
 * "License"); you may not use this file except in compliance with the
 * License.  You may obtain a copy of the License at
 *
 *   http://www.apache.org/licenses/LICENSE-2.0
 *
 * Unless required by applicable law or agreed to in writing, software
 * distributed under the License is distributed on an "AS IS" BASIS, WITHOUT
 * WARRANTIES OR CONDITIONS OF ANY KIND, either express or implied.  See the
 * License for the specific language governing permissions and limitations
 * under the License.
 *
 ****************************************************************************/

#ifndef __ARCH_RISCV_SRC_LITEX_HARDWARE_LITEX_MEMORYMAP_H
#define __ARCH_RISCV_SRC_LITEX_HARDWARE_LITEX_MEMORYMAP_H

/****************************************************************************
 * Pre-processor Definitions
 ****************************************************************************/

/* Register Base Address ****************************************************/

/* litex vexRiscv does not follow RISC-V privileged specification and
 * uses two additional CSRs: mask and pending.
 */

#define LITEX_CPUTIMER_BASE     0xf0000800
<<<<<<< HEAD
#define LITEX_SDBLOCK2MEM_BASE  0xf0002000
#define LITEX_SDCORE_BASE       0xf0002800
#define LITEX_SDIRQ_BASE        0xf0003000
#define LITEX_SDMEM2BLOCK_BASE  0xf0003800
#define LITEX_SDPHY_BASE        0xf0004000
#define LITEX_TIMER0_BASE       0xf0005000
#define LITEX_UART0_BASE        0xf0005800
=======
#define LITEX_ETHMAC_BASE       0xf0001000
#define LITEX_ETHPHY_BASE       0xf0001800
#define LITEX_SDBLOCK2MEM_BASE  0xf0003000
#define LITEX_SDCORE_BASE       0xf0003800
#define LITEX_SDIRQ_BASE        0xf0004000
#define LITEX_SDMEM2BLOCK_BASE  0xf0004800
#define LITEX_SDPHY_BASE        0xf0005000
#define LITEX_TIMER0_BASE       0xf0006000
#define LITEX_UART0_BASE        0xf0006800

#define LITEX_ETHMAC_RXBASE     0x80000000
#define LITEX_ETHMAC_TXBASE     0x80001000
>>>>>>> 9be737c8

#endif /* __ARCH_RISCV_SRC_LITEX_HARDWARE_LITEX_MEMORYMAP_H */<|MERGE_RESOLUTION|>--- conflicted
+++ resolved
@@ -32,15 +32,6 @@
  */
 
 #define LITEX_CPUTIMER_BASE     0xf0000800
-<<<<<<< HEAD
-#define LITEX_SDBLOCK2MEM_BASE  0xf0002000
-#define LITEX_SDCORE_BASE       0xf0002800
-#define LITEX_SDIRQ_BASE        0xf0003000
-#define LITEX_SDMEM2BLOCK_BASE  0xf0003800
-#define LITEX_SDPHY_BASE        0xf0004000
-#define LITEX_TIMER0_BASE       0xf0005000
-#define LITEX_UART0_BASE        0xf0005800
-=======
 #define LITEX_ETHMAC_BASE       0xf0001000
 #define LITEX_ETHPHY_BASE       0xf0001800
 #define LITEX_SDBLOCK2MEM_BASE  0xf0003000
@@ -53,6 +44,5 @@
 
 #define LITEX_ETHMAC_RXBASE     0x80000000
 #define LITEX_ETHMAC_TXBASE     0x80001000
->>>>>>> 9be737c8
 
 #endif /* __ARCH_RISCV_SRC_LITEX_HARDWARE_LITEX_MEMORYMAP_H */