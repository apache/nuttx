#
# For a description of the syntax of this configuration file,
# see the file kconfig-language.txt in the NuttX tools repository.
#

comment "LITEX Configuration Options"

menu "LITEX Peripheral Support"

# These "hidden" settings determine whether a peripheral option is available
# for the selected MCU

config LITEX_HAVE_UART0
	bool
	default y
	select UART0_SERIALDRIVER
	select ARCH_HAVE_SERIAL_TERMIOS

# These are the peripheral selections proper

config LITEX_UART0
	bool "UART0"
	default y
	select ARCH_HAVE_UART0
	select ARCH_HAVE_SERIAL_TERMIOS
	select LITEX_UART

config LITEX_SDIO
	bool "SDIO"
	default n
	select SCHED_HPWORK
	select MMCSD
	select MMCSD_SDIO
	select SDIO_BLOCKSETUP
	select ARCH_HAVE_SDIO
	select SDIO_DMA

config LITEX_SDIO1
	bool "Enable SDIO1"
	default y if LITEX_SDIO
	select LITEX_SDIO_DMA
	depends on LITEX_SDIO

if LITEX_SDIO1

config LITEX_IDMODE_FREQ
	int "ID mode frequency"
	default 400000
	---help---
		Initial, ID mode SD frequency

config LITEX_MMCXFR_FREQ
	int "MMC transfer frequency"
	default 25000000
	---help---
		Frequency to use for transferring data to/from an MMC card

config LITEX_SD4BIT_FREQ
	int "SD 4-bit transfer frequency"
	default 50000000
	---help---
		Frequency to use for transferring data to/from an SD card using all four data lines.

endif
<<<<<<< HEAD
endmenu
=======

config LITEX_ETHMAC
	bool "ETHMAC"
	default n
	select ARCH_HAVE_PHY
	select ARCH_HAVE_NETDEV_STATISTICS
	select NET
	select NETDEVICES

endmenu

menu "LITEX EMAC device driver options"
	depends on LITEX_ETHMAC

config LITEX_EMAC_PHYADDR
	int "PHY address"
	default 1
	---help---
		The 5-bit address of the PHY on the board.  Default: 1

endmenu # PHY interface
>>>>>>> 9be737c8
<|MERGE_RESOLUTION|>--- conflicted
+++ resolved
@@ -62,9 +62,6 @@
 		Frequency to use for transferring data to/from an SD card using all four data lines.
 
 endif
-<<<<<<< HEAD
-endmenu
-=======
 
 config LITEX_ETHMAC
 	bool "ETHMAC"
@@ -85,5 +82,4 @@
 	---help---
 		The 5-bit address of the PHY on the board.  Default: 1
 
-endmenu # PHY interface
->>>>>>> 9be737c8
+endmenu # PHY interface