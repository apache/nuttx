/****************************************************************************
 * arch/risc-v/src/bl602/bl602_netdev.c
 *
 * Licensed to the Apache Software Foundation (ASF) under one or more
 * contributor license agreements.  See the NOTICE file distributed with
 * this work for additional information regarding copyright ownership.  The
 * ASF licenses this file to you under the Apache License, Version 2.0 (the
 * "License"); you may not use this file except in compliance with the
 * License.  You may obtain a copy of the License at
 *
 *   http://www.apache.org/licenses/LICENSE-2.0
 *
 * Unless required by applicable law or agreed to in writing, software
 * distributed under the License is distributed on an "AS IS" BASIS, WITHOUT
 * WARRANTIES OR CONDITIONS OF ANY KIND, either express or implied.  See the
 * License for the specific language governing permissions and limitations
 * under the License.
 *
 ****************************************************************************/

/****************************************************************************
 * Included Files
 ****************************************************************************/

#include <nuttx/config.h>

#include <stdint.h>
#include <stdbool.h>
#include <time.h>
#include <string.h>
#include <errno.h>
#include <assert.h>
#include <debug.h>
#include <sched.h>
#include <semaphore.h>
#include <nuttx/nuttx.h>
#include <nuttx/kmalloc.h>
#include <nuttx/list.h>
#include <nuttx/signal.h>

#include <sys/types.h>

#include <arpa/inet.h>

#include <nuttx/arch.h>
#include <nuttx/irq.h>
#include <nuttx/wdog.h>
#include <nuttx/wqueue.h>
#include <nuttx/net/arp.h>
#include <nuttx/net/net.h>
#include <nuttx/net/netdev.h>
#include <nuttx/wireless/wireless.h>

#ifdef CONFIG_NET_PKT
#include <nuttx/net/pkt.h>
#endif

#include "wifi_manager/include/bitset.h"
#include "wifi_manager/wifi_mgmr.h"
#include "wifi_manager/wifi_mgmr_api.h"
#include "wifi_manager/bl_wifi.h"
#include "wifi_manager/include/wifi_mgmr_ext.h"
#include "bl602_os_hal.h"
#include "bl602_netdev.h"
#include "bl602_efuse.h"

#ifdef CONFIG_BL602_WIRELESS

/****************************************************************************
 * Pre-processor Definitions
 ****************************************************************************/

/* Work queue support is required. */

#if !defined(CONFIG_SCHED_WORKQUEUE)
#error Work queue support is required in this configuration (CONFIG_SCHED_WORKQUEUE)
#endif

/* The low priority work queue is preferred.  If it is not enabled, LPWORK
 * will be the same as HPWORK.
 *
 * NOTE:  However, the network should NEVER run on the high priority work
 * queue!  That queue is intended only to service short back end interrupt
 * processing that never suspends.  Suspending the high priority work queue
 * may bring the system to its knees!
 */

/* FIXME According to some network IO throughput tests, using HPWORK will
 * get higher throughput.
 */

#define ETHWORK HPWORK

/* BL602_NET_NINTERFACES determines the number of physical interfaces
 * that will be supported.
 */

#ifndef CONFIG_BL602_NET_MULTI_INTERFACE
#define BL602_NET_NINTERFACES 1
#else
#define BL602_NET_NINTERFACES 2
#endif

/* TX poll delay = 1 seconds.
 * CLK_TCK is the number of clock ticks per second
 */

#define BL602_NET_WDDELAY (1 * CLOCKS_PER_SEC)

<<<<<<< HEAD
#define BL602_NET_TXBUFF_NUM  12
#define BL602_NET_TXBUFF_SIZE (1650)
=======
#define WIFI_MTU_SIZE 1516
>>>>>>> 649f99ce

#define BL602_NET_TXBUFF_NUM  12
#define BL602_NET_TXBUFF_SIZE (WIFI_MTU_SIZE + PRESERVE_80211_HEADER_LEN)

#define BL602_TXDESC_THRESHOLD 3

#if BL602_NET_TXBUFF_SIZE & 0x3 != 0
#error "BL602_NET_TXBUFF_SIZE must be aligned to 4 bytes"
#endif

#if !(BL602_TXDESC_THRESHOLD > 0)
#error "BL602_TXDESC_THRESHOLD invalid."
#endif

#define TX_BUFF_BIT_SIZE BL602_NET_TXBUFF_NUM

/* This is a helper pointer for accessing the contents of Ethernet header */

#define BUF ((struct eth_hdr_s *)priv->net_dev.d_buf)

#define WIFI_MGMR wifiMgmr

/****************************************************************************
 * Private Types
 ****************************************************************************/

/* The bl602_net_driver_s encapsulates all state information for a single
 * hardware interface
 */

struct bl602_net_driver_s
{
  struct wdog_s txpoll;   /* TX poll timer */
  struct work_s pollwork; /* For deferring poll work to the work queue */
  struct work_s availwork;

  /* wifi manager */

  struct wlan_netif *wlan;

  /* there is impossble to concurrency access these fields, so
   * we use bit-field to save some little space :)
   */

  unsigned int current_mode : 2;    /* current mode */
  unsigned int push_cnt : 4;        /* max 16 */
  unsigned int prev_connectd : 1;   /* mark of prev connection status */

  uint16_t channel; /* FIXME freq number. eg. 3, 0 is not set */

  char bssid[18]; /* AP mac address */

  /* This holds the information visible to the NuttX network */

  struct net_driver_s net_dev; /* Interface understood by the network */
};

struct scan_parse_param_s
{
  struct bl602_net_driver_s *priv;

  int                flags;
  struct iw_scan_req scan_req;
};

BITSET_DEFINE(tx_buf_ind_s, TX_BUFF_BIT_SIZE);

typedef uint8_t (*tx_buff_t)[BL602_NET_TXBUFF_SIZE];

/* When a data packet is received, the NuttX protocol stack may use this
 * RX buffer to construct a response data packet. However, the WiFi Firmware
 * does not support using the RX buffer as the TX buffer directly, so it is
 * necessary to allocate a TX buffer to make a copy.
 * If there is no TX buffer, the response packet will be discarded.
 * Therefore, when a data packet is received, it will check whether there is
 * an available TX buffer. If not, it will hang the RX packet in this linked
 * list, and wait until TX buffer is available before submitting it to the
 * NuttX protocol stack.
 */

struct rx_pending_item_s
{
  struct list_node node;
  struct bl602_net_driver_s *priv; /* Which interface should to deliver */
  uint8_t *        data;
  int              len;
};

/****************************************************************************
 * Private Data
 ****************************************************************************/

/* Driver state structure */

struct bl602_net_driver_s g_bl602_net[BL602_NET_NINTERFACES];

static struct tx_buf_ind_s g_tx_buf_indicator =
  BITSET_T_INITIALIZER((1 << BL602_NET_TXBUFF_NUM) - 1);

static uint8_t locate_data(".wifi_ram.txbuff")
g_tx_buff[BL602_NET_TXBUFF_NUM][BL602_NET_TXBUFF_SIZE];

static sem_t g_wifi_scan_sem; /* wifi scan complete semaphore */
static sem_t g_wifi_connect_sem;

/* Rx Pending List */

static struct list_node g_rx_pending;

/* Firmware default config */

static wifi_conf_t g_conf =
{
  .country_code = CONFIG_BL602_WIRELESS_CONTRY_CODE,
};

/* Global state */

static struct
{
  uint32_t scan_result_status : 2; /* WiFi scan result status */
  uint32_t scan_result_len : 6;
  uint32_t retry_cnt : 4; /* MAX 16 retries */
<<<<<<< HEAD
  uint32_t connected: 1;
=======
  uint32_t sta_connected: 1;
  uint32_t ap_stared: 1;
>>>>>>> 649f99ce
} g_state;

/****************************************************************************
 * Private Function Prototypes
 ****************************************************************************/

extern int  bl_output(struct bl_hw *bl_hw, char *p, int tot_len, int is_sta);
extern void bl_free_rx_buffer(void *p);
extern void bl_irq_handler(void);
extern void wifi_main_init(void);
extern void ipc_emb_notify(void);
extern void wifi_mgmr_tsk_init(void);
extern int bl602_ef_ctrl_read_mac_address(uint8_t mac[6]);
extern void wifi_main(int argc, char *argv[]);
extern void wifi_mgmr_start_background(wifi_conf_t *conf);
extern int bl_pm_init(void);
extern struct net_device bl606a0_sta;

/* Common TX logic */

static int bl602_net_transmit(struct bl602_net_driver_s *priv);
static int bl602_net_txpoll(struct net_driver_s *dev);

/* Interrupt handling */

static void bl602_net_reply(struct bl602_net_driver_s *priv);
static void bl602_net_receive(struct bl602_net_driver_s *priv);

/* Watchdog timer expirations */

static void bl602_net_poll_work(void *arg);
static void bl602_net_poll_expiry(wdparm_t arg);

/* NuttX callback functions */

static int bl602_net_ifup(struct net_driver_s *dev);
static int bl602_net_ifdown(struct net_driver_s *dev);

static void bl602_net_txavail_work(void *arg);
static int  bl602_net_txavail(struct net_driver_s *dev);

#if defined(CONFIG_NET_MCASTGROUP) || defined(CONFIG_NET_ICMPv6)
static int bl602_net_addmac(struct net_driver_s *dev,
                            const uint8_t *mac);
# ifdef CONFIG_NET_MCASTGROUP
static int bl602_net_rmmac(struct net_driver_s *dev,
                           const uint8_t *mac);
# endif
# ifdef CONFIG_NET_ICMPv6
static void bl602_net_ipv6multicast(struct bl602_net_driver_s *priv);
# endif
#endif

#ifdef CONFIG_NETDEV_IOCTL
static int
bl602_net_ioctl(struct net_driver_s *dev, int cmd, unsigned long arg);
#endif

/****************************************************************************
 * Private Functions
 ****************************************************************************/

/****************************************************************************
 * Name: bl602_net_transmit
 *
 * Description:
 *   Start hardware transmission.  Called either from the txdone interrupt
 *   handling or from watchdog based polling.
 *
 * Input Parameters:
 *   priv - Reference to the driver state structure
 *
 * Returned Value:
 *   OK on success; a negated errno on failure
 *
 * Assumptions:
 *   The network is locked.
 *
 ****************************************************************************/

static int bl602_net_transmit(struct bl602_net_driver_s *priv)
{
  int ret = OK;
  ninfo("tx pkt len:%d\n", priv->net_dev.d_len);

  DEBUGASSERT(priv->net_dev.d_len <= WIFI_MTU_SIZE);
  DEBUGASSERT(priv->push_cnt < BL602_TXDESC_THRESHOLD);

  if (!IFF_IS_RUNNING(priv->net_dev.d_flags))
    {
      nwarn("drop packet due to iface no carrier\n");
      bl602_netdev_free_txbuf(priv->net_dev.d_buf -
                              PRESERVE_80211_HEADER_LEN);
      priv->net_dev.d_buf = NULL;

      return -EPERM;
    }

  DEBUGASSERT(priv->wlan != NULL);

  /* Increment statistics */

  NETDEV_TXPACKETS(priv->net_dev);

  bl_output(bl606a0_sta.bl_hw,
            (char *)priv->net_dev.d_buf,
            priv->net_dev.d_len,
            0 == priv->wlan->mode);

  priv->push_cnt++;

  if (priv->push_cnt == BL602_TXDESC_THRESHOLD)
    {
      /* notify to tx now */

      bl_irq_handler();
      priv->push_cnt = 0;
    }

  priv->net_dev.d_buf = NULL;

  return ret;
}

/****************************************************************************
 * Name: bl602_net_txpoll
 *
 * Description:
 *   The transmitter is available, check if the network has any outgoing
 *   packets ready to send.  This is a callback from devif_poll().
 *   devif_poll() may be called:
 *
 *   1. When the preceding TX packet send is complete,
 *   2. When the preceding TX packet send timesout and the interface is reset
 *   3. During normal TX polling
 *
 * Input Parameters:
 *   dev - Reference to the NuttX driver state structure
 *
 * Returned Value:
 *   OK on success; a negated errno on failure
 *
 * Assumptions:
 *   The network is locked.
 *
 ****************************************************************************/

static int bl602_net_txpoll(struct net_driver_s *dev)
{
  struct bl602_net_driver_s *priv =
    (struct bl602_net_driver_s *)dev->d_private;

  if (priv->net_dev.d_len > 0)
    {
      DEBUGASSERT(priv->net_dev.d_buf);

      /* Look up the destination MAC address and add it to the Ethernet
       * header.
       */

#ifdef CONFIG_NET_IPv4
#ifdef CONFIG_NET_IPv6
      if (IFF_IS_IPv4(priv->net_dev.d_flags))
#endif
        {
          arp_out(&priv->net_dev);
        }
#endif /* CONFIG_NET_IPv4 */

#ifdef CONFIG_NET_IPv6
#ifdef CONFIG_NET_IPv4
      else
#endif
        {
          neighbor_out(&priv->net_dev);
        }
#endif /* CONFIG_NET_IPv6 */

      /* Check if the network is sending this packet to the IP address of
       * this device.  If so, just loop the packet back into the network but
       * don't attempt to put it on the wire.
       */

      if (!devif_loopback(&priv->net_dev))
        {
          /* Send the packet */

          bl602_net_transmit(priv);

          /* Check if there is room in the device to hold another packet.
           * If not, return a non-zero value to terminate the poll.
           */

          priv->net_dev.d_buf = bl602_netdev_alloc_txbuf();
          if (priv->net_dev.d_buf)
            {
              priv->net_dev.d_buf += PRESERVE_80211_HEADER_LEN;
              priv->net_dev.d_len = 0;
            }

          return priv->net_dev.d_buf == NULL;
        }
    }

  /* If zero is returned, the polling will continue until all connections
   * have been examined.
   */

  return 0;
}

/****************************************************************************
 * Name: bl602_net_reply
 *
 * Description:
 *   After a packet has been received and dispatched to the network, it
 *   may return return with an outgoing packet.  This function checks for
 *   that case and performs the transmission if necessary.
 *
 * Input Parameters:
 *   priv - Reference to the driver state structure
 *
 * Returned Value:
 *   None
 *
 * Assumptions:
 *   The network is locked.
 *
 ****************************************************************************/

static void bl602_net_reply(struct bl602_net_driver_s *priv)
{
  uint8_t *tx_p = NULL;

  /* If the packet dispatch resulted in data that should be sent out on the
   * network, the field d_len will set to a value > 0.
   */

  if (priv->net_dev.d_len > 0)
    {
      /* Update the Ethernet header with the correct MAC address */

#ifdef CONFIG_NET_IPv4
#ifdef CONFIG_NET_IPv6
      /* Check for an outgoing IPv4 packet */

      if (IFF_IS_IPv4(priv->net_dev.d_flags))
#endif
        {
          arp_out(&priv->net_dev);
        }
#endif

#ifdef CONFIG_NET_IPv6
#ifdef CONFIG_NET_IPv4
      /* Otherwise, it must be an outgoing IPv6 packet */

      else
#endif
        {
          neighbor_out(&priv->net_dev);
        }
#endif

      /* alloc tx buffer and copy to it */

      tx_p = bl602_netdev_alloc_txbuf();
      if (tx_p)
        {
          tx_p += PRESERVE_80211_HEADER_LEN;
          DEBUGASSERT(priv->net_dev.d_len <=
                 BL602_NET_TXBUFF_SIZE - PRESERVE_80211_HEADER_LEN);

          /* we copy it, and release rx buffer */

          memcpy(tx_p, priv->net_dev.d_buf, priv->net_dev.d_len);

          bl_free_rx_buffer(priv->net_dev.d_buf);

          priv->net_dev.d_buf = tx_p;

          bl602_net_transmit(priv);

#if BL602_TXDESC_THRESHOLD > 1
          /* notify to tx now */

          bl_irq_handler();
          priv->push_cnt = 0;
#endif

          return;
        }
      else
        {
          /* NOTIC: The release path of tx buffer cannot acquire net lock */

          nerr("can not replay due to no tx buffer! \n");
          PANIC();
        }
    }

  /* we not have tx buffer, so we lost this packet */

  bl_free_rx_buffer(priv->net_dev.d_buf);
  priv->net_dev.d_buf = NULL;
}

/****************************************************************************
 * Name: bl602_net_receive
 *
 * Description:
 *   An interrupt was received indicating the availability of a new RX packet
 *
 * Input Parameters:
 *   priv - Reference to the driver state structure
 *
 * Returned Value:
 *   None
 *
 * Assumptions:
 *   The network is locked.
 *
 ****************************************************************************/

static void bl602_net_receive(struct bl602_net_driver_s *priv)
{
#ifdef CONFIG_NET_PKT
  /* When packet sockets are enabled, feed the frame into the tap */

  pkt_input(&priv->net_dev);
#endif

#ifdef CONFIG_NET_IPv4
  /* Check for an IPv4 packet */

  if (BUF->type == HTONS(ETHTYPE_IP))
    {
      ninfo("IPv4 frame\n");
      NETDEV_RXIPV4(&priv->net_dev);

      /* Handle ARP on input, then dispatch IPv4 packet to the network
       * layer.
       */

      arp_ipin(&priv->net_dev);
      ipv4_input(&priv->net_dev);

      /* Check for a reply to the IPv4 packet */

      bl602_net_reply(priv);
    }
  else
#endif
#ifdef CONFIG_NET_IPv6
  /* Check for an IPv6 packet */

  if (BUF->type == HTONS(ETHTYPE_IP6))
    {
      ninfo("IPv6 frame\n");
      NETDEV_RXIPV6(&priv->net_dev);

      /* Dispatch IPv6 packet to the network layer */

      ipv6_input(&priv->net_dev);

      /* Check for a reply to the IPv6 packet */

      bl602_net_reply(priv);
    }
  else
#endif
#ifdef CONFIG_NET_ARP
  /* Check for an ARP packet */

  if (BUF->type == htons(ETHTYPE_ARP))
    {
      /* Dispatch ARP packet to the network layer */

      arp_arpin(&priv->net_dev);
      NETDEV_RXARP(&priv->net_dev);

      if (priv->net_dev.d_len > 0)
        {
          uint8_t *tx_p = bl602_netdev_alloc_txbuf();
          if (tx_p != NULL)
            {
              DEBUGASSERT(priv->net_dev.d_len <=
                     BL602_NET_TXBUFF_SIZE - PRESERVE_80211_HEADER_LEN);

              tx_p += PRESERVE_80211_HEADER_LEN;

              /* we copy it, and release rx buffer */

              memcpy(tx_p, priv->net_dev.d_buf, priv->net_dev.d_len);

              bl_free_rx_buffer(priv->net_dev.d_buf);

              priv->net_dev.d_buf = tx_p;
              bl602_net_transmit(priv);

#if BL602_TXDESC_THRESHOLD > 1
              /* notify to tx now */

              bl_irq_handler();
              priv->push_cnt = 0;
#endif
              return;
            }
          else
            {
              nerr("can not replay due to no tx buffer!\n");
              PANIC();
            }
        }

      /* we not have tx buffer, so we lost this packet */

      bl_free_rx_buffer(priv->net_dev.d_buf);
      priv->net_dev.d_buf = NULL;
    }
  else
#endif
    {
      NETDEV_RXDROPPED(&priv->net_dev);
      bl_free_rx_buffer(priv->net_dev.d_buf);
      priv->net_dev.d_buf = NULL;
    }
}

static int bl602_launch_pending_rx(void)
{
  struct rx_pending_item_s *item;
  irqstate_t                irqstate;
  int                       tx_buf_empty;

  while (1)
    {
      net_lock();

      irqstate     = enter_critical_section();
      tx_buf_empty = BIT_EMPTY(TX_BUFF_BIT_SIZE, &g_tx_buf_indicator);
      leave_critical_section(irqstate);

      if (tx_buf_empty)
        {
          /* we dont have tx buffer, so we cant go ahead, abort.. */

          nwarn("tx buf empty!\n");

          net_unlock();
          return -ENOMEM;
        }

      irqstate = enter_critical_section();
      item =
        list_remove_head_type(&g_rx_pending, struct rx_pending_item_s, node);
      leave_critical_section(irqstate);

      if (item == NULL)
        {
          /* we have free tx buffer, but we don't have pending rx data to
           * input, we start poll the normal tx routine.
           */

          net_unlock();

          return OK;
        }

      ninfo("input stack rx data :%p %d\n", item->data, item->len);

      /* now we have avaliable tx buffer and pending rx data, launch it */

      DEBUGASSERT(item->priv != NULL);
      DEBUGASSERT(item->priv->net_dev.d_buf == NULL);
      DEBUGASSERT(item->data != NULL && item->len > 0);

      item->priv->net_dev.d_buf = item->data;
      item->priv->net_dev.d_len = item->len;
      bl602_net_receive(item->priv);

      DEBUGASSERT(item->priv->net_dev.d_buf == NULL);
      net_unlock();

      kmm_free(item);
    }
}

/****************************************************************************
 * Name: bl602_net_notify
 *
 * Description:
 *   BL602 WiFi notify handler, similar interrupt function
 *
 * Input Parameters:
 *   event: notify type, tx done or received new data
 *   data: The data of the event, may be NULL
 *   len: data length
 *   opaque: customer data
 *
 * Returned Value:
 *   OK on success; a negated errno on failure
 *
 ****************************************************************************/

int bl602_net_notify(uint32_t event, uint8_t *data, int len, void *opaque)
{
  DEBUGASSERT(opaque != NULL);

  struct bl602_net_driver_s *priv =
    (struct bl602_net_driver_s *)opaque;

  DEBUGASSERT(priv == &g_bl602_net[0] || priv == &g_bl602_net[1]);

  int ret;

  if (event & BL602_NET_EVT_TX_DONE)
    {
      /* if we have tx buffer, we put pending input packet first */

      ret = bl602_launch_pending_rx();
      if (ret != OK)
        {
          /* There is no tx buffer, we needn't to poll.. */

          return -ENOMEM;
        }

      if (work_available(&priv->availwork))
        {
          /* Schedule to serialize the poll on the worker thread. */

          work_queue(
            ETHWORK, &priv->availwork, bl602_net_txavail_work, priv, 0);
        }
    }

  if (event & BL602_NET_EVT_RX)
    {
      int tx_buf_empty = 0;
      DEBUGASSERT(data != NULL && len > 0);

      if (!IFF_IS_UP(priv->net_dev.d_flags))
        {
          wlinfo("Drop rx packet due to iface not up\n");
          bl_free_rx_buffer(data);

          return OK;
        }

      irqstate_t irqstate = enter_critical_section();
      tx_buf_empty        = BIT_EMPTY(TX_BUFF_BIT_SIZE, &g_tx_buf_indicator);
      leave_critical_section(irqstate);

      if (tx_buf_empty)
        {
          /* pending this packet to list */

          struct rx_pending_item_s *item =
            kmm_malloc(sizeof(struct rx_pending_item_s));
          if (item == NULL)
            {
              wlwarn("failed to alloc rx pending item, drop rx packet!\n");
              bl_free_rx_buffer(data);

              return -ENOMEM;
            }

          list_initialize(&item->node);

          item->data = data;
          item->len  = len;
          item->priv = priv;

          wlinfo("pending rx data :%p %d\n", item->data, item->len);

          irqstate = enter_critical_section();
          list_add_tail(&g_rx_pending, &item->node);
          leave_critical_section(irqstate);
        }
      else
        {
          /* Thanks god, we have tx buffer now, put this packet to stack */

          wlinfo("input stack direct:%p %d\n", data, len);

          net_lock();
          DEBUGASSERT(priv->net_dev.d_buf == NULL);

          priv->net_dev.d_buf = data;
          priv->net_dev.d_len = len;
          bl602_net_receive(priv);

          DEBUGASSERT(priv->net_dev.d_buf == NULL);
          net_unlock();
        }
    }

  return OK;
}

/****************************************************************************
 * Name: bl602_net_poll_work
 *
 * Description:
 *   Perform periodic polling from the worker thread
 *
 * Input Parameters:
 *   arg - The argument passed when work_queue() as called.
 *
 * Returned Value:
 *   OK on success
 *
 * Assumptions:
 *   Run on a work queue thread.
 *
 ****************************************************************************/

static void bl602_net_poll_work(void *arg)
{
  struct bl602_net_driver_s *priv = (struct bl602_net_driver_s *)arg;

  net_lock();
  DEBUGASSERT(priv->net_dev.d_buf == NULL);
  DEBUGASSERT(priv->push_cnt == 0);

  priv->net_dev.d_buf = bl602_netdev_alloc_txbuf();
  if (priv->net_dev.d_buf)
    {
      priv->net_dev.d_buf += PRESERVE_80211_HEADER_LEN;
      priv->net_dev.d_len = 0;
    }

  if (priv->net_dev.d_buf)
    {
      devif_timer(&priv->net_dev, BL602_NET_WDDELAY, bl602_net_txpoll);

      if (priv->push_cnt != 0)
        {
          /* notify to tx now */

          bl_irq_handler();
          priv->push_cnt = 0;
        }

      if (priv->net_dev.d_buf != NULL)
        {
          bl602_netdev_free_txbuf(priv->net_dev.d_buf -
                                  PRESERVE_80211_HEADER_LEN);
          priv->net_dev.d_buf = NULL;
        }
    }

  wd_start(
    &priv->txpoll, BL602_NET_WDDELAY, bl602_net_poll_expiry, (wdparm_t)priv);

  DEBUGASSERT(priv->net_dev.d_buf == NULL);
  net_unlock();
}

/****************************************************************************
 * Name: bl602_net_poll_expiry
 *
 * Description:
 *   Periodic timer handler.  Called from the timer interrupt handler.
 *
 * Input Parameters:
 *   arg  - The argument
 *
 * Returned Value:
 *   None
 *
 * Assumptions:
 *   Runs in the context of a the timer interrupt handler.  Local
 *   interrupts are disabled by the interrupt logic.
 *
 ****************************************************************************/

static void bl602_net_poll_expiry(wdparm_t arg)
{
  struct bl602_net_driver_s *priv = (struct bl602_net_driver_s *)arg;

  /* Schedule to perform the interrupt processing on the worker thread. */

  if (work_available(&priv->pollwork))
    {
      work_queue(ETHWORK, &priv->pollwork, bl602_net_poll_work, priv, 0);
    }
}

/****************************************************************************
 * Name: bl602_net_ifup
 *
 * Description:
 *   NuttX Callback: Bring up the Wireless interface when an IP address is
 *   provided
 *
 * Input Parameters:
 *   dev - Reference to the NuttX driver state structure
 *
 * Returned Value:
 *   None
 *
 * Assumptions:
 *   The network is locked.
 *
 ****************************************************************************/

static int bl602_net_ifup(struct net_driver_s *dev)
{
  struct bl602_net_driver_s *priv =
    (struct bl602_net_driver_s *)dev->d_private;

#ifdef CONFIG_NET_IPv4
  ninfo("Bringing up: %ld.%ld.%ld.%ld\n",
        dev->d_ipaddr & 0xff,
        (dev->d_ipaddr >> 8) & 0xff,
        (dev->d_ipaddr >> 16) & 0xff,
        dev->d_ipaddr >> 24);
#endif
#ifdef CONFIG_NET_IPv6
  ninfo("Bringing up: %04x:%04x:%04x:%04x:%04x:%04x:%04x:%04x\n",
        dev->d_ipv6addr[0],
        dev->d_ipv6addr[1],
        dev->d_ipv6addr[2],
        dev->d_ipv6addr[3],
        dev->d_ipv6addr[4],
        dev->d_ipv6addr[5],
        dev->d_ipv6addr[6],
        dev->d_ipv6addr[7]);
#endif

#ifdef CONFIG_NET_ICMPv6
  /* Set up IPv6 multicast address filtering */

  bl602_net_ipv6multicast(priv);
#endif

  /* Set and activate a timer process */

  wd_start(
    &priv->txpoll, BL602_NET_WDDELAY, bl602_net_poll_expiry, (wdparm_t)priv);

  return OK;
}

static int bl602_net_soft_reset(void)
{
  int idx;

  wifi_mgmr_sta_disconnect();
  nxsig_sleep(1);
  wifi_mgmr_api_ap_stop();
  nxsig_sleep(1);
  wifi_mgmr_api_idle();
  wifi_mgmr_reset();

  for (idx = 0; idx < BL602_NET_NINTERFACES; idx++)
    {
      g_bl602_net[idx].current_mode = IW_MODE_AUTO;
    }

  return 0;
}

/****************************************************************************
 * Name: bl602_net_ifdown
 *
 * Description:
 *   NuttX Callback: Stop the interface.
 *
 * Input Parameters:
 *   dev - Reference to the NuttX driver state structure
 *
 * Returned Value:
 *   None
 *
 * Assumptions:
 *   The network is locked.
 *
 ****************************************************************************/

static int bl602_net_ifdown(struct net_driver_s *dev)
{
  struct bl602_net_driver_s *priv =
    (struct bl602_net_driver_s *)dev->d_private;
  irqstate_t flags;

  net_lock();

  flags = enter_critical_section();

  wd_cancel(&priv->txpoll);

  leave_critical_section(flags);

  if (priv == &g_bl602_net[0])
    {
      bl602_net_soft_reset();
    }

  net_unlock();
  return OK;
}

/****************************************************************************
 * Name: bl602_net_txavail_work
 *
 * Description:
 *   Perform an out-of-cycle poll on the worker thread.
 *
 * Input Parameters:
 *   arg - Reference to the NuttX driver state structure (cast to void*)
 *
 * Returned Value:
 *   None
 *
 * Assumptions:
 *   Runs on a work queue thread.
 *
 ****************************************************************************/

static void bl602_net_txavail_work(void *arg)
{
  struct bl602_net_driver_s *priv = (struct bl602_net_driver_s *)arg;

  net_lock();
  DEBUGASSERT(priv->net_dev.d_buf == NULL);
  DEBUGASSERT(priv->push_cnt == 0);

  /* Ignore the notification if the interface is not yet up */

  if (!IFF_IS_UP(priv->net_dev.d_flags))
    {
      net_unlock();
      return;
    }

  priv->net_dev.d_buf = bl602_netdev_alloc_txbuf();
  if (priv->net_dev.d_buf)
    {
      priv->net_dev.d_buf += PRESERVE_80211_HEADER_LEN;
      priv->net_dev.d_len = 0;
    }

  /* If so, then poll the network for new XMIT data */

  if (priv->net_dev.d_buf)
    {
      devif_timer(&priv->net_dev, 0, bl602_net_txpoll);

      if (priv->push_cnt != 0)
        {
          /* notify to tx now */

          bl_irq_handler();
          priv->push_cnt = 0;
        }

      if (priv->net_dev.d_buf != NULL)
        {
          bl602_netdev_free_txbuf(priv->net_dev.d_buf -
                                  PRESERVE_80211_HEADER_LEN);
          priv->net_dev.d_buf = NULL;
        }
      else
        {
          work_queue(
            ETHWORK, &priv->availwork, bl602_net_txavail_work, priv, 0);
        }
    }

  DEBUGASSERT(priv->net_dev.d_buf == NULL);
  net_unlock();
}

/****************************************************************************
 * Name: bl602_net_txavail
 *
 * Description:
 *   Driver callback invoked when new TX data is available.  This is a
 *   stimulus perform an out-of-cycle poll and, thereby, reduce the TX
 *   latency.
 *
 * Input Parameters:
 *   dev - Reference to the NuttX driver state structure
 *
 * Returned Value:
 *   None
 *
 * Assumptions:
 *   The network is locked.
 *
 ****************************************************************************/

static int bl602_net_txavail(struct net_driver_s *dev)
{
  struct bl602_net_driver_s *priv =
    (struct bl602_net_driver_s *)dev->d_private;

  if (work_available(&priv->availwork))
    {
      /* Schedule to serialize the poll on the worker thread. */

      work_queue(ETHWORK, &priv->availwork, bl602_net_txavail_work, priv, 0);
    }

  return OK;
}

/****************************************************************************
 * Name: bl602_net_addmac
 *
 * Description:
 *   NuttX Callback: Add the specified MAC address to the hardware multicast
 *   address filtering
 *
 * Input Parameters:
 *   dev  - Reference to the NuttX driver state structure
 *   mac  - The MAC address to be added
 *
 * Returned Value:
 *   Zero (OK) on success; a negated errno value on failure.
 *
 ****************************************************************************/

#if defined(CONFIG_NET_MCASTGROUP) || defined(CONFIG_NET_ICMPv6)
static int bl602_net_addmac(struct net_driver_s *dev,
                            const uint8_t *mac)
{
  struct bl602_net_driver_s *priv =
    (struct bl602_net_driver_s *)dev->d_private;

  /* Add the MAC address to the hardware multicast routing table */

  return OK;
}
#endif

/****************************************************************************
 * Name: bl602_net_rmmac
 *
 * Description:
 *   NuttX Callback: Remove the specified MAC address from the hardware
 *   multicast address filtering
 * Input Parameters:
 *   dev  - Reference to the NuttX driver state structure
 *   mac  - The MAC address to be removed
 *
 * Returned Value:
 *   Zero (OK) on success; a negated errno value on failure.
 *
 ****************************************************************************/

#ifdef CONFIG_NET_MCASTGROUP
static int bl602_net_rmmac(struct net_driver_s *dev,
                           const uint8_t *mac)
{
  struct bl602_net_driver_s *priv =
    (struct bl602_net_driver_s *)dev->d_private;

  /* Add the MAC address to the hardware multicast routing table */

  return OK;
}
#endif

/****************************************************************************
 * Name: bl602_net_ipv6multicast
 *
 * Description:
 *   Configure the IPv6 multicast MAC address.
 *
 * Input Parameters:
 *   priv - A reference to the private driver state structure
 *
 * Returned Value:
 *   Zero (OK) on success; a negated errno value on failure.
 *
 ****************************************************************************/

#ifdef CONFIG_NET_ICMPv6
static void bl602_net_ipv6multicast(struct bl602_net_driver_s *priv)
{
  struct net_driver_s *dev;
  uint16_t                 tmp16;
  uint8_t                  mac[6];

  /* For ICMPv6, we need to add the IPv6 multicast address
   *
   * For IPv6 multicast addresses, the Wireless MAC is derived by
   * the four low-order octets OR'ed with the MAC 33:33:00:00:00:00,
   * so for example the IPv6 address FF02:DEAD:BEEF::1:3 would map
   * to the Wireless MAC address 33:33:00:01:00:03.
   *
   * NOTES:  This appears correct for the ICMPv6 Router Solicitation
   * Message, but the ICMPv6 Neighbor Solicitation message seems to
   * use 33:33:ff:01:00:03.
   */

  mac[0] = 0x33;
  mac[1] = 0x33;

  dev    = &priv->net_dev;
  tmp16  = dev->d_ipv6addr[6];
  mac[2] = 0xff;
  mac[3] = tmp16 >> 8;

  tmp16  = dev->d_ipv6addr[7];
  mac[4] = tmp16 & 0xff;
  mac[5] = tmp16 >> 8;

  ninfo("IPv6 Multicast: %02x:%02x:%02x:%02x:%02x:%02x\n",
        mac[0],
        mac[1],
        mac[2],
        mac[3],
        mac[4],
        mac[5]);

  bl602_net_addmac(dev, mac);

#ifdef CONFIG_NET_ICMPv6_AUTOCONF
  /* Add the IPv6 all link-local nodes MAC address.  This is the
   * address that we expect to receive ICMPv6 Router Advertisement
   * packets.
   */

  bl602_net_addmac(dev, g_ipv6_ethallnodes.ether_addr_octet);

#endif /* CONFIG_NET_ICMPv6_AUTOCONF */

#ifdef CONFIG_NET_ICMPv6_ROUTER
  /* Add the IPv6 all link-local routers MAC address.  This is the
   * address that we expect to receive ICMPv6 Router Solicitation
   * packets.
   */

  bl602_net_addmac(dev, g_ipv6_ethallrouters.ether_addr_octet);

#endif /* CONFIG_NET_ICMPv6_ROUTER */
}
#endif /* CONFIG_NET_ICMPv6 */

static void scan_complete_indicate(void *data, void *param)
{
  int                        i;
  struct scan_parse_param_s *para;
  wifi_mgmr_scan_item_t *    scan;

  para = (struct scan_parse_param_s *)data;
  DEBUGASSERT(para != NULL);
  DEBUGASSERT(para->priv != NULL);
  g_state.scan_result_len = 0;

  for (i = 0;
       i < sizeof(WIFI_MGMR.scan_items) / sizeof(WIFI_MGMR.scan_items[0]);
       i++)
    {
      scan = &WIFI_MGMR.scan_items[i];

      if (wifi_mgmr_scan_item_is_timeout(&WIFI_MGMR,
                                         &(WIFI_MGMR.scan_items[i])))
        {
          scan->is_used = 0;
        }
      else if (scan->is_used)
        {
          if (para->priv->channel != 0 &&
              scan->channel != para->priv->channel)
            {
              scan->is_used = 0;
            }
          else if (para->flags & IW_SCAN_THIS_ESSID)
            {
              if (strncmp(scan->ssid,
                          (char *)para->scan_req.essid,
                          sizeof(scan->ssid)) == 0)
                {
                  scan->is_used = 1;
                  g_state.scan_result_len++;
                }
              else
                {
                  scan->is_used = 0;
                }
            }
          else
            {
              g_state.scan_result_len++;
            }
        }
    }

  kmm_free(data);
  return;
}

static int rssi_compare(const void *arg1, const void *arg2)
{
  wifi_mgmr_scan_item_t *item1 = &WIFI_MGMR.scan_items[*(uint8_t *)arg1];
  wifi_mgmr_scan_item_t *item2 = &WIFI_MGMR.scan_items[*(uint8_t *)arg2];

  return item1->rssi - item2->rssi;
}

static int format_scan_result_to_wapi(struct iwreq *req, int result_cnt)
{
  int      i = 0;
  int      j = 0;
  int      event_buff_len = 0;
  uint8_t *curr_pos       = NULL;

  uint8_t *rssi_list = NULL; /* for sort */

  if (result_cnt == 0)
    {
      return OK;
    }

  /* More compact arrangement */

  event_buff_len = result_cnt *
    (offsetof(struct iw_event, u) * 4 + sizeof(struct sockaddr) +
    sizeof(struct iw_freq) + sizeof(struct iw_quality) +
    sizeof(struct iw_point) + IW_ESSID_MAX_SIZE);

  if (req->u.data.length == 0 || req->u.data.length < event_buff_len)
    {
      return -E2BIG;
    }

  req->u.data.length = event_buff_len;

  /* alloc rssi list */

  rssi_list = kmm_malloc(result_cnt * sizeof(uint8_t));
  if (rssi_list == NULL)
    {
      return -ENOMEM;
    }

  /* record all valid scan result items */

  for (i = 0, j = 0;
       i < sizeof(WIFI_MGMR.scan_items) / sizeof(WIFI_MGMR.scan_items[0]);
       i++)
    {
      wifi_mgmr_scan_item_t *scan = &WIFI_MGMR.scan_items[i];

      if (scan->is_used == 0)
        {
          continue;
        }

      rssi_list[j++] = i;
    }

  DEBUGASSERT(j == result_cnt);

  /* sort the vaild list according the rssi */

  qsort(rssi_list, result_cnt, sizeof(uint8_t), rssi_compare);

  /* construct iw event buffer */

  curr_pos = req->u.data.pointer;
  DEBUGASSERT(curr_pos != NULL);
  DEBUGASSERT(((uintptr_t)curr_pos & 0x3) == 0);

  for (i = 0; i < result_cnt; i++)
    {
      int                    idx  = rssi_list[i];
      wifi_mgmr_scan_item_t *scan = &WIFI_MGMR.scan_items[idx];

      struct iw_event *iwe;

      iwe = (struct iw_event *)curr_pos;
      DEBUGASSERT(((uintptr_t)iwe & 0x3) == 0);
      iwe->len = offsetof(struct iw_event, u) + sizeof(struct sockaddr);
      iwe->cmd = SIOCGIWAP;
      memcpy(iwe->u.ap_addr.sa_data, scan->bssid, sizeof(struct ether_addr));

      iwe = (struct iw_event *)((uintptr_t)iwe + iwe->len);
      DEBUGASSERT(((uintptr_t)iwe & 0x3) == 0);
      iwe->len      = offsetof(struct iw_event, u) + sizeof(struct iw_freq);
      iwe->cmd      = SIOCGIWFREQ;
      iwe->u.freq.e = 0;
      iwe->u.freq.m = scan->channel;

      iwe = (struct iw_event *)((uintptr_t)iwe + iwe->len);
      DEBUGASSERT(((uintptr_t)iwe & 0x3) == 0);
      iwe->len = offsetof(struct iw_event, u) + sizeof(struct iw_quality);
      iwe->cmd = IWEVQUAL;
      iwe->u.qual.level   = scan->rssi;
      iwe->u.qual.updated = IW_QUAL_DBM;

      iwe = (struct iw_event *)((uintptr_t)iwe + iwe->len);
      DEBUGASSERT(((uintptr_t)iwe & 0x3) == 0);
      iwe->len = offsetof(struct iw_event, u) + sizeof(struct iw_point) +
                 IW_ESSID_MAX_SIZE;
      iwe->cmd            = SIOCGIWESSID;
      iwe->u.essid.length = strlen(scan->ssid);
      iwe->u.essid.flags  = 1;

      /* refer:wapi wireless.c:272 */

      iwe->u.essid.pointer = (void *)(uintptr_t)sizeof(struct iw_point);

      memcpy((uint8_t *)iwe + offsetof(struct iw_event, u) +
               sizeof(struct iw_point),
             scan->ssid,
             IW_ESSID_MAX_SIZE);

      curr_pos = (uint8_t *)(uintptr_t)iwe + iwe->len;
    }

  kmm_free(rssi_list);

  return OK;
}

static wifi_mgmr_t *
bl602_netdev_get_wifi_mgmr(struct bl602_net_driver_s *priv)
{
  if (priv->current_mode == IW_MODE_INFRA)
    {
      return container_of(priv->wlan, wifi_mgmr_t, wlan_sta);
    }
  else if (priv->current_mode == IW_MODE_MASTER)
    {
      return container_of(priv->wlan, wifi_mgmr_t, wlan_ap);
    }
  else
    {
      return NULL;
    }
}

#ifdef CONFIG_NETDEV_IOCTL
static int bl602_ioctl_wifi_start(struct bl602_net_driver_s *priv,
                                  uintptr_t                      arg)
{
  UNUSED(arg);

  /* preform connect ap */

  wifi_mgmr_t *mgmr = bl602_netdev_get_wifi_mgmr(priv);
  if (mgmr == NULL)
    {
      return -EPERM;
    }

  if (priv->current_mode == IW_MODE_INFRA)
    {
      int state;

      if (g_state.sta_connected == 1)
        {
          return OK;
        }

      priv->prev_connectd = 0;
      g_state.retry_cnt = 0;

      wifi_mgmr_sta_autoconnect_enable();
      if (wifi_mgmr_sta_connect(NULL, mgmr->wifi_mgmr_stat_info.ssid,
                                mgmr->wifi_mgmr_stat_info.passphr,
                                NULL,
                                (uint8_t *)priv->bssid,
                                0,
                                priv->channel) == -1)
        {
          return -EPIPE;
        }

      sem_wait(&g_wifi_connect_sem);

      /* check connect state */

      wifi_mgmr_state_get_internal(&state);
      if (state != WIFI_STATE_CONNECTED_IP_GOT)
        {
          return -EPIPE;
        }
    }
  else if (priv->current_mode == IW_MODE_MASTER)
    {
      int channel;

      if (g_state.ap_stared == 1)
        {
          return OK;
        }

      wifi_mgmr_channel_get(&channel);
      wlinfo("AP channel:%d\n", channel);

      if (wifi_mgmr_api_ap_start(mgmr->wifi_mgmr_stat_info.ssid,
                                 mgmr->wifi_mgmr_stat_info.passphr,
                                 channel ? channel : 1,
                                 0) < 0)
        {
          return -EPIPE;
        }
    }
  else
    {
      return -ENOSYS;
    }

  return OK;
}

static int bl602_ioctl_wifi_stop(struct bl602_net_driver_s *priv,
                                 uintptr_t                      arg)
{
  UNUSED(arg);

  /* perform disconnect */

  if (priv->current_mode == IW_MODE_INFRA)
    {
      if (g_state.sta_connected == 0)
        {
          return OK;
        }

      wifi_mgmr_sta_disconnect();
      nxsig_sleep(1);
      wifi_mgmr_api_idle();
    }
  else if (priv->current_mode == IW_MODE_MASTER)
    {
      if (g_state.ap_stared == 0)
        {
          return OK;
        }

      wifi_mgmr_api_ap_stop();
      nxsig_sleep(1);
      wifi_mgmr_api_idle();
    }

  return OK;
}

/****************************************************************************
 * Name: bl602_net_ioctl
 *
 * Description:
 *   Handle network IOCTL commands directed to this device.
 *
 * Input Parameters:
 *   dev - Reference to the NuttX driver state structure
 *   cmd - The IOCTL command
 *   arg - The argument for the IOCTL command
 *
 * Returned Value:
 *   OK on success; Negated errno on failure.
 *
 * Assumptions:
 *   The network is locked.
 *
 ****************************************************************************/

static int
bl602_net_ioctl(struct net_driver_s *dev, int cmd, unsigned long arg)
{
  struct bl602_net_driver_s *priv =
    (struct bl602_net_driver_s *)dev->d_private;
  int ret = -ENOSYS;

  /* Decode and dispatch the driver-specific IOCTL command */

  switch (cmd)
    {
    case SIOCSIWSCAN:
      do
        {
          struct iwreq *             req  = (struct iwreq *)arg;
          struct scan_parse_param_s *para = NULL;

          para = kmm_malloc(sizeof(struct scan_parse_param_s));
          if (para == NULL)
            {
              return -ENOMEM;
            }

          para->priv = priv;
          if (req->u.data.flags)
            {
              if (req->u.data.pointer == NULL)
                {
                  kmm_free(para);
                  return -EINVAL;
                }

              para->flags = req->u.data.flags;
              para->scan_req = *(struct iw_scan_req *)req->u.data.pointer;
            }
          else
            {
              para->flags = 0;
            }

          if (sem_trywait(&g_wifi_scan_sem) == 0)
            {
              if (priv->channel != 0)
                {
                  const char *ssid = para->flags & IW_SCAN_THIS_ESSID ?
                    (char *)para->scan_req.essid : NULL;
                  wifi_mgmr_scan_adv(para, scan_complete_indicate,
                      &priv->channel, 1, ssid);
                }
              else
                {
                  const char *ssid = para->flags & IW_SCAN_THIS_ESSID ?
                    (char *)para->scan_req.essid : NULL;
                  wifi_mgmr_scan_adv(para, scan_complete_indicate,
                      NULL, 0, ssid);
                }

              return OK;
            }
          else
            {
              kmm_free(para);
              return -EBUSY;
            }
        }
      while (0);
      break;

    case SIOCGIWSCAN:
      do
        {
          struct iwreq *req = (struct iwreq *)arg;

          sem_wait(&g_wifi_scan_sem);

          if (g_state.scan_result_status != 0)
            {
              wlwarn("scan failed\n");
              sem_post(&g_wifi_scan_sem);
              return -EIO;
            }

          if (g_state.scan_result_len == 0)
            {
              req->u.data.length = 0;
              sem_post(&g_wifi_scan_sem);
              return OK;
            }

          ret = format_scan_result_to_wapi(req, g_state.scan_result_len);
          sem_post(&g_wifi_scan_sem);
          return ret;
        }
      while (0);
      break;

    case SIOCSIFHWADDR: /* Set device MAC address */
      return -ENOSYS;
      break;

    case SIOCSIWAUTH:
      /* FIXME not support set auth param now, return OK to support
       * wapi reconnect command
       */

      return OK;
      break;

    case SIOCSIWENCODEEXT: /* Set psk */
      do
        {
          struct iwreq *        req        = (struct iwreq *)arg;
          struct iw_encode_ext *ext        = req->u.encoding.pointer;
          char *                passphrase = kmm_malloc(ext->key_len + 1);
          if (passphrase == NULL)
            {
              return -ENOMEM;
            }

          strncpy(passphrase, (char *)ext->key, ext->key_len);
          passphrase[ext->key_len] = 0;

          wifi_mgmr_sta_passphr_set(passphrase);
          kmm_free(passphrase);
          return OK;
        }
      while (0);
      break;

    case SIOCSIWFREQ: /* Set channel/frequency (Hz) */
      do
        {
          struct iwreq *req = (struct iwreq *)arg;

          if (req->u.freq.e != 0)
            {
              return -EINVAL;
            }

          priv->channel = req->u.freq.m;

          wlinfo("set channel to %d\n", priv->channel);

          return OK;
        }
      while (0);
      break;

    case SIOCGIWFREQ: /* Get channel/frequency (Hz) */
      wlwarn("WARNING: SIOCGIWFREQ not implemented\n");
      ret = -ENOSYS;
      break;

    case SIOCSIWMODE: /* Set operation mode */
      do
        {
          struct iwreq *req = (struct iwreq *)arg;
#ifdef CONFIG_BL602_NET_MULTI_INTERFACE
          int interface_idx = priv - g_bl602_net;

          DEBUGASSERT(interface_idx >= 0 &&
              interface_idx < BL602_NET_NINTERFACES);
#endif

          if (req->u.mode == priv->current_mode)
            {
              wlinfo("mode not change\n");
              return OK;
            }

          if (req->u.mode == IW_MODE_INFRA)
            {
              /* station */

#ifdef CONFIG_BL602_NET_MULTI_INTERFACE
              if (interface_idx != 0)
                {
                  wlwarn("The interface does not support this mode.\n");
                  return -ENOSYS;
                }
#endif

              priv->wlan = wifi_mgmr_sta_enable((void *)priv);

              memcpy(priv->wlan->mac,
                     priv->net_dev.d_mac.ether.ether_addr_octet,
                     6);
              wlinfo("now in station mode \n");
              priv->current_mode = IW_MODE_INFRA;
              return OK;
            }
          else if (req->u.mode == IW_MODE_MASTER)
            {
              /* AP Mode */

#ifdef CONFIG_BL602_NET_MULTI_INTERFACE
              if (interface_idx != 1)
                {
                  wlwarn("The interface does not support this mode.\n");
                  return -ENOSYS;
                }
#endif

              priv->wlan = wifi_mgmr_ap_enable((void *)priv);
              memcpy(priv->wlan->mac,
                     priv->net_dev.d_mac.ether.ether_addr_octet,
                     6);
              wlinfo("now in ap state\n");
              priv->current_mode = IW_MODE_MASTER;
              return OK;
            }
          else
            {
              wlwarn("WARNING: Unsupport mode:%ld\n", req->u.mode);
              return -ENOSYS;
            }
        }
      while (0);
      break;

    case SIOCGIWMODE: /* Get operation mode */
      do
        {
          struct iwreq *req = (struct iwreq *)arg;
          req->u.mode       = priv->current_mode;
          return OK;
        }
      while (0);
      break;

    case SIOCSIWAP: /* Set access point MAC addresses */
      do
        {
          struct iwreq *req = (struct iwreq *)arg;
          if (priv->current_mode == IW_MODE_INFRA)
            {
              /* Set bssid */

              memcpy(
                priv->bssid, req->u.ap_addr.sa_data, sizeof(priv->bssid));
              wlinfo("ap bssid:%s\n", priv->bssid);
            }
          else if (priv->current_mode == IW_MODE_MASTER)
            {
              bl_wifi_ap_mac_addr_set((uint8_t *)req->u.ap_addr.sa_data);
            }
          else
            {
              return -ENOSYS;
            }

          return OK;
        }
      while (0);
      break;

    case SIOCGIWAP: /* Get access point MAC addresses */
      do
        {
          struct iwreq *req = (struct iwreq *)arg;
          if (priv->current_mode == IW_MODE_INFRA)
            {
              /* Get bssid */

              memcpy(req->u.ap_addr.sa_data,
                     priv->bssid,
                     sizeof(req->u.ap_addr.sa_data));
            }
          else if (priv->current_mode == IW_MODE_MASTER)
            {
              bl_wifi_ap_mac_addr_get((uint8_t *)req->u.ap_addr.sa_data);
            }

          return OK;
        }
      while (0);
      break;

    case SIOCSIWESSID: /* Set ESSID (network name) */
      do
        {
          struct iwreq *req = (struct iwreq *)arg;

          wifi_mgmr_sta_ssid_set(req->u.essid.pointer);

          wlinfo("essid: %s\n", (char *)req->u.essid.pointer);

          if (req->u.essid.flags == 0)
            {
              if (g_state.connected == 0)
                {
                  return OK;
                }

              return bl602_ioctl_wifi_stop(priv, arg);
            }
          else if (req->u.essid.flags == 1)
            {
<<<<<<< HEAD
              if (g_state.connected == 1)
                {
                  return OK;
                }

              priv->prev_connectd = 0;
              g_state.retry_cnt = 0;
=======
>>>>>>> 649f99ce
              return bl602_ioctl_wifi_start(priv, arg);
            }
          else
            {
              wlinfo("unknow essid action: %d\n", req->u.essid.flags);
              return -ENOSYS;
            }
        }
      while (0);
      break;

    case SIOCGIWESSID: /* Get ESSID */
      do
        {
          struct iwreq *req  = (struct iwreq *)arg;
          wifi_mgmr_t * mgmr = bl602_netdev_get_wifi_mgmr(priv);
          int           length;

          DEBUGASSERT(req->u.essid.length > 0);
          DEBUGASSERT(req->u.essid.pointer != NULL);

          if (mgmr == NULL)
            {
              *(uint8_t *)req->u.essid.pointer = 0;

              return OK;
            }

          length = strlen(mgmr->wifi_mgmr_stat_info.ssid) + 1;
          length =
            length > req->u.essid.length ? req->u.essid.length : length;

          memcpy(
            req->u.essid.pointer, mgmr->wifi_mgmr_stat_info.ssid, length);

          return OK;
        }
      while (0);
      break;

    case SIOCSIWRATE: /* Set default bit rate (bps) */
      wlwarn("WARNING: SIOCSIWRATE not implemented\n");
      ret = -ENOSYS;
      break;

    case SIOCGIWRATE: /* Get default bit rate (bps) */
      wlwarn("WARNING: SIOCGIWRATE not implemented\n");
      ret = -ENOSYS;
      break;

    case SIOCSIWTXPOW: /* Set transmit power (dBm) */
      wlwarn("WARNING: SIOCSIWTXPOW not implemented\n");
      ret = -ENOSYS;
      break;

    case SIOCGIWTXPOW: /* Get transmit power (dBm) */
      wlwarn("WARNING: SIOCGIWTXPOW not implemented\n");
      ret = -ENOSYS;
      break;

    case SIOCGIWENCODEEXT: /* Get encoding token mode */
      do
        {
          struct iwreq *        req = (struct iwreq *)arg;
          struct iw_encode_ext *ext;
          wifi_mgmr_t *         mgmr = bl602_netdev_get_wifi_mgmr(priv);
          int                   length;

          DEBUGASSERT(mgmr != NULL);

          ext      = (struct iw_encode_ext *)req->u.encoding.pointer;
          length   = req->u.encoding.length - sizeof(struct iw_encode_ext);
          ext->alg = IW_ENCODE_ALG_NONE;
          ext->key_len = strlen(mgmr->wifi_mgmr_stat_info.passphr);
          if (ext->key_len > length)
            {
              return -E2BIG;
            }

          memcpy(ext->key, mgmr->wifi_mgmr_stat_info.passphr, ext->key_len);

          return OK;
        }
      while (0);
      break;

    case SIOCSIWCOUNTRY: /* Set country code */
      do
        {
          struct iwreq *req = (struct iwreq *)arg;

          ret = wifi_mgmr_set_country_code(req->u.data.pointer);
          if (ret != 0)
            {
              return -EINVAL;
            }

          return OK;
        }
      while (0);
      break;

    default:
      wlerr("ERROR: Unrecognized IOCTL command: %d\n", cmd);
      return -ENOTTY; /* Special return value for this case */
    }

  return OK;
}
#endif

static int wifi_manager_process(int argc, char *argv[])
{
  bl_pm_init();
  wifi_main_init();
  ipc_emb_notify();

  wifi_mgmr_drv_init(&g_conf);
  wifi_mgmr_tsk_init();

  return 0;
}

/****************************************************************************
 * Public Functions
 ****************************************************************************/

/****************************************************************************
 * Name: bl602_netdev_alloc_txbuf
 *
 * Description:
 *   Allocate wifi transmit buffer
 *
 * Input Parameters:
 *   None
 *
 * Returned Value:
 *   Non-zero: Buffer address, otherwise error.
 *
 ****************************************************************************/

uint8_t *bl602_netdev_alloc_txbuf(void)
{
  irqstate_t irq = enter_critical_section();
  int        idx = BIT_FFS(TX_BUFF_BIT_SIZE, &g_tx_buf_indicator);
  if (idx == 0)
    {
      leave_critical_section(irq);
      wlwarn("tx buff alloc failed!\n");
      return NULL;
    }

  wlinfo("tx buff alloc:%d\n", idx - 1);
  BIT_CLR(TX_BUFF_BIT_SIZE, idx - 1, &g_tx_buf_indicator);
  leave_critical_section(irq);

  return g_tx_buff[idx - 1];
}

/****************************************************************************
 * Name: bl602_netdev_free_txbuf
 *
 * Description:
 *   Free wifi transmit buffer
 *
 * Input Parameters:
 *   buf: The address of the buffer to be released.
 *
 * Returned Value:
 *   None.
 *
 ****************************************************************************/

void bl602_netdev_free_txbuf(uint8_t *buf)
{
  irqstate_t irq;
  int        idx;

  idx = (tx_buff_t)buf - g_tx_buff;

  DEBUGASSERT(idx < BL602_NET_TXBUFF_NUM && idx >= 0);
  DEBUGASSERT(g_tx_buff[idx] == buf);

  wlinfo("tx buff free %d\n", idx);

  irq = enter_critical_section();
  DEBUGASSERT(!BIT_ISSET(TX_BUFF_BIT_SIZE, idx, &g_tx_buf_indicator));
  BIT_SET(TX_BUFF_BIT_SIZE, idx, &g_tx_buf_indicator);
  leave_critical_section(irq);
}

/****************************************************************************
 * Name: bl602_net_event
 *
 * Description:
 *   BL602 WiFi event handler, called by BL602 wifi manager private library
 *
 * Input Parameters:
 *   event: event number
 *   val: the value of the event
 *
 * Returned Value:
 *   OK on success; a negated errno on failure
 *
 ****************************************************************************/

void bl602_net_event(int evt, int val)
{
  net_lock();

  switch (evt)
    {
    case CODE_WIFI_ON_CONNECTED:
      do
        {
          struct bl602_net_driver_s *priv = &g_bl602_net[0];
          priv->prev_connectd = 1;
<<<<<<< HEAD
          g_state.connected = 1;
=======
          g_state.sta_connected = 1;
>>>>>>> 649f99ce

          netdev_carrier_on(&priv->net_dev);

          wifi_mgmr_sta_autoconnect_disable();
          sem_post(&g_wifi_connect_sem);
        }
      while (0);
      break;

    case CODE_WIFI_ON_DISCONNECT:
      do
        {
<<<<<<< HEAD
          struct bl602_net_driver_s *priv = &g_bl602_net[0];
          if (g_state.connected == 1)
            {
              netdev_carrier_off(&priv->net_dev);
              g_state.connected = 0;
=======
          /* struct bl602_net_driver_s *priv = &g_bl602_net[0]; */

          if (g_state.sta_connected == 1)
            {
              /* netdev_carrier_off(&priv->net_dev); */

              g_state.sta_connected = 0;
>>>>>>> 649f99ce
            }
        }
      while (0);
      break;

    case CODE_WIFI_CMD_RECONNECT:
      do
        {
          struct bl602_net_driver_s *priv = &g_bl602_net[0];

          wlinfo("retry connect : %d\n", g_state.retry_cnt);
          if (!priv->prev_connectd)
            {
              if (g_state.retry_cnt++ > 3)
                {
                  wifi_mgmr_sta_autoconnect_disable();
                  wifi_mgmr_api_idle();

                  sem_post(&g_wifi_connect_sem);
                }
            }
        }
      while (0);
      break;

    case CODE_WIFI_ON_SCAN_DONE:
      do
        {
          g_state.scan_result_status = val;
          sem_post(&g_wifi_scan_sem);
        }
      while (0);

    case CODE_WIFI_ON_AP_STARTED:
      do
        {
#ifdef CONFIG_BL602_NET_MULTI_INTERFACE
          struct bl602_net_driver_s *priv = &g_bl602_net[1];
          netdev_carrier_on(&priv->net_dev);
#endif
<<<<<<< HEAD
=======
          g_state.ap_stared = 1;
>>>>>>> 649f99ce
        }
      while (0);
      break;

    case CODE_WIFI_ON_AP_STOPPED:
      do
        {
#ifdef CONFIG_BL602_NET_MULTI_INTERFACE
          struct bl602_net_driver_s *priv = &g_bl602_net[1];
          netdev_carrier_off(&priv->net_dev);
#endif
<<<<<<< HEAD
=======
          g_state.ap_stared = 0;
>>>>>>> 649f99ce
        }
      while (0);
      break;

    default:
      wlwarn("unhandled msg:%d\n", evt);
      break;
    }

  net_unlock();
}

/****************************************************************************
 * Name: bl602_net_initialize
 *
 * Description:
 *   Initialize the Wireless controller and driver
 *
 * Input Parameters:
 *    None
 *
 * Returned Value:
 *   OK on success; Negated errno on failure.
 *
 * Assumptions:
 *   Called early in initialization before multi-tasking is initiated.
 *
 ****************************************************************************/

int bl602_net_initialize(void)
{
  struct bl602_net_driver_s *priv;
  int                            tmp;
  int                            idx;
  uint8_t                        mac[6];

  /* Initialize scan semaphore */

  tmp = sem_init(&g_wifi_scan_sem, 0, 1);
  if (tmp < 0)
    {
      return tmp;
    }

  tmp = sem_init(&g_wifi_connect_sem, 0, 0);
  if (tmp < 0)
    {
      return tmp;
    }

  list_initialize(&g_rx_pending);

  /* Start wifi process */

  wifi_manager_process(0, NULL);

  /* Read the MAC address from the hardware into
   * priv->net_dev.d_mac.ether.ether_addr_octet
   * Applies only if the Wireless MAC has its own internal address.
   */

  bl602_efuse_read_mac_address(mac);
  wlinfo(":::MAC:%x %x %x %x %x %x\n",
         mac[0],
         mac[1],
         mac[2],
         mac[3],
         mac[4],
         mac[5]);

  for (idx = 0; idx < BL602_NET_NINTERFACES; idx++)
    {
      /* Get the interface structure associated with this interface number. */

      priv = &g_bl602_net[idx];

      /* Initialize the driver structure */

      memset(priv, 0, sizeof(struct bl602_net_driver_s));
      priv->net_dev.d_ifup =
        bl602_net_ifup; /* I/F up (new IP address) callback */

      priv->net_dev.d_ifdown  = bl602_net_ifdown;  /* I/F down callback */
      priv->net_dev.d_txavail = bl602_net_txavail; /* New TX data callback */
#ifdef CONFIG_NET_MCASTGROUP
      priv->net_dev.d_addmac = bl602_net_addmac; /* Add multicast MAC address */
      priv->net_dev.d_rmmac  = bl602_net_rmmac;  /* Remove multicast MAC address */
#endif
#ifdef CONFIG_NETDEV_IOCTL
      priv->net_dev.d_ioctl = bl602_net_ioctl; /* Handle network IOCTL commands */
#endif
      priv->net_dev.d_private = priv; /* Used to recover private state from dev */
      priv->net_dev.d_pktsize =
        BL602_NET_TXBUFF_SIZE - PRESERVE_80211_HEADER_LEN;

#ifdef CONFIG_BL602_NET_MULTI_INTERFACE
      /* Set AP's MAC address equals STA's MAC */

      memcpy(priv->net_dev.d_mac.ether.ether_addr_octet, mac, 6);

      if (idx == 0)
        {
          bl_wifi_sta_mac_addr_set(
              priv->net_dev.d_mac.ether.ether_addr_octet);
        }
      else
        {
          bl_wifi_ap_mac_addr_set(
              priv->net_dev.d_mac.ether.ether_addr_octet);
        }
#else
      DEBUGASSERT(idx == 0);

      memcpy(priv->net_dev.d_mac.ether.ether_addr_octet, mac, 6);
      bl_wifi_sta_mac_addr_set(priv->net_dev.d_mac.ether.ether_addr_octet);
      bl_wifi_ap_mac_addr_set(priv->net_dev.d_mac.ether.ether_addr_octet);
#endif

      /* Enable scan hidden SSID */

      wifi_mgmr_scan_filter_hidden_ssid(0);

      priv->current_mode    = IW_MODE_AUTO;

      /* Register the device with the OS so that socket IOCTLs can be
       * performed
       */

      tmp = netdev_register(&priv->net_dev, NET_LL_IEEE80211);
      if (tmp < 0)
        {
          sem_destroy(&g_wifi_scan_sem);
          return tmp;
        }
    }

  return OK;
}

#endif /* CONFIG_NET_BL602_NETDEV */<|MERGE_RESOLUTION|>--- conflicted
+++ resolved
@@ -107,12 +107,7 @@
 
 #define BL602_NET_WDDELAY (1 * CLOCKS_PER_SEC)
 
-<<<<<<< HEAD
-#define BL602_NET_TXBUFF_NUM  12
-#define BL602_NET_TXBUFF_SIZE (1650)
-=======
 #define WIFI_MTU_SIZE 1516
->>>>>>> 649f99ce
 
 #define BL602_NET_TXBUFF_NUM  12
 #define BL602_NET_TXBUFF_SIZE (WIFI_MTU_SIZE + PRESERVE_80211_HEADER_LEN)
@@ -236,12 +231,8 @@
   uint32_t scan_result_status : 2; /* WiFi scan result status */
   uint32_t scan_result_len : 6;
   uint32_t retry_cnt : 4; /* MAX 16 retries */
-<<<<<<< HEAD
-  uint32_t connected: 1;
-=======
   uint32_t sta_connected: 1;
   uint32_t ap_stared: 1;
->>>>>>> 649f99ce
 } g_state;
 
 /****************************************************************************
@@ -1906,16 +1897,6 @@
             }
           else if (req->u.essid.flags == 1)
             {
-<<<<<<< HEAD
-              if (g_state.connected == 1)
-                {
-                  return OK;
-                }
-
-              priv->prev_connectd = 0;
-              g_state.retry_cnt = 0;
-=======
->>>>>>> 649f99ce
               return bl602_ioctl_wifi_start(priv, arg);
             }
           else
@@ -2133,11 +2114,7 @@
         {
           struct bl602_net_driver_s *priv = &g_bl602_net[0];
           priv->prev_connectd = 1;
-<<<<<<< HEAD
-          g_state.connected = 1;
-=======
           g_state.sta_connected = 1;
->>>>>>> 649f99ce
 
           netdev_carrier_on(&priv->net_dev);
 
@@ -2150,13 +2127,6 @@
     case CODE_WIFI_ON_DISCONNECT:
       do
         {
-<<<<<<< HEAD
-          struct bl602_net_driver_s *priv = &g_bl602_net[0];
-          if (g_state.connected == 1)
-            {
-              netdev_carrier_off(&priv->net_dev);
-              g_state.connected = 0;
-=======
           /* struct bl602_net_driver_s *priv = &g_bl602_net[0]; */
 
           if (g_state.sta_connected == 1)
@@ -2164,7 +2134,6 @@
               /* netdev_carrier_off(&priv->net_dev); */
 
               g_state.sta_connected = 0;
->>>>>>> 649f99ce
             }
         }
       while (0);
@@ -2205,10 +2174,7 @@
           struct bl602_net_driver_s *priv = &g_bl602_net[1];
           netdev_carrier_on(&priv->net_dev);
 #endif
-<<<<<<< HEAD
-=======
           g_state.ap_stared = 1;
->>>>>>> 649f99ce
         }
       while (0);
       break;
@@ -2220,10 +2186,7 @@
           struct bl602_net_driver_s *priv = &g_bl602_net[1];
           netdev_carrier_off(&priv->net_dev);
 #endif
-<<<<<<< HEAD
-=======
           g_state.ap_stared = 0;
->>>>>>> 649f99ce
         }
       while (0);
       break;
