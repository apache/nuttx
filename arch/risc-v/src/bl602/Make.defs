--- conflicted
+++ resolved
@@ -84,11 +84,7 @@
 
 ifeq ($(CONFIG_BL602_WIRELESS),y)
 WIRELESS_DRV_UNPACK  = bl_blob
-<<<<<<< HEAD
-WIRELESS_DRV_VERSION = 1.8.0
-=======
 WIRELESS_DRV_VERSION = 1.9.1-dev
->>>>>>> 649f99ce
 WIRELESS_DRV_ZIP     = v$(WIRELESS_DRV_VERSION).zip
 WIRELESS_DRV_URL     = https://github.com/bouffalolab/bl_blob/archive/refs/heads
 
