--- conflicted
+++ resolved
@@ -143,11 +143,7 @@
         {
 #if CONFIG_ARCH_INTERRUPTSTACK > 15
           ret = backtrace((void *)&g_intstackalloc,
-<<<<<<< HEAD
-                          (void *)((uint32_t)&g_intstackalloc +
-=======
                           (void *)((uintptr_t)&g_intstackalloc +
->>>>>>> 0342272e
                                    CONFIG_ARCH_INTERRUPTSTACK),
                           (void *)getfp(), NULL, buffer, size, &skip);
 #else
