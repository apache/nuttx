--- conflicted
+++ resolved
@@ -59,13 +59,6 @@
 #define EXTERN extern
 #endif
 
-<<<<<<< HEAD
-/* Return the current value of the stack pointer */
-
-uintptr_t up_getsp(void);
-
-=======
->>>>>>> 9be737c8
 #undef EXTERN
 #ifdef __cplusplus
 }
