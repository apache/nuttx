############################################################################
# arch/sim/src/Makefile
#
# Licensed to the Apache Software Foundation (ASF) under one or more
# contributor license agreements.  See the NOTICE file distributed with
# this work for additional information regarding copyright ownership.  The
# ASF licenses this file to you under the Apache License, Version 2.0 (the
# "License"); you may not use this file except in compliance with the
# License.  You may obtain a copy of the License at
#
#   http://www.apache.org/licenses/LICENSE-2.0
#
# Unless required by applicable law or agreed to in writing, software
# distributed under the License is distributed on an "AS IS" BASIS, WITHOUT
# WARRANTIES OR CONDITIONS OF ANY KIND, either express or implied.  See the
# License for the specific language governing permissions and limitations
# under the License.
#
############################################################################

-include $(TOPDIR)/Make.defs

ARCH_SRCDIR = $(TOPDIR)$(DELIM)arch$(DELIM)$(CONFIG_ARCH)$(DELIM)src

INCLUDES += ${shell $(INCDIR) "$(CC)" $(ARCH_SRCDIR)}
INCLUDES += ${shell $(INCDIR) "$(CC)" $(ARCH_SRCDIR)$(DELIM)chip}
INCLUDES += ${shell $(INCDIR) "$(CC)" $(TOPDIR)$(DELIM)sched}

CPPFLAGS += $(INCLUDES)
CFLAGS += $(INCLUDES)
CXXFLAGS += $(INCLUDES)
AFLAGS += $(INCLUDES)

# Determine which objects are required in the link.The
# up_head object normally draws in all that is needed, but
# there are a fews that must be included because they
# are called only from the host OS-specific logic(HOSTOBJS)

LINKOBJS = up_head$(OBJEXT)
REQUIREDOBJS = $(LINKOBJS)

ifeq ($(CONFIG_HOST_X86_64),y)
ifeq ($(CONFIG_SIM_M32),y)
<<<<<<< HEAD
  ASRCS += up_setjmp32.S
  ASRCS += up_vfork32.S
else
  ASRCS += up_setjmp64.S
  ASRCS += up_vfork64.S
endif
else ifeq ($(CONFIG_HOST_X86),y)
  ASRCS += up_setjmp32.S
  ASRCS += up_vfork32.S
else ifeq ($(CONFIG_HOST_ARM),y)
  ASRCS += up_setjmp_arm.S
=======
  ASRCS += up_vfork32.S
else
  ASRCS += up_vfork64.S
endif
else ifeq ($(CONFIG_HOST_X86),y)
  ASRCS += up_vfork32.S
else ifeq ($(CONFIG_HOST_ARM),y)
>>>>>>> 1bded73f
  ASRCS += up_vfork_arm.S
endif

AOBJS = $(ASRCS:.S=$(OBJEXT))

CSRCS  = up_initialize.c up_idle.c up_interruptcontext.c up_initialstate.c
CSRCS += up_createstack.c up_usestack.c up_releasestack.c up_stackframe.c
CSRCS += up_unblocktask.c up_blocktask.c up_releasepending.c
CSRCS += up_reprioritizertr.c up_exit.c up_schedulesigaction.c
<<<<<<< HEAD
CSRCS += up_heap.c up_uart.c
=======
CSRCS += up_heap.c up_uart.c up_assert.c
CSRCS += up_copyfullstate.c
CSRCS += up_sigdeliver.c
>>>>>>> 1bded73f

ifeq ($(CONFIG_ARCH_HAVE_VFORK),y)
ifeq ($(CONFIG_SCHED_WAITPID),y)
CSRCS += up_vfork.c
endif
endif

VPATH = sim
DEPPATH = $(patsubst %,--dep-path %,$(subst :, ,$(VPATH)))

HOSTCFLAGS += ${shell $(INCDIR) "$(CC)" $(ARCH_SRCDIR)}
ifeq ($(CONFIG_HOST_MACOS),y)
  HOSTCFLAGS += -Wno-deprecated-declarations
endif

HOSTCFLAGS += -DCONFIG_USEC_PER_TICK=$(CONFIG_USEC_PER_TICK)
HOSTSRCS = up_hostirq.c up_hostmemory.c up_hosttime.c up_simuart.c
STDLIBS += -lpthread
ifeq ($(CONFIG_HOST_MACOS),y)
ifeq ($(CONFIG_LIBCXX),y)
  STDLIBS += -lc++abi
endif
else
  STDLIBS += -lrt
endif

ifeq ($(CONFIG_STACK_COLORATION),y)
  CSRCS += up_checkstack.c
endif

ifeq ($(CONFIG_SPINLOCK),y)
  HOSTSRCS += up_testset.c
endif

ifeq ($(CONFIG_SMP),y)
  CSRCS += up_smpsignal.c up_cpuidlestack.c
  REQUIREDOBJS += up_smpsignal$(OBJEXT)
  HOSTCFLAGS += -DCONFIG_SMP=1 -DCONFIG_SMP_NCPUS=$(CONFIG_SMP_NCPUS)
ifeq ($(CONFIG_SCHED_INSTRUMENTATION),y)
  HOSTCFLAGS += -DCONFIG_SCHED_INSTRUMENTATION=1
endif
  HOSTSRCS += up_simsmp.c
endif

ifeq ($(CONFIG_SCHED_INSTRUMENTATION),y)
ifneq ($(CONFIG_SCHED_INSTRUMENTATION_BUFFER),y)
  CSRCS += up_schednote.c
endif
endif

ifeq ($(CONFIG_ONESHOT),y)
  CSRCS += up_oneshot.c
endif

ifeq ($(CONFIG_RTC_DRIVER),y)
  CSRCS += up_rtc.c
endif

ifeq ($(CONFIG_SIM_LCDDRIVER),y)
  CSRCS += up_lcd.c
else
  ifeq ($(CONFIG_SIM_FRAMEBUFFER),y)
    CSRCS += up_framebuffer.c
  endif
endif

ifeq ($(CONFIG_SIM_X11FB),y)
ifeq ($(CONFIG_SIM_X11NOSHM),y)
  HOSTCFLAGS += -DCONFIG_SIM_X11NOSHM=1
endif
  HOSTSRCS += up_x11framebuffer.c
  STDLIBS += -lX11 -lXext
ifeq ($(CONFIG_SIM_TOUCHSCREEN),y)
  CSRCS += up_touchscreen.c
  REQUIREDOBJS += up_touchscreen$(OBJEXT)
  HOSTCFLAGS += -DCONFIG_SIM_TOUCHSCREEN=1
  HOSTSRCS += up_x11eventloop.c
else ifeq ($(CONFIG_SIM_AJOYSTICK),y)
  CSRCS += up_ajoystick.c
  HOSTCFLAGS += -DCONFIG_SIM_AJOYSTICK=1
  HOSTSRCS += up_x11eventloop.c
else ifeq ($(CONFIG_SIM_BUTTONS),y)
  HOSTCFLAGS += -DCONFIG_SIM_BUTTONS=1
  HOSTSRCS += up_x11eventloop.c
endif
endif

ifeq ($(CONFIG_SIM_IOEXPANDER),y)
  CSRCS += up_ioexpander.c
endif

ifeq ($(CONFIG_SIM_SPIFLASH),y)
  CSRCS += up_spiflash.c
endif

ifeq ($(CONFIG_SIM_QSPIFLASH),y)
  CSRCS += up_qspiflash.c
endif

ifeq ($(CONFIG_FS_FAT),y)
  CSRCS += up_blockdevice.c up_deviceimage.c
  STDLIBS += -lz
endif

ifeq ($(CONFIG_ARCH_ROMGETC),y)
  CSRCS += up_romgetc.c
endif

ifeq ($(CONFIG_SIM_MOTOR_FOC),y)
CSRCS += up_foc.c
endif

ifeq ($(CONFIG_SIM_NETDEV_TAP),y)
  CSRCS += up_netdriver.c
  HOSTCFLAGS += -DNETDEV_BUFSIZE=$(CONFIG_NET_ETH_PKTSIZE)
ifneq ($(CONFIG_WINDOWS_CYGWIN),y)
  HOSTSRCS += up_tapdev.c
ifeq ($(CONFIG_SIM_NET_BRIDGE),y)
  HOSTCFLAGS += -DCONFIG_SIM_NET_BRIDGE
  HOSTCFLAGS += -DCONFIG_SIM_NET_BRIDGE_DEVICE=\"$(CONFIG_SIM_NET_BRIDGE_DEVICE)\"
endif
ifeq ($(CONFIG_SIM_NET_HOST_ROUTE),y)
  HOSTCFLAGS += -DCONFIG_SIM_NET_HOST_ROUTE
endif
else # CONFIG_WINDOWS_CYGWIN != y
  HOSTSRCS += up_wpcap.c
  STDLIBS = /lib/w32api/libws2_32.a /lib/w32api/libiphlpapi.a
endif # CONFIG_WINDOWS_CYGWIN != y
else ifeq ($(CONFIG_SIM_NETDEV_VPNKIT),y)
  CSRCS += up_netdriver.c
  HOSTCFLAGS += -DCONFIG_SIM_NETDEV_VPNKIT_PATH=\"$(CONFIG_SIM_NETDEV_VPNKIT_PATH)\"
  HOSTSRCS += up_vpnkit.c
  VPATH += :sim/vpnkit
  HOSTSRCS += protocol.c negotiate.c
endif

ifeq ($(CONFIG_SIM_HCISOCKET),y)
  HOSTSRCS += up_hcisocket_host.c
  CSRCS += up_hcisocket.c
endif

<<<<<<< HEAD
ifeq ($(CONFIG_SIM_HCITTY),y)
  HOSTSRCS += up_hcisocket_host.c
  CSRCS += up_hcitty.c
=======
ifeq ($(CONFIG_SIM_BTUART),y)
  HOSTSRCS += up_hcisocket_host.c
  CSRCS += up_btuart.c
>>>>>>> 1bded73f
endif

ifeq ($(CONFIG_I2C_RESET),y)
  HOSTCFLAGS += -DCONFIG_I2C_RESET=1
endif

ifeq ($(CONFIG_SIM_I2CBUS_LINUX),y)
  HOSTSRCS += up_i2cbuslinux.c
endif

ifeq ($(CONFIG_RPTUN),y)
  CSRCS += up_rptun.c
endif

ifeq ($(CONFIG_SIM_SOUND_ALSA),y)
  CSRCS += up_alsa.c
  STDLIBS += -lasound
endif

ifeq ($(CONFIG_FS_HOSTFS),y)
ifneq ($(CONFIG_FS_HOSTFS_RPMSG),y)
  HOSTSRCS += up_hostfs.c
  HOSTCFLAGS += -DCONFIG_NAME_MAX=$(CONFIG_NAME_MAX)

up_hostfs.c: hostfs.h

hostfs.h: $(TOPDIR)/include/nuttx/fs/hostfs.h
	@echo "CP:  $<"
	$(Q) cp $< $@
endif
endif

COBJS = $(CSRCS:.c=$(OBJEXT))

NUTTXOBJS = $(AOBJS) $(COBJS)
HOSTOBJS = $(HOSTSRCS:.c=$(OBJEXT))

SRCS = $(ASRCS) $(CSRCS) $(HOSTSRCS)
OBJS = $(AOBJS) $(COBJS) $(HOSTOBJS)

# Override in Make.defs if linker is not 'ld'

ifneq ($(CONFIG_HOST_MACOS),y)
  ARCHSCRIPT += -T nuttx.ld
  LDSTARTGROUP ?= --start-group
  LDENDGROUP ?= --end-group
endif

# Determine which NuttX libraries will need to be linked in
# Most are provided by LINKLIBS on the MAKE command line

RELLIBS = $(patsubst %.a,%,$(patsubst lib%,-l%,$(LINKLIBS)))
RELPATHS += -L"$(TOPDIR)/staging"

# Add the board-specific library and directory

LIBPATHS += -L board
RELPATHS += -L board
RELLIBS += -lboard

# Make targets begin here

all: up_head$(OBJEXT) libarch$(LIBEXT)

.PHONY: board/libboard$(LIBEXT) export_startup clean distclean cleanrel depend

$(AOBJS): %$(OBJEXT): %.S
	$(call ASSEMBLE, $<, $@)

$(COBJS) $(LINKOBJS): %$(OBJEXT): %.c
	$(call COMPILE, $<, $@)

$(HOSTOBJS): %$(OBJEXT): %.c
	$(Q) echo "CC:  $<"
	$(Q) "$(CC)" -c $(HOSTCFLAGS) $< -o $@

# The architecture-specific library

libarch$(LIBEXT): $(NUTTXOBJS)
	$(call ARCHIVE, $@, $(NUTTXOBJS))

# The "board"-specific library. Of course, there really are no boards in
# the simulation.  However, this is a good place to keep parts of the simulation
# that are not hardware-related.

board/libboard$(LIBEXT):
	$(Q) $(MAKE) -C board libboard$(LIBEXT) EXTRAFLAGS="$(EXTRAFLAGS)"

# A partially linked object containing only NuttX code (no interface to host OS)
# Change the names of most symbols that conflict with libc symbols.
# Generate the final NuttX binary by linking the host-specific objects with the NuttX
# specific objects (with munged names)

# C++ global objects are constructed before main get executed, but it isn't a good
# point for simulator because NuttX doesn't finish the kernel initialization yet.
# So we have to skip the standard facilities and do the construction by ourself.
# But how to achieve the goal?
# 1.Command linker generate the default script(-verbose)
# 2.Replace __init_array_start/__init_array_end with _sinit/_einit
# 3.Append __init_array_start = .; __init_array_end = .;
# Step 2 let nxtask_startup find objects need to construct
# Step 3 cheat the host there is no object to construct
# Note: the destructor can be fixed in the same way.

nuttx-names.dat: nuttx-names.in
	$(call PREPROCESS, nuttx-names.in, nuttx-names.dat)

nuttx$(EXEEXT): libarch$(LIBEXT) board/libboard$(LIBEXT) $(LINKOBJS) $(HOSTOBJS) nuttx-names.dat
	$(Q) echo "LD:  nuttx$(EXEEXT)"
	$(Q) $(LD) -r $(LDLINKFLAGS) $(RELPATHS) $(EXTRA_LIBPATHS) -o nuttx.rel $(REQUIREDOBJS) $(LDSTARTGROUP) $(RELLIBS) $(EXTRA_LIBS) $(LDENDGROUP)
	$(Q) $(OBJCOPY) --redefine-syms=nuttx-names.dat nuttx.rel
	$(Q) $(CC) $(CCLINKFLAGS) -Wl,-verbose 2>&1 | \
	     sed -e '/====/,/====/!d;//d' -e 's/__executable_start/_stext/g' -e 's/__init_array_start/_sinit/g' \
	         -e 's/__init_array_end/_einit/g' -e 's/__fini_array_start/_sfini/g' -e 's/__fini_array_end/_efini/g' >nuttx.ld
	$(Q) echo "__init_array_start = .; __init_array_end = .; __fini_array_start = .; __fini_array_end = .;" >>nuttx.ld
	$(if $(CONFIG_HAVE_CXX),\
	$(Q) "$(CXX)" $(CCLINKFLAGS) $(LIBPATHS) $(ARCHSCRIPT) -o $(TOPDIR)/$@ nuttx.rel $(HOSTOBJS) $(STDLIBS),\
	$(Q) "$(CC)" $(CCLINKFLAGS) $(LIBPATHS) $(ARCHSCRIPT) -o $(TOPDIR)/$@ nuttx.rel $(HOSTOBJS) $(STDLIBS))
	$(Q) $(NM) $(TOPDIR)/$@ | \
		grep -v '\(compiled\)\|\(\.o$$\)\|\( [aUw] \)\|\(\.\.ng$$\)\|\(LASH[RL]DI\)' | \
		sort > $(TOPDIR)/System.map

# This is part of the top-level export target

export_startup: board/libboard$(LIBEXT) up_head.o $(HOSTOBJS) nuttx-names.dat
	cp up_head.o $(HOSTOBJS) ${EXPORT_DIR}/startup
	cp nuttx-names.dat ${EXPORT_DIR}/libs
	echo main NXmain >> ${EXPORT_DIR}/libs/nuttx-names.dat

# Dependencies

makedepfile: $(CSRCS:.c=.ddc) $(ASRCS:.S=.dds) $(HOSTSRCS:.c=.ddh)
	$(call CATFILE, Make.dep, $^)
	$(call DELFILE, $^)

.depend: Makefile $(SRCS) $(TOPDIR)$(DELIM).config
	$(Q) if [ -e board/Makefile ]; then \
		$(MAKE) -C board depend ; \
	fi
	$(Q) $(MAKE) makedepfile
	$(Q) touch $@

depend: .depend

context::

clean_context::

clean:
	$(Q) if [ -e board/Makefile ]; then \
		$(MAKE) -C board clean ; \
	fi
	$(call DELFILE, nuttx.ld)
	$(call DELFILE, nuttx.rel)
	$(call DELFILE, nuttx-names.dat)
	$(call DELFILE, libarch$(LIBEXT))
	$(call CLEAN)

distclean: clean
	$(Q) if [ -e board/Makefile ]; then \
		$(MAKE) -C board distclean ; \
	fi
	$(call DELFILE, Make.dep)
	$(call DELFILE, .depend)
	$(call DELFILE, hostfs.h)

-include Make.dep<|MERGE_RESOLUTION|>--- conflicted
+++ resolved
@@ -41,19 +41,6 @@
 
 ifeq ($(CONFIG_HOST_X86_64),y)
 ifeq ($(CONFIG_SIM_M32),y)
-<<<<<<< HEAD
-  ASRCS += up_setjmp32.S
-  ASRCS += up_vfork32.S
-else
-  ASRCS += up_setjmp64.S
-  ASRCS += up_vfork64.S
-endif
-else ifeq ($(CONFIG_HOST_X86),y)
-  ASRCS += up_setjmp32.S
-  ASRCS += up_vfork32.S
-else ifeq ($(CONFIG_HOST_ARM),y)
-  ASRCS += up_setjmp_arm.S
-=======
   ASRCS += up_vfork32.S
 else
   ASRCS += up_vfork64.S
@@ -61,7 +48,6 @@
 else ifeq ($(CONFIG_HOST_X86),y)
   ASRCS += up_vfork32.S
 else ifeq ($(CONFIG_HOST_ARM),y)
->>>>>>> 1bded73f
   ASRCS += up_vfork_arm.S
 endif
 
@@ -71,13 +57,9 @@
 CSRCS += up_createstack.c up_usestack.c up_releasestack.c up_stackframe.c
 CSRCS += up_unblocktask.c up_blocktask.c up_releasepending.c
 CSRCS += up_reprioritizertr.c up_exit.c up_schedulesigaction.c
-<<<<<<< HEAD
-CSRCS += up_heap.c up_uart.c
-=======
 CSRCS += up_heap.c up_uart.c up_assert.c
 CSRCS += up_copyfullstate.c
 CSRCS += up_sigdeliver.c
->>>>>>> 1bded73f
 
 ifeq ($(CONFIG_ARCH_HAVE_VFORK),y)
 ifeq ($(CONFIG_SCHED_WAITPID),y)
@@ -219,15 +201,9 @@
   CSRCS += up_hcisocket.c
 endif
 
-<<<<<<< HEAD
-ifeq ($(CONFIG_SIM_HCITTY),y)
-  HOSTSRCS += up_hcisocket_host.c
-  CSRCS += up_hcitty.c
-=======
 ifeq ($(CONFIG_SIM_BTUART),y)
   HOSTSRCS += up_hcisocket_host.c
   CSRCS += up_btuart.c
->>>>>>> 1bded73f
 endif
 
 ifeq ($(CONFIG_I2C_RESET),y)
