--- conflicted
+++ resolved
@@ -139,14 +139,11 @@
   HOSTSRCS += up_x11eventloop.c
 endif
 
-<<<<<<< HEAD
 ifeq ($(CONFIG_SIM_KEYBOARD),y)
   CSRCS += up_keyboard.c
 endif
 endif
 
-=======
->>>>>>> 0342272e
 ifeq ($(CONFIG_FS_FAT),y)
   CSRCS += up_blockdevice.c up_deviceimage.c
   STDLIBS += -lz
@@ -290,11 +287,7 @@
 nuttx-names.dat: nuttx-names.in
 	$(call PREPROCESS, nuttx-names.in, nuttx-names.dat)
 
-<<<<<<< HEAD
-nuttx.rel: libarch$(LIBEXT) board/libboard$(LIBEXT) $(LINKOBJS) nuttx-names.dat
-=======
 nuttx$(EXEEXT): libarch$(LIBEXT) board/libboard$(LIBEXT) $(HEADOBJ) $(LINKOBJS) $(HOSTOBJS) nuttx-names.dat
->>>>>>> 0342272e
 	$(Q) echo "LD:  nuttx$(EXEEXT)"
 	$(Q) $(LD) -r $(LDLINKFLAGS) $(RELPATHS) $(EXTRA_LIBPATHS) -o nuttx.rel \
 	  $(filter-out libarch$(LIBEXT) board/libboard$(LIBEXT) nuttx-names.dat, $^) \
@@ -308,13 +301,8 @@
 	$(Q) echo "__init_array_start = .; __init_array_end = .; __fini_array_start = .; __fini_array_end = .;" >>nuttx.ld
 	$(eval _HOSTOBJS=$(filter-out nuttx.rel, $^))
 	$(if $(CONFIG_HAVE_CXX),\
-<<<<<<< HEAD
-	$(Q) "$(CXX)" $(CCLINKFLAGS) $(LIBPATHS) $(ARCHSCRIPT) -o $(TOPDIR)/$@ nuttx.rel $(_HOSTOBJS) $(STDLIBS),\
-	$(Q) "$(CC)" $(CCLINKFLAGS) $(LIBPATHS) $(ARCHSCRIPT) -o $(TOPDIR)/$@ nuttx.rel $(_HOSTOBJS) $(STDLIBS))
-=======
 	$(Q) "$(CXX)" $(CCLINKFLAGS) $(LIBPATHS) $(ARCHSCRIPT) -o $(TOPDIR)/$@ $(HEADOBJ) nuttx.rel $(HOSTOBJS) $(STDLIBS),\
 	$(Q) "$(CC)" $(CCLINKFLAGS) $(LIBPATHS) $(ARCHSCRIPT) -o $(TOPDIR)/$@ $(HEADOBJ) nuttx.rel $(HOSTOBJS) $(STDLIBS))
->>>>>>> 0342272e
 	$(Q) $(NM) $(TOPDIR)/$@ | \
 		grep -v '\(compiled\)\|\(\.o$$\)\|\( [aUw] \)\|\(\.\.ng$$\)\|\(LASH[RL]DI\)' | \
 		sort > $(TOPDIR)/System.map
