--- conflicted
+++ resolved
@@ -89,11 +89,7 @@
       return &priv->shmem->rsc;
     }
 
-<<<<<<< HEAD
-  while(priv->shmem == NULL)
-=======
   while (priv->shmem == NULL)
->>>>>>> 649f99ce
     {
       priv->shmem = host_alloc_shmem(priv->shmemname, sizeof(*priv->shmem),
                                      priv->master);
