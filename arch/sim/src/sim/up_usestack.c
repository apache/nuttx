--- conflicted
+++ resolved
@@ -69,12 +69,8 @@
 int up_use_stack(FAR struct tcb_s *tcb, FAR void *stack, size_t stack_size)
 {
 #if CONFIG_SIM_STACKSIZE_ADJUSTMENT == 0
-<<<<<<< HEAD
-  size_t adj_stack_size;
-=======
   uintptr_t top_of_stack;
   size_t size_of_stack;
->>>>>>> 572f9611
 
 #ifdef CONFIG_TLS_ALIGNED
   /* Make certain that the user provided stack is properly aligned */
@@ -94,9 +90,6 @@
   /* Save the new stack allocation */
 
   tcb->stack_alloc_ptr = stack;
-<<<<<<< HEAD
-  tcb->stack_base_ptr  = tcb->stack_alloc_ptr;
-=======
 
   /* Save the adjusted stack values in the struct tcb_s */
 
@@ -106,7 +99,6 @@
 
   tcb->stack_base_ptr = tcb->stack_alloc_ptr;
   tcb->adj_stack_size = size_of_stack;
->>>>>>> 572f9611
 
 #if defined(CONFIG_STACK_COLORATION)
   /* If stack debug is enabled, then fill the stack with a
