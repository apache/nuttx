--- conflicted
+++ resolved
@@ -244,11 +244,7 @@
 	bool "Cache coherence in semihosting hostfs"
 	depends on ARCH_DCACHE
 	---help---
-<<<<<<< HEAD
-		Flush & Invalidte cache before & after bkpt instruction.
-=======
 		Flush & Invalidte cache before & after sim call.
->>>>>>> 0342272e
 
 endif
 
