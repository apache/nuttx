--- conflicted
+++ resolved
@@ -74,11 +74,7 @@
 
 #if defined(CONFIG_XTENSA_DUMPBT_ON_ASSERT) && \
     defined(CONFIG_SCHED_BACKTRACE)
-<<<<<<< HEAD
-  sched_dumpstack(rtcb->pid);
-=======
   sched_dumpstack(tcb->pid);
->>>>>>> 649f99ce
 #endif
 }
 #endif
