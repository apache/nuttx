/****************************************************************************
 * arch/xtensa/src/common/xtensa_mpu.c
 *
 * Licensed to the Apache Software Foundation (ASF) under one or more
 * contributor license agreements.  See the NOTICE file distributed with
 * this work for additional information regarding copyright ownership.  The
 * ASF licenses this file to you under the Apache License, Version 2.0 (the
 * "License"); you may not use this file except in compliance with the
 * License.  You may obtain a copy of the License at
 *
 *   http://www.apache.org/licenses/LICENSE-2.0
 *
 * Unless required by applicable law or agreed to in writing, software
 * distributed under the License is distributed on an "AS IS" BASIS, WITHOUT
 * WARRANTIES OR CONDITIONS OF ANY KIND, either express or implied.  See the
 * License for the specific language governing permissions and limitations
 * under the License.
 *
 ****************************************************************************/

/****************************************************************************
 * Included Files
 ****************************************************************************/

#include <nuttx/config.h>

#include "mpu.h"

/****************************************************************************
 * Private Data
 ****************************************************************************/

/* Cache for mpu base address in entry */

static uint32_t xtensa_mpu_base[XCHAL_MPU_ENTRIES];

/* The next available region number in decreasing way */

static uint8_t g_region = XCHAL_MPU_ENTRIES;

/****************************************************************************
 * Public Functions
 ****************************************************************************/

/****************************************************************************
 * Name: mpu_allocregion
 *
 * Description:
 *   Allocate the next region
 *
 * Assumptions:
 *   - Regions are never deallocated
 *   - Regions are only allocated early in initialization, so no special
 *     protection against re-entrancy is required;
 *
 ****************************************************************************/

unsigned int mpu_allocregion(void)
{
  DEBUGASSERT((unsigned int)g_region >= 0);
  return (unsigned int)--g_region;
}

/****************************************************************************
 * Name: mpu_control
 *
 * Description:
 *   Configure and enable (or disable) the MPU
 *
 ****************************************************************************/

void mpu_control(bool enable)
{
  uint32_t regval = 0;

  if (enable)
    {
      uint32_t i;
      for (i = XCHAL_MPU_ENTRIES - 1; i >= g_region; i--)
        {
          regval |= (1 << i);
        }
    }

  __asm__ __volatile__ ("wsr %0, mpuenb\n" : : "r"(regval));
}

/****************************************************************************
 * Name: mpu_configure_region
 *
 * Description:
 *   Configure a region
 *
 ****************************************************************************/

void mpu_configure_region(uintptr_t base, size_t size,
<<<<<<< HEAD
            uint32_t acc, uint32_t memtype)
=======
                          uint32_t acc, uint32_t memtype)
>>>>>>> 0342272e
{
  unsigned int region = mpu_allocregion();
  uint32_t at;
  uint32_t as;

  /* Ensure address not overlay
   *
   * Xtensa ISA Reference Manual B4.6.5.3:
   * The lowest address of each foregound segment
   * must be no smaller than the lowest address of the
   * preceding foregroud segment in numerical order.
   */

  if (region < (XCHAL_MPU_ENTRIES - 1))
    {
      DEBUGASSERT(base < xtensa_mpu_base[region + 1]);
    }

  /* Now only setup MPU entry, enable mpu in mpu_control */

  as = MPU_ENTRY_AS(base, 0);
  at = MPU_ENTRY_AR(acc, memtype);

  /* Set segment bits */

  at |= region;

  /* update mpu entry .. requires an memw on same cache line */

  __asm__ __volatile__
    (
      "\tj 1f\n"
      "\t.align 16\n"
      "\t1: memw\n"
      "\twptlb %0, %1\n"
      :
      : "a" (at), "a"(as)
    );

  xtensa_mpu_base[region] = base;
}<|MERGE_RESOLUTION|>--- conflicted
+++ resolved
@@ -94,11 +94,7 @@
  ****************************************************************************/
 
 void mpu_configure_region(uintptr_t base, size_t size,
-<<<<<<< HEAD
-            uint32_t acc, uint32_t memtype)
-=======
                           uint32_t acc, uint32_t memtype)
->>>>>>> 0342272e
 {
   unsigned int region = mpu_allocregion();
   uint32_t at;
