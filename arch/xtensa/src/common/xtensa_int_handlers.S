/****************************************************************************
 * arch/xtensa/src/common/xtensa_int_handlers.S
 *
 * Adapted from use in NuttX by:
 *
 *   Copyright (C) 2016 Gregory Nutt. All rights reserved.
 *   Author: Gregory Nutt <gnutt@nuttx.org>
 *
 * Derives from logic originally provided by Cadence Design Systems Inc.
 *
 *   Copyright (c) 2006-2015 Cadence Design Systems Inc.
 *
 * Permission is hereby granted, free of charge, to any person obtaining
 * a copy of this software and associated documentation files (the
 * "Software"), to deal in the Software without restriction, including
 * without limitation the rights to use, copy, modify, merge, publish,
 * distribute, sublicense, and/or sell copies of the Software, and to
 * permit persons to whom the Software is furnished to do so, subject to
 * the following conditions:
 *
 * The above copyright notice and this permission notice shall be included
 * in all copies or substantial portions of the Software.
 *
 * THE SOFTWARE IS PROVIDED "AS IS", WITHOUT WARRANTY OF ANY KIND,
 * EXPRESS OR IMPLIED, INCLUDING BUT NOT LIMITED TO THE WARRANTIES OF
 * MERCHANTABILITY, FITNESS FOR A PARTICULAR PURPOSE AND NONINFRINGEMENT.
 * IN NO EVENT SHALL THE AUTHORS OR COPYRIGHT HOLDERS BE LIABLE FOR ANY
 * CLAIM, DAMAGES OR OTHER LIABILITY, WHETHER IN AN ACTION OF CONTRACT,
 * TORT OR OTHERWISE, ARISING FROM, OUT OF OR IN CONNECTION WITH THE
 * SOFTWARE OR THE USE OR OTHER DEALINGS IN THE SOFTWARE.
 ****************************************************************************/

	.file	"xtensa_int_handlers.S"

/* NOTES on the use of 'call0' for long jumps instead of 'j':
 *
 *  1. This file should be assembled with the -mlongcalls option to xt-xcc.
 *
 *  2. The -mlongcalls compiler option causes 'call0 dest' to be expanded to
 *     a sequence 'l32r a0, dest' 'callx0 a0' which works regardless of the
 *     distance from the call to the destination. The linker then relaxes
 *     it back to 'call0 dest' if it determines that dest is within range.
 *     This allows more flexibility in locating code without the performance
 *     overhead of the 'l32r' literal data load in cases where the destination
 *     is in range of 'call0'. There is an additional benefit in that 'call0'
 *     has a longer range than 'j' due to the target being word-aligned, so
 *     the 'l32r' sequence is less likely needed.
 *
 *  3. The use of 'call0' with -mlongcalls requires that register a0 not be
 *     live at the time of the call, which is always the case for a function
 *     call but needs to be ensured if 'call0' is used as a jump in lieu of 'j'.
 *
 *  4. This use of 'call0' is independent of the C function call ABI.
 */

/****************************************************************************
 * Included Files
 ****************************************************************************/

#include <nuttx/config.h>

#include <arch/irq.h>
#include <arch/chip/core-isa.h>
#include <arch/xtensa/xtensa_abi.h>
#include <arch/xtensa/xtensa_specregs.h>

#include "xtensa_macros.S"

#include "chip.h"
#include "xtensa.h"
#include "xtensa_timer.h"

/****************************************************************************
 * Public Symbols
 ****************************************************************************/

#if !defined(CONFIG_SMP) && CONFIG_ARCH_INTERRUPTSTACK > 15
 .data
 .align     16
 .global    g_intstackalloc
 .global    g_intstacktop
 .type      g_intstackalloc, @object
 .type      g_intstacktop, @object
g_intstackalloc:
 .skip      INTSTACK_SIZE
g_intstacktop:
 .size      g_intstackalloc, .-g_intstackalloc
#endif

/****************************************************************************
 * Assembly Language Macros
 ****************************************************************************/

/****************************************************************************
<<<<<<< HEAD
 * Macro extract_msb - return the input with only the highest bit set.
 *
 * Entry Conditions/Side Effects:
 *   Input  : "ain"  - Input value, clobbered.
 *   Output : "aout" - Output value, has only one bit set, MSB of "ain".
 *
 * The two arguments must be different AR registers.
 *
 ****************************************************************************/

	.macro	extract_msb	aout ain
1:
	addi	\aout, \ain, -1				/* aout = ain - 1 */
	and		\ain, \ain, \aout			/* ain  = ain & aout */
	bnez	\ain, 1b					    /* Repeat until ain == 0 */
	addi	\aout, \aout, 1				/* Return aout + 1 */
	.endm

/****************************************************************************
=======
>>>>>>> 9be737c8
 * Macro dispatch_c_isr level mask tmp
 *
 * Description:
 *
 * This macro will dispatch the set of pending and enabled interrupts to
 * their handlers. It just does the necessary configuration and ends up
 * calling xtensa_int_decode.
 *
 * Assumptions:
 *   - PS.INTLEVEL is set to "level" at entry
 *   - PS.EXCM = 0, C calling enabled
 *
 * Entry Conditions/Side Effects:
 *   level - interrupt level
 *   mask  - interrupt bitmask for this level
 *   a12   - register save area
 *
 * Exit Conditions:
 *   This macro will use registers a2, a3 and a4.
 *   a2 - Points to the, possbily, new register save area.
 *
 ****************************************************************************/

	.macro	dispatch_c_isr	level mask tmp
<<<<<<< HEAD

	/* If the interrupt stack is disabled, reserve xcpcontext to ensure
	 * that signal processing can have a separate xcpcontext to handle
	 * signal context (ref: xtensa_schedulesigaction.c):
	 */

#if CONFIG_ARCH_INTERRUPTSTACK < 15
	addi	sp, sp, -XCPTCONTEXT_SIZE
#endif

	/* Set up PS for C, enable interrupts above this level and clear EXCM. */

	ps_setup	\level \tmp

#ifdef __XTENSA_CALL0_ABI__
	/* Get mask of pending, enabled interrupts at this level into a2. */

	rsr		a2, INTENABLE
	rsr		a3, INTERRUPT
	movi	a4, \mask
	and		a2, a2, a3
	and		a2, a2, a4				/* a2 = Set of pending, enabled interrupts for this level */
	beqz	a2, 1f						/* Nothing to do */

	/* Call xtensa_int_decode passing the address of the register save area
	 * as a parameter (A3).
	 */

		          						  /* Argument 1: Set of CPU interrupt to dispatch */
	mov		a3, a12					    /* Argument 2: Top of stack = register save area */
	call0	xtensa_int_decode	  /* Call xtensa_int_decode */
=======
>>>>>>> 9be737c8

	/* If the interrupt stack is disabled, reserve xcpcontext to ensure
	 * that signal processing can have a separate xcpcontext to handle
	 * signal context (ref: xtensa_schedulesigaction.c):
	 */

<<<<<<< HEAD
	mov		a12, a2						/* Switch to the save area of the new thread */

#else
	/* Get mask of pending, enabled interrupts at this level into a6. */

	rsr		a6, INTENABLE
	rsr		a2, INTERRUPT
	movi	a3, \mask
	and		a6, a6, a2
	and		a6, a6, a3				/* a6 = Set of pending, enabled interrupts for this level */
	beqz	a6, 1f						/* Nothing to do */

	/* At this point, the exception frame should have been allocated and filled,
	 * and current sp points to the interrupt stack (if enabled). Copy the
	 * pre-exception's base save area below the current SP. We saved the SP in A12
	 * before getting here.
	 */

#ifdef CONFIG_XTENSA_INTBACKTRACE
	l32i a3, a12, (4 * REG_A0)        /* Copy pre-exception a0 (return address) */
	s32e a3, sp, -16
	l32i a3, a12, (4 * REG_A1)        /* Copy pre-exception a1 (stack pointer) */
	s32e a3, sp, -12

	/* Backtracing only needs a0 and a1, no need to create full base save area.
	 * Also need to change current frame's return address to point to pre-exception's
	 * last run instruction.
	 */

	rsr a0, EPC_1 + \level - 1  /* return address */
	movi a4, 0xc0000000         /* constant with top 2 bits set (call size) */
	or a0, a0, a4               /* set top 2 bits */
	addx2 a0, a4, a0            /* clear top bit -- simulating call4 size   */
=======
#if CONFIG_ARCH_INTERRUPTSTACK < 15
	addi	sp, sp, -XCPTCONTEXT_SIZE
>>>>>>> 9be737c8
#endif

	/* Set up PS for C, enable interrupts above this level and clear EXCM. */

	ps_setup	\level \tmp

<<<<<<< HEAD
=======
	/* Get the mask of pending, enabled interrupts at this level. */

	rsr    ARG1, INTENABLE
	rsr    a3, INTERRUPT
	movi   a4, \mask
	and    ARG1, ARG1, a3
	and    ARG1, ARG1, a4           /* Set of pending, enabled interrupts for this level */
	beqz   ARG1, 1f                 /* Nothing to do */

	/* Link the pre-exception frame for debugging. At this point, a12 points to the
	 * allocated and filled exception stack frame (old value of SP in case of
	 * an interrupt stack).
	 */

	exception_backtrace a12 \level

		          					    /* Argument 1: Set of CPU interrupt to dispatch */
	mov     ARG2, a12					/* Argument 2: Top of stack = register save area */
	CALL    xtensa_int_decode

	/* xtensa_int_decode returns the address of the new register save area.
	 * Usually this would be the same as the current SP. But in the event of
	 * a context switch, it will instead refer to the TCB register save area.
	 */

	mov		a2, RETVAL

>>>>>>> 9be737c8
#if CONFIG_ARCH_INTERRUPTSTACK < 15
	addi	sp, sp, XCPTCONTEXT_SIZE
#endif

	/* Done */

1:
	.endm

/****************************************************************************
 * Public Functions
 ****************************************************************************/

/****************************************************************************
 * LEVEL 1 INTERRUPT HANDLER
 ****************************************************************************/
/* The level1 interrupt vector is invoked via the User exception vector. */

	.section HANDLER_SECTION, "ax"
	.type	_xtensa_level1_handler, @function
	.global	_xtensa_level1_handler
	.align	4

_xtensa_level1_handler:

<<<<<<< HEAD
	mov		a0, sp							              /* Save SP in A0 */
	addi	sp, sp, -XCPTCONTEXT_SIZE   /* Allocate interrupt stack frame */
	s32i	a0, sp, (4 * REG_A1)			        /* Save pre-interrupt SP */
	rsr		a0, PS						                /* Save interruptee's PS */
	s32i	a0, sp, (4 * REG_PS)
	rsr		a0, EPC_1						              /* Save interruptee's PC */
	s32i	a0, sp, (4 * REG_PC)
	rsr		a0, EXCSAVE_1					            /* Save interruptee's a0 */
	s32i	a0, sp, (4 * REG_A0)

	/* Save rest of interrupt context. */

	s32i	a2, sp, (4 * REG_A2)
	s32i	a3, sp, (4 * REG_A3)
	call0	_xtensa_context_save			/* Save full register state */
=======
	/* Create an interrupt frame and save minimal context. */

	exception_entry 1

	/* Save the rest of the state context. */
>>>>>>> 9be737c8

	call0	_xtensa_context_save

	/* Save current SP before (possibly) overwriting it, it's the register save
	 * area. This value will be used later by dispatch_c_isr to retrieve the
	 * register save area.
	 */

	mov  a12, sp

	/* Switch to an interrupt stack if we have one */

#if CONFIG_ARCH_INTERRUPTSTACK > 15
	setintstack a13 a14
#endif

	/* Decode and dispatch the interrupt.  In the event of an interrupt
	 * level context dispatch_c_isr() will (1) switch stacks to the new
	 * thread's and (2) provide the address of the register state save
	 * area in a2.
	 */

	dispatch_c_isr	1 XCHAL_INTLEVEL1_MASK a0

	/* Restore registers in preparation to return from interrupt */

	call0   _xtensa_context_restore     /* Preserves a2 */

	/* Restore only level-specific regs (the rest were already restored) */

<<<<<<< HEAD
	l32i	a0, a2, (4 * REG_PS)			/* Retrieve interruptee's PS */
	wsr		a0, PS
	l32i	a0, a2, (4 * REG_PC)			/* Retrieve interruptee's PC */
	wsr		a0, EPC_1
	l32i	a0, a2, (4 * REG_A0)			/* Retrieve interruptee's A0 */
	l32i  sp, a2, (4 * REG_A1)      /* Retrieve interrupt stack frame */
	l32i	a2, a2, (4 * REG_A2)			/* Retrieve interruptee's A2 */
	rsync								          	/* Ensure PS and EPC written */
=======
	exception_exit 1
>>>>>>> 9be737c8

	/* Return from exception. RFE returns from either the UserExceptionVector
	 * or the KernelExceptionVector.  RFE sets PS.EXCM back to 0, and then
	 * jumps to the address in EPC[1]. PS.UM and PS.WOE are left unchanged.
	 */

	rfe

/****************************************************************************
 * MEDIUM PRIORITY (LEVEL 2+) INTERRUPT LOW LEVEL HANDLERS.
 *
 * C Prototype:
 *   void _xtensa_levelN_handler(void)
 *
 * Description:
 *   Medium priority interrupts are by definition those with priority greater
 *   than 1 and not greater than XCHAL_EXCM_LEVEL. These are disabled
 *   by setting PS.EXCM and therefore can easily support a C environment for
 *   handlers in C, and interact safely with NuttX.
 *
 *   Each vector goes at a predetermined location according to the Xtensa
 *   hardware configuration, which is ensured by its placement in a special
 *   section known to the NuttX linker script.  The vector logic performs
 *   the minimum necessary operations before jumping to the handler via
 *   a CALL0 instruction.  See "NOTES on the use of call0 ..." above.
 *
 *   The corresponding handler sets up the appropriate stack frame, saves
 *   a few vector-specific registers and calls _xtensa_context_save()
 *   to save the rest of the interrupted context.  It then calls the C
 *   logic to decode the specific interrupt source and dispatch to the
 *   appropriate C interrupt handler.
 *
 ****************************************************************************/

#if XCHAL_EXCM_LEVEL >= 2
	.section HANDLER_SECTION, "ax"
	.type	_xtensa_level2_handler, @function
	.global	_xtensa_level2_handler
	.align	4

_xtensa_level2_handler:

<<<<<<< HEAD
	mov		a0, sp							/* Save SP in A0 */
	addi	sp, sp, -XCPTCONTEXT_SIZE	/* Allocate interrupt stack frame */
	s32i	a0, sp, (4 * REG_A1)			/* Save pre-interrupt SP */
	rsr		a0, EPS_2						/* Save interruptee's PS */
	s32i	a0, sp, (4 * REG_PS)
	rsr		a0, EPC_2						/* Save interruptee's PC */
	s32i	a0, sp, (4 * REG_PC)
	rsr		a0, EXCSAVE_2					/* Save interruptee's a0 */
	s32i	a0, sp, (4 * REG_A0)

	/* Save rest of interrupt context. */

	s32i	a2, sp, (4 * REG_A2)
	s32i	a3, sp, (4 * REG_A3)
	call0	_xtensa_context_save			/* Save full register state */
=======
	/* Create an interrupt frame and save minimal context. */

	exception_entry 2

	/* Save the rest of the state context. */

	call0	_xtensa_context_save
>>>>>>> 9be737c8

	/* Save current SP before (possibly) overwriting it, it's the register save
	 * area. This value will be used later by dispatch_c_isr to retrieve the
	 * register save area.
	 */

	mov  a12, sp

	/* Switch to an interrupt stack if we have one */

#if CONFIG_ARCH_INTERRUPTSTACK > 15
	setintstack a13 a14
#endif

	/* Decode and dispatch the interrupt.  In the event of an interrupt
	 * level context dispatch_c_isr() will (1) switch stacks to the new
	 * thread's and (2) provide the address of the register state save
	 * area in a2.
	 */

	dispatch_c_isr	2 XCHAL_INTLEVEL2_MASK a0

	/* Restore registers in preparation to return from interrupt */

	call0	_xtensa_context_restore			/* Preserves a2 */

	/* Restore only level-specific regs (the rest were already restored) */

	exception_exit 2

	/* Return from interrupt.  RFI restores the PS from EPS_2 and jumps to
	 * the address in EPC_2.
	 */

	rfi		2

#endif /* XCHAL_EXCM_LEVEL >= 2 */

#if XCHAL_EXCM_LEVEL >= 3
	.section HANDLER_SECTION, "ax"
	.type	_xtensa_level3_handler, @function
	.global	_xtensa_level3_handler
	.align	4

_xtensa_level3_handler:

<<<<<<< HEAD
	mov		a0, sp							/* Save SP in A0 */
	addi	sp, sp, -XCPTCONTEXT_SIZE	/* Allocate interrupt stack frame */
	s32i	a0, sp, (4 * REG_A1)			/* Save pre-interrupt SP */
	rsr		a0, EPS_3						/* Save interruptee's PS */
	s32i	a0, sp, (4 * REG_PS)
	rsr		a0, EPC_3						/* Save interruptee's PC */
	s32i	a0, sp, (4 * REG_PC)
	rsr		a0, EXCSAVE_3					/* Save interruptee's a0 */
	s32i	a0, sp, (4 * REG_A0)

	/* Save rest of interrupt context. */

	s32i	a2, sp, (4 * REG_A2)
	s32i	a3, sp, (4 * REG_A3)
	call0	_xtensa_context_save			/* Save full register state */
=======
	/* Create an interrupt frame and save minimal context. */

	exception_entry 3

	/* Save the rest of the state context. */

	call0	_xtensa_context_save
>>>>>>> 9be737c8

	/* Save current SP before (possibly) overwriting it, it's the register save
	 * area. This value will be used later by dispatch_c_isr to retrieve the
	 * register save area.
	 */

	mov  a12, sp

	/* Switch to an interrupt stack if we have one */

#if CONFIG_ARCH_INTERRUPTSTACK > 15
	setintstack a13 a14
#endif

	/* Decode and dispatch the interrupt.  In the event of an interrupt
	 * level context dispatch_c_isr() will (1) switch stacks to the new
	 * thread's and (2) provide the address of the register state save
	 * area in a2.
	 */

	dispatch_c_isr	3 XCHAL_INTLEVEL3_MASK a0

	/* Restore registers in preparation to return from interrupt */

	call0	_xtensa_context_restore			/* Preserves a2 */

	/* Restore only level-specific regs (the rest were already restored) */

	exception_exit 3

	/* Return from interrupt.  RFI restores the PS from EPS_3 and jumps to
	 * the address in EPC_3.
	 */

	rfi		3

#endif /* XCHAL_EXCM_LEVEL >= 3 */

#if XCHAL_EXCM_LEVEL >= 4
	.section HANDLER_SECTION, "ax"
	.type	_xtensa_level4_handler, @function
	.global	_xtensa_level4_handler
	.align	4

_xtensa_level4_handler:

<<<<<<< HEAD
	mov		a0, sp							/* Save SP in A0 */
	addi	sp, sp, -XCPTCONTEXT_SIZE	/* Allocate interrupt stack frame */
	s32i	a0, sp, (4 * REG_A1)			/* Save pre-interrupt SP */
	rsr		a0, EPS_4						/* Save interruptee's PS */
	s32i	a0, sp, (4 * REG_PS)
	rsr		a0, EPC_4						/* Save interruptee's PC */
	s32i	a0, sp, (4 * REG_PC)
	rsr		a0, EXCSAVE_4					/* Save interruptee's a0 */
	s32i	a0, sp, (4 * REG_A0)

	/* Save rest of interrupt context. */

	s32i	a2, sp, (4 * REG_A2)
	s32i	a3, sp, (4 * REG_A3)
	call0	_xtensa_context_save			/* Save full register state */
=======
	/* Create an interrupt frame and save minimal context. */

	exception_entry 4

	/* Save the rest of the state context. */

	call0	_xtensa_context_save
>>>>>>> 9be737c8

	/* Save current SP before (possibly) overwriting it, it's the register save
	 * area. This value will be used later by dispatch_c_isr to retrieve the
	 * register save area.
	 */

	mov  a12, sp

	/* Switch to an interrupt stack if we have one */

#if CONFIG_ARCH_INTERRUPTSTACK > 15
	setintstack a13 a14
#endif

	/* Decode and dispatch the interrupt.  In the event of an interrupt
	 * level context dispatch_c_isr() will (1) switch stacks to the new
	 * thread's and (2) provide the address of the register state save
	 * area in a2.
	 */

	dispatch_c_isr	4 XCHAL_INTLEVEL4_MASK a0

	/* Restore registers in preparation to return from interrupt */

	call0	_xtensa_context_restore			/* Preserves a2 */

	/* Restore only level-specific regs (the rest were already restored) */

	exception_exit 4

	/* Return from interrupt.  RFI restores the PS from EPS_4 and jumps to
	 * the address in EPC_4.
	 */

	rfi		4

#endif /* XCHAL_EXCM_LEVEL >= 4 */

#if XCHAL_EXCM_LEVEL >= 5
	.section HANDLER_SECTION, "ax"
	.type	_xtensa_level5_handler, @function
	.global	_xtensa_level5_handler
	.align	4

_xtensa_level5_handler:

<<<<<<< HEAD
	mov		a0, sp							/* Save SP in A0 */
	addi	sp, sp, -XCPTCONTEXT_SIZE	/* Allocate interrupt stack frame */
	s32i	a0, sp, (4 * REG_A1)			/* Save pre-interrupt SP */
	rsr		a0, EPS_5						/* Save interruptee's PS */
	s32i	a0, sp, (4 * REG_PS)
	rsr		a0, EPC_5						/* Save interruptee's PC */
	s32i	a0, sp, (4 * REG_PC)
	rsr		a0, EXCSAVE_5					/* Save interruptee's a0 */
	s32i	a0, sp, (4 * REG_A0)

	/* Save rest of interrupt context. */

	s32i	a2, sp, (4 * REG_A2)
	s32i	a3, sp, (4 * REG_A3)
	call0	_xtensa_context_save			/* Save full register state */
=======
	/* Create an interrupt frame and save minimal context. */

	exception_entry 5

	/* Save the rest of the state context. */

	call0	_xtensa_context_save
>>>>>>> 9be737c8

	/* Save current SP before (possibly) overwriting it, it's the register save
	 * area. This value will be used later by dispatch_c_isr to retrieve the
	 * register save area.
	 */

	mov  a12, sp

	/* Switch to an interrupt stack if we have one */

#if CONFIG_ARCH_INTERRUPTSTACK > 15
	setintstack a13 a14
#endif

	/* Decode and dispatch the interrupt.  In the event of an interrupt
	 * level context dispatch_c_isr() will (1) switch stacks to the new
	 * thread's and (2) provide the address of the register state save
	 * area in a2.
	 */

	dispatch_c_isr	5 XCHAL_INTLEVEL5_MASK a0

	/* Restore registers in preparation to return from interrupt */

	call0	_xtensa_context_restore			/* Preserves a2 */

	/* Restore only level-specific regs (the rest were already restored) */

	exception_exit 5

	/* Return from interrupt.  RFI restores the PS from EPS_5 and jumps to
	 * the address in EPC_5.
	 */

	rfi		5

#endif /* XCHAL_EXCM_LEVEL >= 5 */

#if XCHAL_EXCM_LEVEL >= 6
	.section HANDLER_SECTION, "ax"
	.type	_xtensa_level6_handler, @function
	.global	_xtensa_level6_handler
	.align	4

_xtensa_level6_handler:

<<<<<<< HEAD
	mov		a0, sp							/* Save SP in A0 */
	addi	sp, sp, -XCPTCONTEXT_SIZE	/* Allocate interrupt stack frame */
	s32i	a0, sp, (4 * REG_A1)			/* Save pre-interrupt SP */
	rsr		a0, EPS_6						/* Save interruptee's PS */
	s32i	a0, sp, (4 * REG_PS)
	rsr		a0, EPC_6						/* Save interruptee's PC */
	s32i	a0, sp, (4 * REG_PC)
	rsr		a0, EXCSAVE_6					/* Save interruptee's a0 */
	s32i	a0, sp, (4 * REG_A0)

	/* Save rest of interrupt context. */

	s32i	a2, sp, (4 * REG_A2)
	s32i	a3, sp, (4 * REG_A3)
	call0	_xtensa_context_save			/* Save full register state */
=======
	/* Create an interrupt frame and save minimal context. */

	exception_entry 6

	/* Save the rest of the state context. */

	call0	_xtensa_context_save
>>>>>>> 9be737c8

	/* Save current SP before (possibly) overwriting it, it's the register save
	 * area. This value will be used later by dispatch_c_isr to retrieve the
	 * register save area.
	 */

	mov  a12, sp

	/* Switch to an interrupt stack if we have one */

#if CONFIG_ARCH_INTERRUPTSTACK > 15
	setintstack a13 a14
#endif

	/* Decode and dispatch the interrupt.  In the event of an interrupt
	 * level context dispatch_c_isr() will (1) switch stacks to the new
	 * thread's and (2) provide the address of the register state save
	 * area in a2.
	 */

	dispatch_c_isr	6 XCHAL_INTLEVEL6_MASK a0

	/* Restore registers in preparation to return from interrupt */

	call0	_xtensa_context_restore			/* Preserves a2 */

	/* Restore only level-specific regs (the rest were already restored) */

	exception_exit 6

	/* Return from interrupt.  RFI restores the PS from EPS_6 and jumps to
	 * the address in EPC_6.
	 */

	rfi		6

#endif /* XCHAL_EXCM_LEVEL >= 6 */

#if XCHAL_HAVE_NMI
	.section HANDLER_SECTION, "ax"
	.type	_xtensa_nmi_handler, @function
	.global	_xtensa_nmi_handler
	.align	4

_xtensa_nmi_handler:
	/* For now, just panic */

	exception_entry XCHAL_NMILEVEL

	movi	a2, XTENSA_NMI_EXCEPTION		/* Argument 1: Error code */
	call0	_xtensa_panic					/* Does not return */

	.size	_xtensa_nmi_handler, . -_xtensa_nmi_handler

#endif /* XCHAL_HAVE_NMI */

#if XCHAL_HAVE_DEBUG
	.section HANDLER_SECTION, "ax"
	.type	_xtensa_debug_handler, @function
	.global	_xtensa_debug_handler
	.align	4

_xtensa_debug_handler:

	exception_entry XCHAL_DEBUGLEVEL

	movi	a2, XTENSA_DEBUG_EXCEPTION		/* Argument 1: Error code */
	call0	_xtensa_panic					/* Does not return */

	.size	_xtensa_debug_handler, . -_xtensa_debug_handler

#endif /* XCHAL_HAVE_DEBUG */

	.section HANDLER_SECTION, "ax"
	.type	_xtensa_kernel_handler, @function
	.global	_xtensa_kernel_handler
	.align	4

_xtensa_kernel_handler:

	exception_entry 1

	movi	a2, XTENSA_KERNEL_EXCEPTION		/* Argument 1: Error code */
	call0	_xtensa_panic					/* Does not return */

	.size	_xtensa_kernel_handler, . -_xtensa_kernel_handler

/****************************************************************************
 * HIGH PRIORITY (LEVEL > XCHAL_EXCM_LEVEL) LOW-LEVEL HANDLERS
 *
 * High priority interrupts are by definition those with priorities greater
 * than XCHAL_EXCM_LEVEL. This includes non-maskable (NMI). High priority
 * interrupts cannot interact with NuttX, that is they must save all regs
 * they use and not call any NuttX function.
 *
 * A further restriction imposed by the Xtensa windowed architecture is that
 * high priority interrupts must not modify the stack area even logically
 * "above" the top of the interrupted stack (they need to provide their
 * own stack or static save area).
 *
 * Cadence Design Systems recommends high priority interrupt handlers be
 * coded in assembly and used for purposes requiring very short service
 * times.
 *
 * Here are templates for high priority (level 2+) interrupt vectors.
 * They assume only one interrupt per level to avoid the burden of
 * identifying which interrupts at this level are pending and enabled. This
 * allows for  minimum latency and avoids having to save/restore a2 in
 * addition to a0.  If more than one interrupt per high priority level is
 * configured, this burden is on the handler which in any case must provide
 * a way to save and restore registers it uses without touching the
 * interrupted stack.
 *
 * A template and example can be found in the Cadence Design Systems tools
 * documentation: "Microprocessor Programmer's Guide".
 *
 * Each vector goes at a predetermined location according to the Xtensa
 * hardware configuration, which is ensured by its placement in a special
 * section known to the Xtensa linker support package (LSP). It performs
 * the minimum necessary before jumping to the handler in the .text section.
 *
 ****************************************************************************/

#if XCHAL_NUM_INTLEVELS >= 2 && XCHAL_EXCM_LEVEL < 2 && XCHAL_DEBUGLEVEL != 2
	.section	HANDLER_SECTION, "ax"
	.type		_xtensa_level2_handler, @function
	.global		_xtensa_level2_handler
	.align		4

_xtensa_level2_handler:

#if 1
	/* For now, just panic */

	/* Create an interrupt frame and save minimal context. */

	exception_entry 2

	s32i	a2, sp, (4 * REG_A2)
	movi	a2, XTENSA_LEVEL2_EXCEPTION	/* Address of state save on stack */
	call0	_xtensa_panic				/* Does not return */

#else
	/* Add high priority level 2 interrupt handler code here. */

	rsr		a0, EXCSAVE_2				/* Restore a0 */
	rfi		2

#endif
#endif /* XCHAL_NUM_INTLEVELS >= 2 && XCHAL_EXCM_LEVEL < 2 && XCHAL_DEBUGLEVEL != 2 */

#if XCHAL_NUM_INTLEVELS >= 3 && XCHAL_EXCM_LEVEL < 3 && XCHAL_DEBUGLEVEL != 3
	.section	HANDLER_SECTION, "ax"
	.type		_xtensa_level3_handler, @function
	.global		_xtensa_level3_handler
	.align		4

_xtensa_level3_handler:

#if 1
	/* For now, just panic */

	/* Create an interrupt frame and save minimal context. */

	exception_entry 3

	s32i	a2, sp, (4 * REG_A2)
	movi	a2, XTENSA_LEVEL3_EXCEPTION	/* Address of state save on stack */
	call0	_xtensa_panic				/* Does not return */

#else
	wsr		a0, EXCSAVE_3				/* Save a0 */

	/* Add high priority level 3 interrupt handler code here. */

	rsr		a0, EXCSAVE_3				/* Restore a0 */
	rfi		3

#endif
#endif /* XCHAL_NUM_INTLEVELS >= 3 && XCHAL_EXCM_LEVEL < 3 && XCHAL_DEBUGLEVEL != 3 */

#if XCHAL_NUM_INTLEVELS >= 4 && XCHAL_EXCM_LEVEL < 4 && XCHAL_DEBUGLEVEL != 4
	.section	HANDLER_SECTION, "ax"
	.type		_xtensa_level4_handler, @function
	.global		_xtensa_level4_handler
	.align		4

_xtensa_level4_handler:

#if 1
	/* For now, just panic */

	/* Create an interrupt frame and save minimal context. */

	exception_entry 4

	s32i	a2, sp, (4 * REG_A2)
	movi	a2, XTENSA_LEVEL4_EXCEPTION	/* Address of state save on stack */
	call0	_xtensa_panic				/* Does not return */

#else
	wsr		a0, EXCSAVE_4				/* Save a0 */

	/* Add high priority level 3 interrupt handler code here. */

	rsr		a0, EXCSAVE_4				/* Restore a0 */
	rfi		4

#endif
#endif /* XCHAL_NUM_INTLEVELS >= 4 && XCHAL_EXCM_LEVEL < 4 && XCHAL_DEBUGLEVEL != 4 */

#if XCHAL_NUM_INTLEVELS >= 5 && XCHAL_EXCM_LEVEL < 5 && XCHAL_DEBUGLEVEL != 5
	.section	HANDLER_SECTION, "ax"
	.type		_xtensa_level5_handler, @function
	.global		_xtensa_level5_handler
	.align		4

_xtensa_level5_handler:

#if 1
	/* For now, just panic */

	/* Create an interrupt frame and save minimal context. */

	exception_entry 5

	s32i	a2, sp, (4 * REG_A2)
	movi	a2, XTENSA_LEVEL5_EXCEPTION	/* Address of state save on stack */
	call0	_xtensa_panic				/* Does not return */

#else
	wsr		a0, EXCSAVE_5				/* Save a0 */

	/* Add high priority level 5 interrupt handler code here. */

	rsr		a0, EXCSAVE_5				/* Restore a0 */
	rfi		5

#endif
#endif /* XCHAL_NUM_INTLEVELS >= 5 && XCHAL_EXCM_LEVEL < 5 && XCHAL_DEBUGLEVEL != 5 */

#if XCHAL_NUM_INTLEVELS >= 6 && XCHAL_EXCM_LEVEL < 6 && XCHAL_DEBUGLEVEL != 6
	.section	HANDLER_SECTION, "ax"
	.type		_xtensa_level6_handler, @function
	.global		_xtensa_level6_handler
	.align		4

_xtensa_level6_handler:

#if 1
	/* For now, just panic */

	/* Create an interrupt frame and save minimal context. */

	exception_entry 6

	s32i	a2, sp, (4 * REG_A2)
	movi	a2, XTENSA_LEVEL6_EXCEPTION	/* Address of state save on stack */
	call0	_xtensa_panic				/* Does not return */

#else
	wsr		a0, EXCSAVE_6				/* Save a0 */

	/* Add high priority level 6 interrupt handler code here. */

	rsr		a0, EXCSAVE_6				/* Restore a0 */
	rfi		6

#endif
#endif /* XCHAL_NUM_INTLEVELS >= 6 && XCHAL_EXCM_LEVEL < 6 && XCHAL_DEBUGLEVEL != 6 */<|MERGE_RESOLUTION|>--- conflicted
+++ resolved
@@ -92,28 +92,6 @@
  ****************************************************************************/
 
 /****************************************************************************
-<<<<<<< HEAD
- * Macro extract_msb - return the input with only the highest bit set.
- *
- * Entry Conditions/Side Effects:
- *   Input  : "ain"  - Input value, clobbered.
- *   Output : "aout" - Output value, has only one bit set, MSB of "ain".
- *
- * The two arguments must be different AR registers.
- *
- ****************************************************************************/
-
-	.macro	extract_msb	aout ain
-1:
-	addi	\aout, \ain, -1				/* aout = ain - 1 */
-	and		\ain, \ain, \aout			/* ain  = ain & aout */
-	bnez	\ain, 1b					    /* Repeat until ain == 0 */
-	addi	\aout, \aout, 1				/* Return aout + 1 */
-	.endm
-
-/****************************************************************************
-=======
->>>>>>> 9be737c8
  * Macro dispatch_c_isr level mask tmp
  *
  * Description:
@@ -138,7 +116,6 @@
  ****************************************************************************/
 
 	.macro	dispatch_c_isr	level mask tmp
-<<<<<<< HEAD
 
 	/* If the interrupt stack is disabled, reserve xcpcontext to ensure
 	 * that signal processing can have a separate xcpcontext to handle
@@ -153,77 +130,6 @@
 
 	ps_setup	\level \tmp
 
-#ifdef __XTENSA_CALL0_ABI__
-	/* Get mask of pending, enabled interrupts at this level into a2. */
-
-	rsr		a2, INTENABLE
-	rsr		a3, INTERRUPT
-	movi	a4, \mask
-	and		a2, a2, a3
-	and		a2, a2, a4				/* a2 = Set of pending, enabled interrupts for this level */
-	beqz	a2, 1f						/* Nothing to do */
-
-	/* Call xtensa_int_decode passing the address of the register save area
-	 * as a parameter (A3).
-	 */
-
-		          						  /* Argument 1: Set of CPU interrupt to dispatch */
-	mov		a3, a12					    /* Argument 2: Top of stack = register save area */
-	call0	xtensa_int_decode	  /* Call xtensa_int_decode */
-=======
->>>>>>> 9be737c8
-
-	/* If the interrupt stack is disabled, reserve xcpcontext to ensure
-	 * that signal processing can have a separate xcpcontext to handle
-	 * signal context (ref: xtensa_schedulesigaction.c):
-	 */
-
-<<<<<<< HEAD
-	mov		a12, a2						/* Switch to the save area of the new thread */
-
-#else
-	/* Get mask of pending, enabled interrupts at this level into a6. */
-
-	rsr		a6, INTENABLE
-	rsr		a2, INTERRUPT
-	movi	a3, \mask
-	and		a6, a6, a2
-	and		a6, a6, a3				/* a6 = Set of pending, enabled interrupts for this level */
-	beqz	a6, 1f						/* Nothing to do */
-
-	/* At this point, the exception frame should have been allocated and filled,
-	 * and current sp points to the interrupt stack (if enabled). Copy the
-	 * pre-exception's base save area below the current SP. We saved the SP in A12
-	 * before getting here.
-	 */
-
-#ifdef CONFIG_XTENSA_INTBACKTRACE
-	l32i a3, a12, (4 * REG_A0)        /* Copy pre-exception a0 (return address) */
-	s32e a3, sp, -16
-	l32i a3, a12, (4 * REG_A1)        /* Copy pre-exception a1 (stack pointer) */
-	s32e a3, sp, -12
-
-	/* Backtracing only needs a0 and a1, no need to create full base save area.
-	 * Also need to change current frame's return address to point to pre-exception's
-	 * last run instruction.
-	 */
-
-	rsr a0, EPC_1 + \level - 1  /* return address */
-	movi a4, 0xc0000000         /* constant with top 2 bits set (call size) */
-	or a0, a0, a4               /* set top 2 bits */
-	addx2 a0, a4, a0            /* clear top bit -- simulating call4 size   */
-=======
-#if CONFIG_ARCH_INTERRUPTSTACK < 15
-	addi	sp, sp, -XCPTCONTEXT_SIZE
->>>>>>> 9be737c8
-#endif
-
-	/* Set up PS for C, enable interrupts above this level and clear EXCM. */
-
-	ps_setup	\level \tmp
-
-<<<<<<< HEAD
-=======
 	/* Get the mask of pending, enabled interrupts at this level. */
 
 	rsr    ARG1, INTENABLE
@@ -251,7 +157,6 @@
 
 	mov		a2, RETVAL
 
->>>>>>> 9be737c8
 #if CONFIG_ARCH_INTERRUPTSTACK < 15
 	addi	sp, sp, XCPTCONTEXT_SIZE
 #endif
@@ -277,29 +182,11 @@
 
 _xtensa_level1_handler:
 
-<<<<<<< HEAD
-	mov		a0, sp							              /* Save SP in A0 */
-	addi	sp, sp, -XCPTCONTEXT_SIZE   /* Allocate interrupt stack frame */
-	s32i	a0, sp, (4 * REG_A1)			        /* Save pre-interrupt SP */
-	rsr		a0, PS						                /* Save interruptee's PS */
-	s32i	a0, sp, (4 * REG_PS)
-	rsr		a0, EPC_1						              /* Save interruptee's PC */
-	s32i	a0, sp, (4 * REG_PC)
-	rsr		a0, EXCSAVE_1					            /* Save interruptee's a0 */
-	s32i	a0, sp, (4 * REG_A0)
-
-	/* Save rest of interrupt context. */
-
-	s32i	a2, sp, (4 * REG_A2)
-	s32i	a3, sp, (4 * REG_A3)
-	call0	_xtensa_context_save			/* Save full register state */
-=======
 	/* Create an interrupt frame and save minimal context. */
 
 	exception_entry 1
 
 	/* Save the rest of the state context. */
->>>>>>> 9be737c8
 
 	call0	_xtensa_context_save
 
@@ -330,18 +217,7 @@
 
 	/* Restore only level-specific regs (the rest were already restored) */
 
-<<<<<<< HEAD
-	l32i	a0, a2, (4 * REG_PS)			/* Retrieve interruptee's PS */
-	wsr		a0, PS
-	l32i	a0, a2, (4 * REG_PC)			/* Retrieve interruptee's PC */
-	wsr		a0, EPC_1
-	l32i	a0, a2, (4 * REG_A0)			/* Retrieve interruptee's A0 */
-	l32i  sp, a2, (4 * REG_A1)      /* Retrieve interrupt stack frame */
-	l32i	a2, a2, (4 * REG_A2)			/* Retrieve interruptee's A2 */
-	rsync								          	/* Ensure PS and EPC written */
-=======
 	exception_exit 1
->>>>>>> 9be737c8
 
 	/* Return from exception. RFE returns from either the UserExceptionVector
 	 * or the KernelExceptionVector.  RFE sets PS.EXCM back to 0, and then
@@ -384,23 +260,6 @@
 
 _xtensa_level2_handler:
 
-<<<<<<< HEAD
-	mov		a0, sp							/* Save SP in A0 */
-	addi	sp, sp, -XCPTCONTEXT_SIZE	/* Allocate interrupt stack frame */
-	s32i	a0, sp, (4 * REG_A1)			/* Save pre-interrupt SP */
-	rsr		a0, EPS_2						/* Save interruptee's PS */
-	s32i	a0, sp, (4 * REG_PS)
-	rsr		a0, EPC_2						/* Save interruptee's PC */
-	s32i	a0, sp, (4 * REG_PC)
-	rsr		a0, EXCSAVE_2					/* Save interruptee's a0 */
-	s32i	a0, sp, (4 * REG_A0)
-
-	/* Save rest of interrupt context. */
-
-	s32i	a2, sp, (4 * REG_A2)
-	s32i	a3, sp, (4 * REG_A3)
-	call0	_xtensa_context_save			/* Save full register state */
-=======
 	/* Create an interrupt frame and save minimal context. */
 
 	exception_entry 2
@@ -408,7 +267,6 @@
 	/* Save the rest of the state context. */
 
 	call0	_xtensa_context_save
->>>>>>> 9be737c8
 
 	/* Save current SP before (possibly) overwriting it, it's the register save
 	 * area. This value will be used later by dispatch_c_isr to retrieve the
@@ -455,23 +313,6 @@
 
 _xtensa_level3_handler:
 
-<<<<<<< HEAD
-	mov		a0, sp							/* Save SP in A0 */
-	addi	sp, sp, -XCPTCONTEXT_SIZE	/* Allocate interrupt stack frame */
-	s32i	a0, sp, (4 * REG_A1)			/* Save pre-interrupt SP */
-	rsr		a0, EPS_3						/* Save interruptee's PS */
-	s32i	a0, sp, (4 * REG_PS)
-	rsr		a0, EPC_3						/* Save interruptee's PC */
-	s32i	a0, sp, (4 * REG_PC)
-	rsr		a0, EXCSAVE_3					/* Save interruptee's a0 */
-	s32i	a0, sp, (4 * REG_A0)
-
-	/* Save rest of interrupt context. */
-
-	s32i	a2, sp, (4 * REG_A2)
-	s32i	a3, sp, (4 * REG_A3)
-	call0	_xtensa_context_save			/* Save full register state */
-=======
 	/* Create an interrupt frame and save minimal context. */
 
 	exception_entry 3
@@ -479,7 +320,6 @@
 	/* Save the rest of the state context. */
 
 	call0	_xtensa_context_save
->>>>>>> 9be737c8
 
 	/* Save current SP before (possibly) overwriting it, it's the register save
 	 * area. This value will be used later by dispatch_c_isr to retrieve the
@@ -526,23 +366,6 @@
 
 _xtensa_level4_handler:
 
-<<<<<<< HEAD
-	mov		a0, sp							/* Save SP in A0 */
-	addi	sp, sp, -XCPTCONTEXT_SIZE	/* Allocate interrupt stack frame */
-	s32i	a0, sp, (4 * REG_A1)			/* Save pre-interrupt SP */
-	rsr		a0, EPS_4						/* Save interruptee's PS */
-	s32i	a0, sp, (4 * REG_PS)
-	rsr		a0, EPC_4						/* Save interruptee's PC */
-	s32i	a0, sp, (4 * REG_PC)
-	rsr		a0, EXCSAVE_4					/* Save interruptee's a0 */
-	s32i	a0, sp, (4 * REG_A0)
-
-	/* Save rest of interrupt context. */
-
-	s32i	a2, sp, (4 * REG_A2)
-	s32i	a3, sp, (4 * REG_A3)
-	call0	_xtensa_context_save			/* Save full register state */
-=======
 	/* Create an interrupt frame and save minimal context. */
 
 	exception_entry 4
@@ -550,7 +373,6 @@
 	/* Save the rest of the state context. */
 
 	call0	_xtensa_context_save
->>>>>>> 9be737c8
 
 	/* Save current SP before (possibly) overwriting it, it's the register save
 	 * area. This value will be used later by dispatch_c_isr to retrieve the
@@ -597,23 +419,6 @@
 
 _xtensa_level5_handler:
 
-<<<<<<< HEAD
-	mov		a0, sp							/* Save SP in A0 */
-	addi	sp, sp, -XCPTCONTEXT_SIZE	/* Allocate interrupt stack frame */
-	s32i	a0, sp, (4 * REG_A1)			/* Save pre-interrupt SP */
-	rsr		a0, EPS_5						/* Save interruptee's PS */
-	s32i	a0, sp, (4 * REG_PS)
-	rsr		a0, EPC_5						/* Save interruptee's PC */
-	s32i	a0, sp, (4 * REG_PC)
-	rsr		a0, EXCSAVE_5					/* Save interruptee's a0 */
-	s32i	a0, sp, (4 * REG_A0)
-
-	/* Save rest of interrupt context. */
-
-	s32i	a2, sp, (4 * REG_A2)
-	s32i	a3, sp, (4 * REG_A3)
-	call0	_xtensa_context_save			/* Save full register state */
-=======
 	/* Create an interrupt frame and save minimal context. */
 
 	exception_entry 5
@@ -621,7 +426,6 @@
 	/* Save the rest of the state context. */
 
 	call0	_xtensa_context_save
->>>>>>> 9be737c8
 
 	/* Save current SP before (possibly) overwriting it, it's the register save
 	 * area. This value will be used later by dispatch_c_isr to retrieve the
@@ -668,23 +472,6 @@
 
 _xtensa_level6_handler:
 
-<<<<<<< HEAD
-	mov		a0, sp							/* Save SP in A0 */
-	addi	sp, sp, -XCPTCONTEXT_SIZE	/* Allocate interrupt stack frame */
-	s32i	a0, sp, (4 * REG_A1)			/* Save pre-interrupt SP */
-	rsr		a0, EPS_6						/* Save interruptee's PS */
-	s32i	a0, sp, (4 * REG_PS)
-	rsr		a0, EPC_6						/* Save interruptee's PC */
-	s32i	a0, sp, (4 * REG_PC)
-	rsr		a0, EXCSAVE_6					/* Save interruptee's a0 */
-	s32i	a0, sp, (4 * REG_A0)
-
-	/* Save rest of interrupt context. */
-
-	s32i	a2, sp, (4 * REG_A2)
-	s32i	a3, sp, (4 * REG_A3)
-	call0	_xtensa_context_save			/* Save full register state */
-=======
 	/* Create an interrupt frame and save minimal context. */
 
 	exception_entry 6
@@ -692,7 +479,6 @@
 	/* Save the rest of the state context. */
 
 	call0	_xtensa_context_save
->>>>>>> 9be737c8
 
 	/* Save current SP before (possibly) overwriting it, it's the register save
 	 * area. This value will be used later by dispatch_c_isr to retrieve the
