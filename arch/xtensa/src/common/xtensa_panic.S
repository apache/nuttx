/****************************************************************************
 * arch/xtensa/src/common/xtensa_panic.S
 *
 * Adapted from use in NuttX by:
 *
 *   Copyright (C) 2016 Gregory Nutt. All rights reserved.
 *   Author: Gregory Nutt <gnutt@nuttx.org>
 *
 * Derives from logic originally provided by Cadence Design Systems Inc.
 *
 *   Copyright (c) 2006-2015 Cadence Design Systems Inc.
 *
 * Permission is hereby granted, free of charge, to any person obtaining
 * a copy of this software and associated documentation files (the
 * "Software"), to deal in the Software without restriction, including
 * without limitation the rights to use, copy, modify, merge, publish,
 * distribute, sublicense, and/or sell copies of the Software, and to
 * permit persons to whom the Software is furnished to do so, subject to
 * the following conditions:
 *
 * The above copyright notice and this permission notice shall be included
 * in all copies or substantial portions of the Software.
 *
 * THE SOFTWARE IS PROVIDED "AS IS", WITHOUT WARRANTY OF ANY KIND,
 * EXPRESS OR IMPLIED, INCLUDING BUT NOT LIMITED TO THE WARRANTIES OF
 * MERCHANTABILITY, FITNESS FOR A PARTICULAR PURPOSE AND NONINFRINGEMENT.
 * IN NO EVENT SHALL THE AUTHORS OR COPYRIGHT HOLDERS BE LIABLE FOR ANY
 * CLAIM, DAMAGES OR OTHER LIABILITY, WHETHER IN AN ACTION OF CONTRACT,
 * TORT OR OTHERWISE, ARISING FROM, OUT OF OR IN CONNECTION WITH THE
 * SOFTWARE OR THE USE OR OTHER DEALINGS IN THE SOFTWARE.
 *
 ****************************************************************************/

	.file	"xtensa_panic.S"

/* NOTES on the use of 'call0' for long jumps instead of 'j':
 *
 *  1. This file should be assembled with the -mlongcalls option to xt-xcc.
 *
 *  2. The -mlongcalls compiler option causes 'call0 dest' to be expanded to
 *     a sequence 'l32r a0, dest' 'callx0 a0' which works regardless of the
 *     distance from the call to the destination. The linker then relaxes
 *     it back to 'call0 dest' if it determines that dest is within range.
 *     This allows more flexibility in locating code without the performance
 *     overhead of the 'l32r' literal data load in cases where the destination
 *     is in range of 'call0'. There is an additional benefit in that 'call0'
 *     has a longer range than 'j' due to the target being word-aligned, so
 *     the 'l32r' sequence is less likely needed.
 *
 *  3. The use of 'call0' with -mlongcalls requires that register a0 not be
 *     live at the time of the call, which is always the case for a function
 *     call but needs to be ensured if 'call0' is used as a jump in lieu of 'j'.
 *
 *  4. This use of 'call0' is independent of the C function call ABI.
 */

/****************************************************************************
 * Included Files
 ****************************************************************************/

#include <nuttx/config.h>

#include <arch/irq.h>
#include <arch/xtensa/core.h>
#include <arch/xtensa/xtensa_abi.h>
#include <arch/xtensa/xtensa_specregs.h>

#include "xtensa_macros.S"

#include "chip.h"

/****************************************************************************
 * Public Functions
 ****************************************************************************/

/****************************************************************************
 * Name: _xtensa_panic
 *
 * Description:
 *   Should be reached by call0 (preferable) or jump only. If call0, a0 says
 *   where from. If on simulator, display panic message and abort, else loop
 *   indefinitely.
 *
 * Entry Conditions:
 *   - A1 = Stack frame already allocated.  SP points to beginning of the
 *          register frame.
 *   - A0, A1, A2, PC and PS  = Already saved in the stack frame
 *   - A2  = Exception code
 *
 * Exit conditions:
 *   Does not return.
 *
 ****************************************************************************/

	.section HANDLER_SECTION, "ax"
	.global	_xtensa_panic
	.type	_xtensa_panic, @function

	.align	4
	.literal_position
	.align	4

_xtensa_panic:
	/* Save the exception code */

	wsr		a2, EXCSAVE_1

	/* Save rest of interrupt context (A2=address of state save area on
	 * stack.
	 */

<<<<<<< HEAD
	s32i	a2, sp, (4 * REG_A2)
	s32i	a3, sp, (4 * REG_A3)
=======
>>>>>>> 9be737c8
	call0	_xtensa_context_save			/* Save full register state */

	/* Save exception cause and vaddr into the user frame */

	rsr		a0, EXCCAUSE
	s32i	a0, sp, (4 * REG_EXCCAUSE)
	rsr		a0, EXCVADDR
	s32i	a0, sp, (4 * REG_EXCVADDR)

	/* Dispatch the sycall as with other interrupts. */

	mov		a12, sp							/* a12 = address of register save area */

	/* Switch to an interrupt stack if we have one */

#if CONFIG_ARCH_INTERRUPTSTACK > 15
	setintstack a13 a14
#endif

	/* Set up PS for C, re-enable hi-pri interrupts, and clear EXCM. */

<<<<<<< HEAD
  ps_setup XCHAL_EXCM_LEVEL a0
=======
	ps_setup XCHAL_EXCM_LEVEL a0
>>>>>>> 9be737c8

	/* Call C panic handler: 
	 *  Arg1 = Exception code.
	 *  Arg2 = Start of the register save area.
	 */

	rsr		ARG1, EXCSAVE_1
	mov		ARG2, a12
	CALL	xtensa_panic					/* Call xtensa_panic. Should not return */

1:	j		1b								/* loop infinitely */
	retw<|MERGE_RESOLUTION|>--- conflicted
+++ resolved
@@ -109,11 +109,6 @@
 	 * stack.
 	 */
 
-<<<<<<< HEAD
-	s32i	a2, sp, (4 * REG_A2)
-	s32i	a3, sp, (4 * REG_A3)
-=======
->>>>>>> 9be737c8
 	call0	_xtensa_context_save			/* Save full register state */
 
 	/* Save exception cause and vaddr into the user frame */
@@ -135,11 +130,7 @@
 
 	/* Set up PS for C, re-enable hi-pri interrupts, and clear EXCM. */
 
-<<<<<<< HEAD
-  ps_setup XCHAL_EXCM_LEVEL a0
-=======
 	ps_setup XCHAL_EXCM_LEVEL a0
->>>>>>> 9be737c8
 
 	/* Call C panic handler: 
 	 *  Arg1 = Exception code.
