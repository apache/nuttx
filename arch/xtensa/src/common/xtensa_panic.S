--- conflicted
+++ resolved
@@ -127,11 +127,7 @@
 	 */
 
 	mov		a2, sp							/* Address of state save on stack */
-<<<<<<< HEAD
-	s32i	a3,  a2, (4 * REG_A3)
-=======
 	s32i	a3, sp, (4 * REG_A3)
->>>>>>> 0342272e
 	call0	_xtensa_context_save			/* Save full register state */
 
 	/* Dispatch the sycall as with other interrupts. */
