/****************************************************************************
 * arch/xtensa/src/common/mpu.h
 *
 * Licensed to the Apache Software Foundation (ASF) under one or more
 * contributor license agreements.  See the NOTICE file distributed with
 * this work for additional information regarding copyright ownership.  The
 * ASF licenses this file to you under the Apache License, Version 2.0 (the
 * "License"); you may not use this file except in compliance with the
 * License.  You may obtain a copy of the License at
 *
 *   http://www.apache.org/licenses/LICENSE-2.0
 *
 * Unless required by applicable law or agreed to in writing, software
 * distributed under the License is distributed on an "AS IS" BASIS, WITHOUT
 * WARRANTIES OR CONDITIONS OF ANY KIND, either express or implied.  See the
 * License for the specific language governing permissions and limitations
 * under the License.
 *
 ****************************************************************************/

#ifndef __ARCH_XTENSA_SRC_COMMON_MPU_H
#define __ARCH_XTENSA_SRC_COMMON_MPU_H

/****************************************************************************
 * Included Files
 ****************************************************************************/

#include <nuttx/config.h>

#include <arch/chip/core-isa.h>

#ifndef __ASSEMBLY__
#  include <sys/types.h>
#  include <stdint.h>
#  include <stdbool.h>
#  include <assert.h>
#endif

/****************************************************************************
 * Pre-processor Definitions
 ****************************************************************************/

#define MPU_VADDR_MASK ~(XCHAL_MPU_ALIGN - (1))

#define MPU_ENTRY_AS(vaddr, valid) \
        (((vaddr) & MPU_VADDR_MASK) | \
        ((valid) & (0x1)))

#define MPU_ENTRY_AR(access, memtype) \
        (((ENCODE_MEMORY_TYPE(memtype)) << (12)) | \
        (((access) & (0xf)) << (8)))

/****************************************************************************
 *  MPU access rights constants
 ****************************************************************************/

#define MPU_AR_NONE                  (0)    /* no access */
#define MPU_AR_R                     (4)    /* Kernel read, User no access*/
#define MPU_AR_RX                    (5)    /* Kernel read/execute, User no access */
#define MPU_AR_RW                    (6)    /* Kernel read/write, User no access */
#define MPU_AR_RWX                   (7)    /* Kernel read/write/execute, User no access */
#define MPU_AR_Ww                    (8)    /* Kernel write, User write */
#define MPU_AR_RWrwx                 (9)    /* Kernel read/write , User read/write/execute */
#define MPU_AR_RWr                   (10)   /* Kernel read/write, User read */
#define MPU_AR_RWXrx                 (11)   /* Kernel read/write/execute, User read/execute */
#define MPU_AR_Rr                    (12)   /* Kernel read, User read */
#define MPU_AR_RXrx                  (13)   /* Kernel read/execute, User read/execute */
#define MPU_AR_RWrw                  (14)   /* Kernel read/write, User read/write */
#define MPU_AR_RWXrwx                (15)   /* Kernel read/write/execute, User read/write/execute */
#define MPU_AR_WIDTH                 4      /* Bits used to encode access rights */

/****************************************************************************
 * MPU access memtype constants
 ****************************************************************************/

#define MPU_MEM_DEVICE               (0x00008000)
#define MPU_MEM_NON_CACHEABLE        (0x00090000)
#define MPU_MEM_WRITETHRU_NOALLOC    (0x00080000)
#define MPU_MEM_WRITETHRU            (0x00040000)
#define MPU_MEM_WRITETHRU_WRITEALLOC (0x00060000)
#define MPU_MEM_WRITEBACK_NOALLOC    (0x00050000)
#define MPU_MEM_WRITEBACK            (0x00070000)
#define MPU_MEM_INTERRUPTIBLE        (0x08000000)
#define MPU_MEM_BUFFERABLE           (0x01000000)
#define MPU_MEM_NON_SHAREABLE        (0x00000000)
#define MPU_MEM_INNER_SHAREABLE      (0x02000000)
#define MPU_MEM_OUTER_SHAREABLE      (0x04000000)
#define MPU_MEM_SYSTEM_SHAREABLE     (0x06000000)

/****************************************************************************
 * Layout of the MPU memory type specifier for: ENCODE_MEMORY_TYPE()
 *
 * Bits 0-3  - reserved for pass through of accessRights
 * Bits 4-12 - reserved for pass through of memoryType bits
 * Bit  13   - indicates to use existing access rights of region
 * Bit  14   - indicates to use existing memory type of region
 * Bit  15   - indicates device
 * Bit  16-19- system cache properties
 * Bit  20-23- local cache properties
 * Bit  24   - indicates bufferable
 * Bit  25-26- encodes shareability (1=inner, 2=outer, 3=system)
 * Bit  27   - indicates interruptible
 * Bits 28-31- reserved for future use
 ****************************************************************************/

#define SYSTEM_CACHE_BITS            (0x000f0000)
#define LOCAL_CACHE_BITS             (0x00f00000)
#define SYSTEM_RWC_MASK              (0x00070000)
#define LOCAL_RWC_MASK               (0x00700000)
#define SHIFT_RWC                    16

#define MEM_ANY_SHAREABLE(x) (((x & MPU_MEM_SYSTEM_SHAREABLE) \
        != (0)) ? (1) : (0))

#define MEM_INNER_SHAREABLE(x) (((x & MPU_MEM_SYSTEM_SHAREABLE) \
        == MPU_MEM_INNER_SHAREABLE) ? (1) : (0))

#define MEM_IS_BUFFERABLE(x) (((x & MPU_MEM_BUFFERABLE) != (0)) ? \
        (1) : (0))

#define MEM_IS_DEVICE(x) (((x & MPU_MEM_DEVICE) != (0)) ? (1) : (0))

#define NON_CACHEABLE_DOMAIN(x) \
        ((MEM_IS_DEVICE(x) != (0)) || \
        (MEM_ANY_SHAREABLE(x) != (0)) ? (0x3) : (0))

#define CACHEABLE_DOMAIN(x)  ((MEM_ANY_SHAREABLE(x) != (0)) ? \
        (0x3) : (0x1))

#define MEM_CACHE_MASK(x) (x & SYSTEM_CACHE_BITS)

#define IS_SYSTEM_NONCACHEABLE(x) \
        (((MEM_CACHE_MASK(x) & MPU_MEM_NON_CACHEABLE) == \
                MPU_MEM_NON_CACHEABLE) ? (1) : (0))

#define ENCODE_DEVICE(x) \
        (((((x & MPU_MEM_INTERRUPTIBLE) != (0)) \
        ? (1) : (0)) << 3) | \
        ((NON_CACHEABLE_DOMAIN(x) << 1) | MEM_IS_BUFFERABLE(x)))

#define ENCODE_SYSTEM_NONCACHEABLE(x) \
        (((x & LOCAL_CACHE_BITS) != (0)) && \
        (((x & LOCAL_CACHE_BITS) >> 4) != MPU_MEM_NON_CACHEABLE)) ? \
        ((0x89) | (((x) & LOCAL_CACHE_BITS) >> SHIFT_RWC)) :\
        ((((0x18) | (NON_CACHEABLE_DOMAIN(x) << 1)) \
                | MEM_IS_BUFFERABLE(x)))

#define ENCODE_SYSTEM_CACHEABLE(x) \
        (((((x & LOCAL_CACHE_BITS) >> 4) & MPU_MEM_NON_CACHEABLE) == \
               MPU_MEM_NON_CACHEABLE) ? \
        (CACHEABLE_DOMAIN(x) << 4) : \
        ENCODE_SYSTEM_CACHEABLE_LOCAL_CACHEABLE(x)) | \
        ((MEM_INNER_SHAREABLE(x) << 3) | \
                 ((MEM_CACHE_MASK(x) & SYSTEM_RWC_MASK) \
                 >> SHIFT_RWC))

#define ENCODE_SYSTEM_CACHEABLE_LOCAL_CACHEABLE(x) \
        ((CACHEABLE_DOMAIN(x) << 7) | (((((x & LOCAL_CACHE_BITS) != (0)) ? \
                (x & LOCAL_CACHE_BITS) : \
                ((MEM_CACHE_MASK(x) << 4)) \
        & (LOCAL_RWC_MASK)) >> SHIFT_RWC)))

#define ENCODE_MEMORY_TYPE(x) \
        (((x & (0xffffe000)) != (0)) ? \
        ((MEM_IS_DEVICE((x)) != (0)) ? ENCODE_DEVICE((x)) : \
        ((IS_SYSTEM_NONCACHEABLE((x)) != (0)) ? \
        ENCODE_SYSTEM_NONCACHEABLE((x)) : \
        ENCODE_SYSTEM_CACHEABLE((x)))) : x)

/****************************************************************************
 * Public Function Prototypes
 ****************************************************************************/

#ifndef __ASSEMBLY__
#undef EXTERN
#if defined(__cplusplus)
#define EXTERN extern "C"
extern "C"
{
#else
#define EXTERN extern
#endif

/****************************************************************************
 * Name: mpu_allocregion
 *
 * Description:
 *  Allocate the next region
 *
 ****************************************************************************/

unsigned int mpu_allocregion(void);

/****************************************************************************
 * Name: mpu_control
 *
 * Description:
 *   Configure and enable (or disable) the MPU
 *
 ****************************************************************************/

void mpu_control(bool enable);

/****************************************************************************
 * Name: mpu_configure_region
 *
 * Description:
 *   Configure a region for privileged, strongly ordered memory
 *
 ****************************************************************************/

void mpu_configure_region(uintptr_t base, size_t size,
<<<<<<< HEAD
            uint32_t acc, uint32_t memtype);
=======
                          uint32_t acc, uint32_t memtype);
>>>>>>> 0342272e

/****************************************************************************
 * Name: mpu_priv_stronglyordered
 *
 * Description:
 *   Configure a region for privileged, strongly ordered memory
 *
 ****************************************************************************/

#define mpu_priv_stronglyordered(base, size) \
  do \
    { \
      /* The configure the region */ \
      mpu_configure_region(base, size, \
                          MPU_AR_RWX, \
                          MPU_MEM_DEVICE); \
    } while (0)

/****************************************************************************
 * Name: mpu_user_flash
 *
 * Description:
 *   Configure a region for user program flash
 *
 ****************************************************************************/

#define mpu_user_flash(base, size) \
  do \
    { \
      /* The configure the region */ \
      mpu_configure_region(base, size, \
                          MPU_AR_RXrx, \
                          MPU_MEM_WRITEBACK);\
    } while (0)

/****************************************************************************
 * Name: mpu_priv_flash
 *
 * Description:
 *   Configure a region for privileged program flash
 *
 ****************************************************************************/

#define mpu_priv_flash(base, size) \
  do \
    { \
      /* The configure the region */   \
      mpu_configure_region(base, size, \
                          MPU_AR_RX, \
                          MPU_MEM_WRITEBACK);\
    } while (0)

/****************************************************************************
 * Name: mpu_user_intsram
 *
 * Description:
 *   Configure a region as user internal SRAM
 *
 ****************************************************************************/

#define mpu_user_intsram(base, size) \
  do \
    { \
      /* The configure the region */ \
      mpu_configure_region(base, size, \
                          MPU_AR_RWXrwx, \
                          MPU_MEM_WRITEBACK);\
    } while (0)

/****************************************************************************
 * Name: mpu_priv_intsram
 *
 * Description:
 *   Configure a region as privileged internal SRAM
 *
 ****************************************************************************/

#define mpu_priv_intsram(base, size) \
  do \
    { \
      /* The configure the region */ \
      mpu_configure_region(base, size,\
                          MPU_AR_RWX, \
                          MPU_MEM_WRITEBACK);\
    } while (0)

/****************************************************************************
 * Name: mpu_user_extsram
 *
 * Description:
 *   Configure a region as user external SRAM
 *
 ****************************************************************************/

#define mpu_user_extsram(base, size) \
  do \
    { \
      /* The configure the region */ \
      mpu_configure_region(base, size, \
                          MPU_AR_RWXrwx, \
                          MPU_MEM_WRITEBACK);\
    } while (0)

/****************************************************************************
 * Name: mpu_priv_extsram
 *
 * Description:
 *   Configure a region as privileged external SRAM
 *
 ****************************************************************************/

#define mpu_priv_extsram(base, size) \
  do \
    { \
      /* The configure the region */ \
      mpu_configure_region(base, size,  \
                          MPU_AR_RWX, \
                          MPU_MEM_WRITEBACK);\
    } while (0)

/****************************************************************************
 * Name: mpu_peripheral
 *
 * Description:
 *   Configure a region as privileged peripheral address space
 *
 ****************************************************************************/

#define mpu_peripheral(base, size) \
  do \
    { \
      /* Then configure the region */  \
      mpu_configure_region(base, size, \
                          MPU_AR_RW, \
                          MPU_MEM_DEVICE);\
    } while (0)

/****************************************************************************
 * Name: mpu_user_peripheral
 *
 * Description:
 *   Configure a region as user peripheral address space
 *
 ****************************************************************************/

#define mpu_user_peripheral(base, size) \
  do \
    { \
      /* Then configure the region */     \
      mpu_configure_region(base, size,    \
                          MPU_AR_RWrw,  \
                          MPU_MEM_DEVICE);\
    } while (0)

#undef EXTERN
#if defined(__cplusplus)
}
#endif

#endif /* __ASSEMBLY__ */
#endif /* __ARCH_XTENSA_SRC_COMMON_MPU_H */<|MERGE_RESOLUTION|>--- conflicted
+++ resolved
@@ -210,11 +210,7 @@
  ****************************************************************************/
 
 void mpu_configure_region(uintptr_t base, size_t size,
-<<<<<<< HEAD
-            uint32_t acc, uint32_t memtype);
-=======
                           uint32_t acc, uint32_t memtype);
->>>>>>> 0342272e
 
 /****************************************************************************
  * Name: mpu_priv_stronglyordered
