--- conflicted
+++ resolved
@@ -29,16 +29,11 @@
 #include <stdint.h>
 
 #include <arch/xtensa/xtensa_specregs.h>
-<<<<<<< HEAD
-#include <arch/syscall.h>
-
-=======
 #include <nuttx/arch.h>
 #include <sys/syscall.h>
 
 #include "chip.h"
 #include "signal/signal.h"
->>>>>>> 9be737c8
 #include "xtensa.h"
 
 /****************************************************************************
@@ -79,11 +74,8 @@
 {
   uint32_t *regs = (uint32_t *)context;
   uint32_t cmd;
-<<<<<<< HEAD
-=======
 
   DEBUGASSERT(regs != NULL && regs == CURRENT_REGS);
->>>>>>> 9be737c8
 
   cmd = regs[REG_A2];
 
@@ -423,23 +415,6 @@
           svcerr("ERROR: Bad SYSCALL: %" PRIu32 "\n", cmd);
 #endif
         }
-        break;
-
-      /* A2=SYS_flush_context:  This flush windows to the stack:
-       *
-       * int xtensa_flushcontext(void);
-       *
-       * At this point, the following values are saved in context:
-       *
-       *   A2 = SYS_flush_context
-       *
-       * In this case, we simply need to do nothing.
-       * As flush the register windows to the stack has be done by
-       * interrupt enter handler.
-       */
-
-      case SYS_flush_context:
-
         break;
 
       /* A2=SYS_flush_context:  This flush windows to the stack:
