/****************************************************************************
 * arch/xtensa/src/esp32/esp32_cpuidlestack.c
 *
 * Licensed to the Apache Software Foundation (ASF) under one or more
 * contributor license agreements.  See the NOTICE file distributed with
 * this work for additional information regarding copyright ownership.  The
 * ASF licenses this file to you under the Apache License, Version 2.0 (the
 * "License"); you may not use this file except in compliance with the
 * License.  You may obtain a copy of the License at
 *
 *   http://www.apache.org/licenses/LICENSE-2.0
 *
 * Unless required by applicable law or agreed to in writing, software
 * distributed under the License is distributed on an "AS IS" BASIS, WITHOUT
 * WARRANTIES OR CONDITIONS OF ANY KIND, either express or implied.  See the
 * License for the specific language governing permissions and limitations
 * under the License.
 *
 ****************************************************************************/

/****************************************************************************
 * Included Files
 ****************************************************************************/

#include <nuttx/config.h>
#include <nuttx/arch.h>

#include "xtensa.h"
#include "esp32_smp.h"

#ifdef CONFIG_SMP

/****************************************************************************
 * Public Data
 ****************************************************************************/

/****************************************************************************
 * Public Functions
 ****************************************************************************/

/****************************************************************************
 * Name: up_cpu_idlestack
 *
 * Description:
 *   Allocate a stack for the CPU[n] IDLE task (n > 0) if appropriate and
 *   setup up stack-related information in the IDLE task's TCB.  This
 *   function is always called before up_cpu_start().  This function is
 *   only called for the CPU's initial IDLE task; up_create_task is used for
 *   all normal tasks, pthreads, and kernel threads for all CPUs.
 *
 *   The initial IDLE task is a special case because the CPUs can be started
 *   in different wans in different environments:
 *
 *   1. The CPU may already have been started and waiting in a low power
 *      state for up_cpu_start().  In this case, the IDLE thread's stack
 *      has already been allocated and is already in use.  Here
 *      up_cpu_idlestack() only has to provide information about the
 *      already allocated stack.
 *
 *   2. The CPU may be disabled but started when up_cpu_start() is called.
 *      In this case, a new stack will need to be created for the IDLE
 *      thread and this function is then equivalent to:
 *
 *      return up_create_stack(tcb, stack_size, TCB_FLAG_TTYPE_KERNEL);
 *
 *   The following TCB fields must be initialized by this function:
 *
 *   - adj_stack_size: Stack size after adjustment for hardware, processor,
 *     etc.  This value is retained only for debug purposes.
 *   - stack_alloc_ptr: Pointer to allocated stack
 *   - stack_base_ptr: Adjusted stack base pointer after the TLS Data and
 *     Arguments has been removed from the stack allocation.
 *
 * Input Parameters:
 *   - cpu:         CPU index that indicates which CPU the IDLE task is
 *                  being created for.
 *   - tcb:         The TCB of new CPU IDLE task
 *   - stack_size:  The requested stack size for the IDLE task.  At least
 *                  this much must be allocated.
 *
 ****************************************************************************/

int up_cpu_idlestack(int cpu, struct tcb_s *tcb, size_t stack_size)
{
#if CONFIG_SMP_NCPUS > 1
  up_create_stack(tcb, stack_size, TCB_FLAG_TTYPE_KERNEL);
<<<<<<< HEAD
#endif

#if XCHAL_CP_NUM > 0
  /* REVISIT: Does it make since to have co-processors enabled on the IDLE
   * thread?
   */
=======
>>>>>>> 9be737c8
#endif

  return OK;
}

#endif /* CONFIG_SMP */<|MERGE_RESOLUTION|>--- conflicted
+++ resolved
@@ -84,15 +84,6 @@
 {
 #if CONFIG_SMP_NCPUS > 1
   up_create_stack(tcb, stack_size, TCB_FLAG_TTYPE_KERNEL);
-<<<<<<< HEAD
-#endif
-
-#if XCHAL_CP_NUM > 0
-  /* REVISIT: Does it make since to have co-processors enabled on the IDLE
-   * thread?
-   */
-=======
->>>>>>> 9be737c8
 #endif
 
   return OK;
