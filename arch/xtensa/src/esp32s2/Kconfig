--- conflicted
+++ resolved
@@ -15,10 +15,7 @@
 	bool "ESP32-S2-WROVER"
 	select ESP32S2_FLASH_4M
 	select ESP32S2_PSRAM_2M
-<<<<<<< HEAD
-=======
 	select ARCH_HAVE_I2CRESET
->>>>>>> 9be737c8
 	---help---
 		Generic module with an embedded ESP32-S2
 
@@ -236,13 +233,10 @@
 	bool
 	default n
 
-<<<<<<< HEAD
-=======
 config ESP32S2_I2C
 	bool
 	default n
 
->>>>>>> 9be737c8
 config ESP32S2_TIMER
 	bool
 	default n
@@ -331,8 +325,6 @@
 	select UART1_SERIALDRIVER
 	select ARCH_HAVE_SERIAL_TERMIOS
 
-<<<<<<< HEAD
-=======
 config ESP32S2_I2C0
 	bool "I2C 0"
 	default n
@@ -345,7 +337,6 @@
 	select ESP32S2_I2C
 	select I2C
 
->>>>>>> 9be737c8
 config ESP32S2_RT_TIMER
 	bool "Real-time Timer"
 	select ESP32S2_TIMER
@@ -426,8 +417,6 @@
 endif # ESP32S2_UART1
 
 endmenu # UART Configuration
-<<<<<<< HEAD
-=======
 
 menu "I2C Configuration"
 	depends on ESP32S2_I2C
@@ -469,7 +458,6 @@
 	default 500
 
 endmenu # I2C Configuration
->>>>>>> 9be737c8
 
 menu "SPI Flash Configuration"
 	depends on ESP32S2_SPIFLASH
