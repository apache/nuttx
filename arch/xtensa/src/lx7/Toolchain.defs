############################################################################
# arch/xtensa/src/lx7/Toolchain.defs
#
# Licensed to the Apache Software Foundation (ASF) under one or more
# contributor license agreements.  See the NOTICE file distributed with
# this work for additional information regarding copyright ownership.  The
# ASF licenses this file to you under the Apache License, Version 2.0 (the
# "License"); you may not use this file except in compliance with the
# License.  You may obtain a copy of the License at
#
#   http://www.apache.org/licenses/LICENSE-2.0
#
# Unless required by applicable law or agreed to in writing, software
# distributed under the License is distributed on an "AS IS" BASIS, WITHOUT
# WARRANTIES OR CONDITIONS OF ANY KIND, either express or implied.  See the
# License for the specific language governing permissions and limitations
# under the License.
#
############################################################################

# Supported toolchains
#
# Each toolchain definition should set:
#
#  CROSSDEV         The GNU toolchain triple (command prefix)
#  ARCHCPUFLAGS     CPU-specific flags selecting the instruction set
#                   FPU options, etc.
#  MAXOPTIMIZATION  The maximum optimization level that results in
#                   reliable code generation.
#

<<<<<<< HEAD
ifeq ($(CONFIG_DEBUG_CUSTOMOPT),y)
  MAXOPTIMIZATION := $(CONFIG_DEBUG_OPTLEVEL)
else
  MAXOPTIMIZATION := -Os
endif

ifeq ($(CONFIG_MM_KASAN),y)
  MAXOPTIMIZATION += -fsanitize=kernel-address
endif

ifeq ($(CONFIG_FRAME_POINTER),y)
  MAXOPTIMIZATION += -fno-omit-frame-pointer -fno-optimize-sibling-calls
else
  MAXOPTIMIZATION += -fomit-frame-pointer
endif

=======
>>>>>>> 0342272e
ifeq ($(CONFIG_XTENSA_TOOLCHAIN_XCC), y)
  CROSSDEV = xt-
endif

ifeq ($(CONFIG_XTENSA_TOOLCHAIN_XCLANG), y)
  CROSSDEV = xt-
endif

ifeq ($(CONFIG_XTENSA_TOOLCHAIN_ESP), y)
  CROSSDEV = xtensa-esp32s2-elf-
endif

ARCHCPUFLAGS =

<<<<<<< HEAD
=======
ifeq ($(CONFIG_DEBUG_CUSTOMOPT),y)
  MAXOPTIMIZATION := $(CONFIG_DEBUG_OPTLEVEL)
else
  MAXOPTIMIZATION := -Os
endif

ifeq ($(CONFIG_FRAME_POINTER),y)
  MAXOPTIMIZATION += -fno-omit-frame-pointer -fno-optimize-sibling-calls
else
  MAXOPTIMIZATION += -fomit-frame-pointer
endif

>>>>>>> 0342272e
# Default toolchain
ifeq ($(CONFIG_XTENSA_TOOLCHAIN_XCC), y)
  CC = $(CROSSDEV)xcc
  CXX = $(CROSSDEV)xc++
  CPP = $(CROSSDEV)xcc -E -P -x c
else ifeq ($(CONFIG_XTENSA_TOOLCHAIN_XCLANG), y)
  CC = $(CROSSDEV)clang
  CXX = $(CROSSDEV)clang++
  CPP = $(CROSSDEV)clang -E -P -x c
else
  CC = $(CROSSDEV)gcc
  CXX = $(CROSSDEV)g++
  CPP = $(CROSSDEV)gcc -E -P -x c
endif

LD = $(CROSSDEV)ld
STRIP = $(CROSSDEV)strip --strip-unneeded
AR = $(CROSSDEV)ar rcs
NM = $(CROSSDEV)nm
OBJCOPY = $(CROSSDEV)objcopy
OBJDUMP = $(CROSSDEV)objdump

# Add the builtin library

EXTRA_LIBS += -lgcc
EXTRA_LIBPATHS += -L "${shell dirname "`$(CC) $(ARCHCPUFLAGS) --print-libgcc-file-name`"}"

ifneq ($(CONFIG_LIBM),y)
  EXTRA_LIBS += -lm
  EXTRA_LIBPATHS += -L "${shell dirname "`$(CC) $(ARCHCPUFLAGS) --print-file-name=libm.a`"}"
endif

ifeq ($(CONFIG_LIBSUPCXX),y)
  EXTRA_LIBS += -lsupc++
  EXTRA_LIBPATHS += -L "${shell dirname "`$(CC) $(ARCHCPUFLAGS) --print-file-name=libsupc++.a`"}"
endif<|MERGE_RESOLUTION|>--- conflicted
+++ resolved
@@ -29,7 +29,20 @@
 #                   reliable code generation.
 #
 
-<<<<<<< HEAD
+ifeq ($(CONFIG_XTENSA_TOOLCHAIN_XCC), y)
+  CROSSDEV = xt-
+endif
+
+ifeq ($(CONFIG_XTENSA_TOOLCHAIN_XCLANG), y)
+  CROSSDEV = xt-
+endif
+
+ifeq ($(CONFIG_XTENSA_TOOLCHAIN_ESP), y)
+  CROSSDEV = xtensa-esp32s2-elf-
+endif
+
+ARCHCPUFLAGS =
+
 ifeq ($(CONFIG_DEBUG_CUSTOMOPT),y)
   MAXOPTIMIZATION := $(CONFIG_DEBUG_OPTLEVEL)
 else
@@ -46,37 +59,6 @@
   MAXOPTIMIZATION += -fomit-frame-pointer
 endif
 
-=======
->>>>>>> 0342272e
-ifeq ($(CONFIG_XTENSA_TOOLCHAIN_XCC), y)
-  CROSSDEV = xt-
-endif
-
-ifeq ($(CONFIG_XTENSA_TOOLCHAIN_XCLANG), y)
-  CROSSDEV = xt-
-endif
-
-ifeq ($(CONFIG_XTENSA_TOOLCHAIN_ESP), y)
-  CROSSDEV = xtensa-esp32s2-elf-
-endif
-
-ARCHCPUFLAGS =
-
-<<<<<<< HEAD
-=======
-ifeq ($(CONFIG_DEBUG_CUSTOMOPT),y)
-  MAXOPTIMIZATION := $(CONFIG_DEBUG_OPTLEVEL)
-else
-  MAXOPTIMIZATION := -Os
-endif
-
-ifeq ($(CONFIG_FRAME_POINTER),y)
-  MAXOPTIMIZATION += -fno-omit-frame-pointer -fno-optimize-sibling-calls
-else
-  MAXOPTIMIZATION += -fomit-frame-pointer
-endif
-
->>>>>>> 0342272e
 # Default toolchain
 ifeq ($(CONFIG_XTENSA_TOOLCHAIN_XCC), y)
   CC = $(CROSSDEV)xcc
