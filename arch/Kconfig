#
# For a description of the syntax of this configuration file,
# see the file kconfig-language.txt in the NuttX tools repository.
#

choice
	prompt "CPU Architecture"
	default ARCH_ARM

config ARCH_ARM
	bool "ARM"
	select ARCH_HAVE_INTERRUPTSTACK
	select ARCH_HAVE_VFORK
	select ARCH_HAVE_STACKCHECK
	select ARCH_HAVE_CUSTOMOPT
	select ARCH_HAVE_STDARG_H
	select ARCH_HAVE_SYSCALL_HOOKS
	select ARCH_HAVE_RDWR_MEM_CPU_RUN
	---help---
		The ARM architectures

config ARCH_AVR
	bool "AVR"
	select ARCH_NOINTC
	select ARCH_HAVE_INTERRUPTSTACK
	select ARCH_HAVE_CUSTOMOPT
	---help---
		Atmel 8-bit bit AVR and 32-bit AVR32 architectures

config ARCH_HC
	bool "Freescale HC"
	select ARCH_NOINTC
	select ARCH_HAVE_INTERRUPTSTACK
	---help---
		Freescale HC architectures (M9S12)

config ARCH_MIPS
	bool "MIPS"
	select ARCH_HAVE_INTERRUPTSTACK
	select ARCH_HAVE_CUSTOMOPT
	---help---
		MIPS architectures (PIC32)

config ARCH_MISOC
	bool "MISOC"
	select ARCH_HAVE_INTERRUPTSTACK
	select ARCH_HAVE_CUSTOMOPT
	select ARCH_HAVE_STDARG_H
	---help---
		MISOC

config ARCH_RENESAS
	bool "Renesas"
	select ARCH_NOINTC
	select ARCH_HAVE_INTERRUPTSTACK
	---help---
		Renesas architectures (SH and M16C).

config ARCH_RISCV
	bool "RISC-V"
	select ARCH_HAVE_INTERRUPTSTACK
	select ARCH_HAVE_STACKCHECK
	select ARCH_HAVE_CUSTOMOPT
	select ARCH_HAVE_STDARG_H
	select ARCH_HAVE_SYSCALL_HOOKS
	select ARCH_HAVE_RDWR_MEM_CPU_RUN
	---help---
		RISC-V 32 and 64-bit RV32 / RV64 architectures.

config ARCH_SIM
	bool "Simulation"
	select ARCH_HAVE_MULTICPU
	select ARCH_HAVE_RTC_SUBSECONDS
	select ARCH_HAVE_SERIAL_TERMIOS
	select ARCH_HAVE_TICKLESS
	select ARCH_HAVE_POWEROFF
	select ARCH_HAVE_TESTSET
	select ARCH_HAVE_VFORK
	select ARCH_HAVE_SETJMP
	select ARCH_SETJMP_H
	select ALARM_ARCH
	select ONESHOT
	select SERIAL_CONSOLE
	select SERIAL_IFLOWCONTROL
	---help---
		Linux/Cygwin user-mode simulation.

config ARCH_X86
	bool "x86"
	---help---
		Intel x86 architectures.

config ARCH_X86_64
	bool "x86_64"
	select LIBC_ARCH_ELF_64BIT if LIBC_ARCH_ELF
	---help---
		x86-64 architectures.

config ARCH_XTENSA
	bool "Xtensa"
	select ARCH_HAVE_INTERRUPTSTACK
	select ARCH_HAVE_STACKCHECK
	select ARCH_HAVE_CUSTOMOPT
	select ARCH_HAVE_TESTSET
	---help---
		Cadence® Tensilica® Xtensa® actictures.

config ARCH_Z16
	bool "ZNEO"
	select ARCH_HAVE_HEAP2
	---help---
		ZiLOG ZNEO 16-bit architectures (z16f).

config ARCH_Z80
	bool "z80"
	select ARCH_HAVE_HEAP2
	---help---
		ZiLOG 8-bit architectures (z80, ez80, z8).

config ARCH_OR1K
	bool "OpenRISC"
	---help---
		OpenRISC architectures.

endchoice

config ARCH
	string
	default "arm"     if ARCH_ARM
	default "avr"     if ARCH_AVR
	default "hc"      if ARCH_HC
	default "mips"    if ARCH_MIPS
	default "misoc"   if ARCH_MISOC
	default "renesas" if ARCH_RENESAS
	default "risc-v"  if ARCH_RISCV
	default "sim"     if ARCH_SIM
	default "x86"     if ARCH_X86
	default "xtensa"  if ARCH_XTENSA
	default "z16"     if ARCH_Z16
	default "z80"     if ARCH_Z80
	default "or1k"    if ARCH_OR1K

source arch/arm/Kconfig
source arch/avr/Kconfig
source arch/hc/Kconfig
source arch/mips/Kconfig
source arch/misoc/Kconfig
source arch/renesas/Kconfig
source arch/risc-v/Kconfig
source arch/sim/Kconfig
source arch/x86/Kconfig
source arch/x86_64/Kconfig
source arch/xtensa/Kconfig
source arch/z16/Kconfig
source arch/z80/Kconfig
source arch/or1k/Kconfig

config ARCH_CHIP_CUSTOM
	bool
	default n

if ARCH_CHIP_CUSTOM
menu "Custom Chip Configuration"

config ARCH_CHIP_CUSTOM_NAME
	string "Custom chip name"
	default ""
	---help---
		This is a name for the chip.  It is not used except to return the
		information via the NSH uname command.

config ARCH_CHIP_CUSTOM_DIR
	string "Custom chip directory"
	default ""
	---help---
		If the custom chip configuration is selected, then it is necessary
		to also tell the build system where it can find the chip directory
		for the custom chip.

		In this case, the chip directory is assumed to lie outside the
		NuttX directory.  The provided path must then be a full, absolute
		path to some location outside of the NuttX source tree (like
		"~/projects/mychip").

config ARCH_CHIP_CUSTOM_DIR_RELPATH
	bool "Relative custom chip directory"
	default y
	---help---
		Specifies that the chip directory is relative to the NuttX directory.

endmenu # Custom Chip Configuration
endif #ARCH_CHIP_CUSTOM

source arch/dummy/Kconfig

config ARCH_TOOLCHAIN_IAR
	bool
	default n

config ARCH_TOOLCHAIN_GNU
	bool
	default n

config ARCH_GNU_NO_WEAKFUNCTIONS
	bool
	depends on ARCH_TOOLCHAIN_GNU
	default n
	---help---
		Disable support for weak functions.

config ARCH_SIZET_LONG
	bool "size_t is type long"
	default n
	---help---
		size_t may be type long or type int.  This matters for some
		C++ library routines because the NuttX size_t might not have
		the same underlying type as your toolchain's size_t.

comment "Architecture Options"

config ARCH_NOINTC
	bool
	default n

config ARCH_VECNOTIRQ
	bool
	default n

config ARCH_HAVE_IRQTRIGGER
	bool
	default n
	depends on !ARCH_NOINTC

config ARCH_DMA
	bool
	default n

config ARCH_HAVE_IRQPRIO
	bool
	default n

config ARCH_ICACHE
	bool
	default n

config ARCH_DCACHE
	bool
	default n

config ARCH_L2CACHE
	bool
	default n

config ARCH_HAVE_ADDRENV
	bool
	default n

config ARCH_NEED_ADDRENV_MAPPING
	bool
	default n

<<<<<<< HEAD
config ARCH_HAVE_TEXT_HEAP
	bool "Special memory region for dynamic code loading"
=======
config ARCH_HAVE_EXTRA_HEAPS
	bool
	default n
	---help---
		Special memory regions used as separate heaps

config ARCH_HAVE_TEXT_HEAP
	bool
>>>>>>> bb4e6bc1
	default n
	---help---
		Special memory region for dynamic code loading

config ARCH_HAVE_MULTICPU
	bool
	default n

config ARCH_HAVE_VFORK
	bool
	default n

config ARCH_HAVE_FPU
	bool
	default n

config ARCH_HAVE_DPFPU
	bool
	default n

config ARCH_HAVE_LAZYFPU
	bool

config ARCH_HAVE_MMU
	bool
	default n

config ARCH_HAVE_MPU
	bool
	default n

config ARCH_NAND_HWECC
	bool
	default n

config ARCH_HAVE_EXTCLK
	bool
	default n

config ARCH_HAVE_POWEROFF
	bool
	default n

config ARCH_HAVE_PROGMEM
	bool
	default n

config ARCH_HAVE_PROGMEM_READ
	bool
	default n
	depends on ARCH_HAVE_PROGMEM

config ARCH_HAVE_RESET
	bool
	default n

config ARCH_HAVE_TESTSET
	bool
	default n

config ARCH_HAVE_FETCHADD
	bool
	default n

config ARCH_HAVE_RTC_SUBSECONDS
	bool
	default n

config ARCH_HAVE_SYSCALL_HOOKS
	bool
	default n
	---help---
		Indicates that the architecture supports the system call hooks as
		required if CONFIG_SCHED_INSTRUMENTATION_SYSCALL is enabled.  Refer
		to sched/Kconfig for additional information.

config ARCH_FPU
	bool "FPU support"
	default y
	depends on ARCH_HAVE_FPU
	---help---
		Build in support for the Floating Point Unit (FPU).
		Check your chip specifications first; not all chips support the FPU.

config ARCH_DPFPU
	bool "Double precision FPU support"
	default y
	depends on ARCH_FPU && ARCH_HAVE_DPFPU
	---help---
		Enable toolchain support for double precision (64-bit) floating
		point if both the toolchain and the hardware support it.

config ARCH_USE_MMU
	bool "Enable MMU"
	default n
	depends on ARCH_HAVE_MMU
	---help---
		The architecture supports supports an MMU.  Enable this option in
		order to enable use of the MMU.  For most architectures, this is
		not really an option:  It is required to use the MMU.  In those
		cases, this selection will always be forced.

config ARCH_USE_MPU
	bool "Enable MPU"
	default n
	depends on ARCH_HAVE_MPU
	---help---
		The architecture supports supports an MPU.  Enable this option in
		order to enable use of the MPU.  For most architectures, this option
		is enabled by other, platform-specific logic.  In those cases, this
		selection will always be forced.

config ARCH_USE_TEXT_HEAP
<<<<<<< HEAD
	bool "Enable separate text heap for dynamic code loading"
=======
	bool "Enable separate text allocation for dynamic code loading"
>>>>>>> bb4e6bc1
	default n
	depends on ARCH_HAVE_TEXT_HEAP
	---help---
		This option enables architecture-sepecific memory allocator
		for dynamic code loading. For example, ESP32 has a separate memory
		regions for instruction and data and the memory region used for
		usual malloc doesn't work for instruction.

menuconfig ARCH_ADDRENV
	bool "Address environments"
	default n
	depends on ARCH_HAVE_ADDRENV
	---help---
		Support per-task address environments using the MMU... i.e., support
		"processes"

if ARCH_ADDRENV && ARCH_NEED_ADDRENV_MAPPING

config ARCH_TEXT_VBASE
	hex "Virtual .text base"
	---help---
		The virtual address of the beginning the .text region

config ARCH_DATA_VBASE
	hex "Virtual .bss/.data base"
	---help---
		The virtual address of the beginning of the .bss/.data region.

config ARCH_HEAP_VBASE
	hex "Virtual heap base"
	---help---
		The virtual address of the beginning of the heap region.

config ARCH_SHM_VBASE
	hex "Shared memory base"
	depends on MM_SHM
	---help---
		The virtual address of the beginning of the shared memory region.

config ARCH_TEXT_NPAGES
	int "Max .text pages"
	default 1
	---help---
		The maximum number of pages that can allocated for the .text region.
		This, along with knowledge of the page size, determines the size of
		the .text virtual address space. Default is 1.

config ARCH_DATA_NPAGES
	int "Max .bss/.data pages"
	default 1
	---help---
		The maximum number of pages that can allocated for the .bss/.data
		region. This, along with knowledge of the page size, determines the
		size of the .bss/.data virtual address space. Default is 1.

config ARCH_HEAP_NPAGES
	int "Max heap pages"
	default 1
	---help---
		The maximum number of pages that can allocated for the heap region.
		This, along with knowledge of the page size, determines the size of
		the heap virtual address space. Default is 1.

if MM_SHM

config ARCH_SHM_MAXREGIONS
	int "Max shared memory regions"
	default 1
	---help---
		The maximum number of regions that can allocated for the shared
		memory space.  This hard-coded value permits static allocation of
		the shared memory data structures and serves no other purpose.
		Default is 1.

		The size of the virtual shared memory address space is then
		determined by the product of the maximum number of regions, the
		maximum number of pages per region, and the configured size of
		each page.

config ARCH_SHM_NPAGES
	int "Max shared memory pages"
	default 1
	---help---
		The maximum number of pages that can allocated per region for the shared memory
		region. Default is 1.

		The size of the virtual shared memory address space is then
		determined by the product of the maximum number of regions, the
		maximum number of pages per region, and the configured size of
		each page.

endif # MM_SHM

config ARCH_STACK_DYNAMIC
	bool "Dynamic user stack"
	default n
	depends on BUILD_KERNEL && EXPERIMENTAL
	---help---
		Select this option if the user process stack resides in its own
		address space.  The naming of this selection implies that dynamic
		stack allocation is supported.  Certainly this option must be set if
		dynamic stack allocation is supported by a platform.  But the more
		general meaning of this configuration environment is simply that the
		stack has its own address space.

		NOTE:  This option not yet fully implemented in the code base.
		Hence, it is marked EXPERIMENTAL:  Do not enable it unless you plan
		finish the implementation.

if ARCH_STACK_DYNAMIC

config ARCH_STACK_VBASE
	hex "Virtual stack base"
	---help---
		The virtual address of the beginning the stack region

config ARCH_STACK_NPAGES
	int "Max. stack pages"
	default 1
	---help---
		The maximum number of pages that can allocated for the stack region.
		This, along with knowledge of the page size, determines the size of
		the stack virtual address space. Default is 1.

endif # ARCH_STACK_DYNAMIC

config ARCH_KERNEL_STACK
	bool "Kernel process stack"
	default n if !LIBC_EXECFUNCS
	default y if LIBC_EXECFUNCS
	depends on BUILD_KERNEL
	---help---
		It this option is selected, then every user process will have two
		stacks:  A large, potentially dynamically sized user stack and small
		kernel stack that is used during system call process.

		If this option is not selected, then kernel system calls will simply
		use the caller's user stack.  So, in most cases, this option is not
		required.  However, this option is *required* if both BUILD_KERNEL
		and LIBC_EXECFUNCS are selected.  Why?  Because when we instantiate
		and initialize the address environment of the new user process, we
		will temporarily lose the address environment of the old user
		process, including its stack contents.  The kernel C logic will
		crash immediately with no valid stack in place.

		When this option is selected, the smaller kernel stack stays in
		place during system call processing event though the original user
		stack may or may not be accessible.

if ARCH_KERNEL_STACK

config ARCH_KERNEL_STACKSIZE
	int "Kernel stack size"
	default 1568
	---help---
		The common size of each process's kernel stack

endif # ARCH_KERNEL_STACK

config ARCH_PGPOOL_MAPPING
	bool "Have page pool mapping"
	default n
	---help---
		If there is a MMU mapping in place for the page pool memory, then
		this mapping can be utilized to simplify some page table operations.
		Otherwise, a temporary mapping will have to be established each time
		it is necessary to modify the contents of a page.

if ARCH_PGPOOL_MAPPING

config ARCH_PGPOOL_PBASE
	hex "Page pool physical address"
	default 0x0
	---help---
		The physical address of the start of the page pool memory.  This
		setting is probably equivalent to other platform specific definitions
		but is required again in order to modularize the common address
		environment logic.

config ARCH_PGPOOL_VBASE
	hex "Page pool virtual address"
	default 0x0
	---help---
		The virtual address of the start of the page pool memory.  This
		setting is probably equivalent to other platform specific definitions
		but is required again in order to modularize the common address
		environment logic.

config ARCH_PGPOOL_SIZE
	int "Page pool size (bytes)"
	default 0
	---help---
		The size of the page pool memory in bytes.  This setting is probably
		equivalent  to other platform specific definitions but is required again
		in order to modularize the common address environment logic.

endif # ARCH_PGPOOL_MAPPING
endif # ARCH_ADDRENV && ARCH_NEED_ADDRENV_MAPPING

menuconfig PAGING
	bool "On-demand paging"
	default n
	depends on ARCH_USE_MMU && !ARCH_ROMPGTABLE
	---help---
		If set =y in your configation file, this setting will enable the on-demand
		paging feature as described in
		https://nuttx.apache.org/docs/latest/components/paging.html.

if PAGING

config PAGING_PAGESIZE
	int "Page size (bytes)"
	default 4096
	---help---
		The size of one managed page.  This must be a value supported by the
		processor's memory management unit

config PAGING_NLOCKED
	int "Number of locked pages"
	default 48
	---help---
		This is the number of locked pages in the memory map.

config PAGING_CUSTOM_BASE
	bool "Custom paging base address"
	default n
	---help---
		By default, the page begins at RAM_START/VSTART.  That base address
		can be changed if this value is selected.

if PAGING_CUSTOM_BASE

config PAGING_LOCKED_PBASE
	hex "Physical base address"

config PAGING_LOCKED_VBASE
	hex "Virtual base address"

endif # PAGING_CUSTOM_BASE

config PAGING_NPPAGED
	int "Number of physical pages"
	default 256
	---help---
		This is the number of physical pages available to support the paged
		text region.

config PAGING_NVPAGED
	int "Number of virtual pages"
	default 1024
	---help---
		This actual size of the virtual paged text region (in pages).  This
		is also the number of virtual pages required to span the entire
		paged region. The on-demand paging  feature is intended to support
		only the case where the virtual paged text area is much larger the
		available physical pages.  Otherwise, why would you enable on-demand paging?

config PAGING_NDATA
	int "Number of data pages"
	default 256
	---help---
		This is the number of data pages in the memory map.  The data region
		will extend to the end of RAM unless overridden by a setting in the
		configuration file.

		NOTE:  In some architectures, it may be necessary to take some memory
		from the end of RAM for page tables or other system usage.  The
		configuration settings and linker directives must be cognizant of
		that: PAGING_NDATA should be defined to prevent the data region from
		extending all the way to the end of memory.

config PAGING_DEFPRIO
	int "Page fill worker thread priority"
	default 100
	---help---
		The default, minimum priority of the page fill worker thread.  The
		priority of the page fill work thread will be boosted  boosted
		dynamically so that it matches the priority of the task on behalf
		of which it performs the fill.  This defines the minimum priority
		that will be used. Default: 100.

config PAGING_STACKSIZE
	int "Page fill worker thread stack size"
	default 1024
	---help---
		Defines the size of the allocated stack for the page fill worker
		thread. Default: 1024.

config PAGING_BLOCKINGFILL
	bool "Blocking fill"
	default n
	---help---
		The architecture specific up_fillpage() function may be blocking
		or non-blocking.  If defined, this setting indicates that the
		up_fillpage() implementation will block until the transfer is
		completed. Default:  Undefined (non-blocking).

config PAGING_WORKPERIOD
	int "Work period (usec)"
	default 500000
	---help---
		The page fill worker thread will wake periodically even if there
		is no mapping to do.  This selection controls that wake-up period
		(in microseconds).  This wake-up a failsafe that will handle any
		cases where a single is lost (that would really be a bug and
		shouldn't happen!) and also supports timeouts for case of non-
		blocking, asynchronous fills (see CONFIG_PAGING_TIMEOUT_TICKS).

config PAGING_TIMEOUT
	bool "Paging timeout"
	default n
	---help---
		If defined, the implementation will monitor the (asynchronous) page
		fill logic.  If the fill takes longer than than a timeout value,
		then a fatal error will be declared. Default: No timeouts monitored

config PAGING_TIMEOUT_TICKS
	int "Paging timeout ticks"
	default 10
	depends on PAGING_TIMEOUT
	---help---
		If PAGING_TIMEOUT is defined, then implementation will monitor the
		(asynchronous) page fill logic.  If the fill takes longer than this
		number if microseconds, then a fatal error will be declared.
		Default: No timeouts monitored

endif # PAGING

config ARCH_IRQPRIO
	bool "Prioritized interrupt support"
	default n
	depends on ARCH_HAVE_IRQPRIO
	---help---
		Enable support for prioritized interrupts.

		NOTE: The use of interrupt priorities implies that you also have
		support for nested interrupts.  Most architectures do not support
		nesting of interrupts or, if they do, they only supported nested
		interrupts with certain configuration options.  So this selection
		should be used with caution.

config ARCH_STACKDUMP
	bool "Dump stack on assertions"
	default n
	select DEBUG_ALERT
	---help---
		Enable to do stack dumps after assertions

config ARCH_USBDUMP
	bool "Dump USB trace data"
	default n
	depends on USBDEV_TRACE
	---help---
		Enable to do USB trace after assertions

config ENDIAN_BIG
	bool "Big Endian Architecture"
	default n
	depends on !ARCH_RISCV
	---help---
		Select if architecture operates using big-endian byte ordering.

config ARCH_IDLE_CUSTOM
	bool "Custom IDLE loop"
	default n
	---help---
		Each architecture provides a "default" IDLE loop that exits when the
		MCU has nothing else to do.  This default IDLE loop can be replaced
		by a custom, board-specific IDLE loop by setting this option.  Such
		a custom IDLE loop may do things like a continuous built-in test or
		perhaps or IDLE low power operations.

		NOTE: As of this writing, this capability is only supported by ARM
		and MIPS architectures.  However, the implementation is trivial:  If
		CONFIG_ARCH_IDLE_CUSTOM is defined, then the default IDLE loop file
		is not included in the MCU-specific Make.defs file.

config ARCH_CUSTOM_PMINIT
	bool "Custom PM initialization"
	default n
	depends on PM
	---help---
		Each architecture provides default power management (PM)
		initialization that is called automatically when the system is
		started. This default PM initialization can be replaced by custom,
		board-specific PM initialization by setting this option.  Such a
		custom initialization may do additional PM-related initialization
		that is unique to the board power management requirements.

		NOTE: As of this writing, this capability is only supported by the
		STM32.  However, the implementation is trivial:  If CONFIG_ARCH_CUSTOM_PMINIT,
		then the default PM initialization is not included in the MCU-specific
		Make.defs file.

config ARCH_HAVE_RAMFUNCS
	bool
	default n

config ARCH_RAMFUNCS
	bool "Copy functions to RAM on startup"
	default y
	depends on ARCH_HAVE_RAMFUNCS
	---help---
		Copy some functions to RAM at boot time.  This is done in some
		architectures to improve performance.  In other cases, it is done
		so that FLASH can be reconfigured while the MCU executes out of
		SRAM.

config ARCH_HAVE_RAMVECTORS
	bool
	default n

config ARCH_RAMVECTORS
	bool "Support RAM interrupt vectors"
	default n
	depends on ARCH_HAVE_RAMVECTORS
	---help---
		If ARCH_RAMVECTORS is defined, then the architecture will support
		modifiable vectors in a RAM-based vector table.

config ARCH_MINIMAL_VECTORTABLE
	bool "Minimal RAM usage for vector table"
	default n
	---help---
		Use a minimum amount of RAM for the vector table.

		Instead of allowing irq_attach() to work for all interrupt vectors,
		restrict to only working for a select few (defined in your board
		configuration). This can dramatically reduce the amount of RAM used
		be your vector table.

		To use this setting, you must have a file in your board config that
		provides:

		  #include <nuttx/arch.h>
		  const irq_mapped_t g_irqmap[NR_IRQS] =
		  {
		    ... IRQ to index mapping values ...
		  };

		This table is index by the hardware IRQ number and provides a value
		in the range of 0 to CONFIG_ARCH_NUSER_INTERRUPTS that is the new,
		mapped index into the vector table.  Unused, unmapped interrupts
		should be set to IRQMAPPED_MAX.  So, for example, if g_irqmap[37]
		== 24, then the hardware interrupt vector 37 will be mapped to the
		interrupt vector table at index 24.  if g_irqmap[42] ==
		IRQMAPPED_MAX, then hardware interrupt vector 42 is not used and
		if it occurs will result in an unexpected interrupt crash.

config ARCH_NUSER_INTERRUPTS
	int "Number of interrupts"
	default 0
	depends on ARCH_MINIMAL_VECTORTABLE
	---help---
		If CONFIG_ARCH_MINIMAL_VECTORTABLE is defined, then this setting
		defines the actual number of valid, mapped interrupts in g_irqmap.
		This number will be the new size of the OS vector table

# Bring-up debug configuration options.  These are only intended for low level
# bring-up and not part of normal platform configuration.  They should never be
# selected in a "normal" configuration and, hence, depend on both EXPERIMENTAL
# and DEBUG_FEATURES.

menu "Bring-Up Options"
	depends on EXPERIMENTAL && DEBUG_FEATURES

config SUPPRESS_CLOCK_CONFIG
	bool "Suppress clock configuration"
	default n
	depends on ARCH_XTENSA
	---help---
		Do not configure clocking.  Instead relies on the reset clock
		configuration (or clock configuration provided by a bootloader).

config SUPPRESS_INTERRUPTS
	bool "Suppress all interrupts"
	default n
	---help---
		Do not enable interrupts

config SUPPRESS_TIMER_INTS
	bool "No timer"
	default n
	---help---
		Do not initialize or enable the system timer

config SUPPRESS_SERIAL_INTS
	bool "Suppress serial interrupts"
	default n
	---help---
		Console will poll

config SUPPRESS_UART_CONFIG
	bool "Do no re-configure UART"
	default n
	---help---
		Do not re-configure the serial console UART from its start-up state.
		This is useful when a boot loader has already initialized the serial
		port.

config DUMP_ON_EXIT
	bool "Dump task state"
	default n
	depends on DEBUG_SCHED_INFO
	---help---
		Dump task state on exit()

endmenu # Bring-Up Options

comment "Board Settings"

config BOARD_LOOPSPERMSEC
	int "Delay loops per millisecond"
	default 5000
	---help---
		Simple delay loops are used by some logic, especially during boot-up,
		driver initialization.  These delay loops must be calibrated for each
		board in order to assure accurate timing by the delay loops.

comment "Interrupt options"

config ARCH_HAVE_INTERRUPTSTACK
	bool
	default n

config ARCH_INTERRUPTSTACK
	int "Interrupt Stack Size"
	depends on ARCH_HAVE_INTERRUPTSTACK
	default 0
	---help---
		This architecture supports an interrupt stack. If defined, this symbol
		will be the size of the interrupt stack in bytes.  If not defined (or
		defined to be zero), the user task stacks will be used during interrupt
		handling.

config ARCH_HAVE_HIPRI_INTERRUPT
	bool
	default n

config ARCH_HIPRI_INTERRUPT
	bool "High priority interrupts"
	default n
	depends on ARCH_HAVE_HIPRI_INTERRUPT && ARCH_HAVE_IRQPRIO
	select ARCH_IRQPRIO
	---help---
		NOTE: This description is currently unique to the Cortex-M family
		which is the only family that currently supports this feature.  The
		general feature is not conceptually unique to the Cortex-M but if it
		is extended to any other family, then this discussion will have to
		be generalized.

		If ARMV7M_USEBASEPRI is selected, then interrupts will be disabled
		by setting the BASEPRI register to NVIC_SYSH_DISABLE_PRIORITY so
		that most interrupts will not have execution priority.  SVCall must
		have execution priority in all cases.

		In the normal cases, interrupts are not nest-able and all interrupts
		run at an execution priority between NVIC_SYSH_PRIORITY_MIN and
		NVIC_SYSH_PRIORITY_MAX (with NVIC_SYSH_PRIORITY_MAX reserved for
		SVCall).

		If, in addition, ARCH_HIPRI_INTERRUPT is defined, then special high
		priority interrupts are supported.  These are not "nested" in the
		normal sense of the word.  These high priority interrupts can
		interrupt normal processing but execute outside of OS (although they
		can "get back into the game" via a PendSV interrupt).

		How do you specify a high priority interrupt?  You need to do two
		things:

			1) You need to change the address in the vector table so that
			   the high priority interrupt vectors to your special C
			   interrupt handler.  There are two ways to do this:

			   a) If you select CONFIG_ARCH_RAMVECTORS, then vectors will
			      be kept in RAM and the system will support the interface:

			      int up_ramvec_attach(int irq, up_vector_t vector)

			      that can be used to attach your C interrupt handler to the
			      vector at run time.

			   b) Alternatively, you could keep your vectors in FLASH but in
			      order to this, you would have to develop your own custom
			      vector table.

			2) Then set the priority of your interrupt to NVIC to
			   NVIC_SYSH_HIGH_PRIORITY using the standard interface:

			   int up_prioritize_irq(int irq, int priority)

		NOTE: ARCH_INTERRUPTSTACK must be set in kernel mode (BUILD_KERNEL).
		In kernel mode without an interrupt stack, the interrupt handler
		will set the MSP to the stack pointer of the interrupted thread.  If
		the interrupted thread was a privileged thread, that will be the MSP
		otherwise it will be the PSP.  If the PSP is used, then the value of
		the MSP will be invalid when the interrupt handler returns because
		it will be a pointer to an old position in the unprivileged stack.
		Then when the high priority interrupt occurs and uses this stale MSP,
		there will most likely be a system failure.

		If the interrupt stack is selected, on the other hand, then the
		interrupt handler will always set the MSP to the interrupt
		stack.  So when the high priority interrupt occurs, it will either
		use the MSP of the last privileged thread to run or, in the case of
		the nested interrupt, the interrupt stack if no privileged task has
		run

comment "Boot options"

choice
	prompt "Boot Mode"
	default BOOT_RUNFROMFLASH

config BOOT_RUNFROMEXTSRAM
	bool "Run from external SRAM"
	---help---
		Some configuration support booting and running from external SRAM.

config BOOT_RUNFROMFLASH
	bool "Boot and run from flash"
	---help---
		Most configurations support XIP operation from FLASH but must copy
		initialized .data sections to RAM. (This is the default).

config BOOT_RUNFROMISRAM
	bool "Boot and run from internal SRAM"
	---help---
		Some configuration support booting and running from internal SRAM.

config BOOT_RUNFROMSDRAM
	bool "Boot and run from external SDRAM"
	---help---
		Some configuration support booting and running from external SDRAM.

config BOOT_COPYTORAM
	bool "Boot from FLASH but copy to ram"
	---help---
		Some configurations boot in FLASH but copy themselves entirely into
		RAM for better performance.

endchoice

menu "Boot Memory Configuration"

config RAM_START
	hex "Primary RAM start address (physical)"
	default 0x0
	---help---
		The physical start address of primary installed RAM.  "Primary" RAM
		refers to the RAM that you link program code into.  If program code
		does not execute out of RAM but from FLASH, then you may designate
		any block of RAM as "primary."

config RAM_VSTART
	hex "Primary RAM start address (virtual)"
	default 0x0
	depends on ARCH_USE_MMU
	---help---
		The virtual start address of installed primary RAM. "Primary" RAM
		refers to the RAM that you link program code into.  If program code
		does not execute out of RAM but from FLASH, then you may designate
		any block of RAM as "primary."

config RAM_SIZE
	int "Primary RAM size"
	default 0
	---help---
		The size in bytes of the installed primary RAM. "Primary" RAM
		refers to the RAM that you link program code into.  If program code
		does not execute out of RAM but from FLASH, then you may designate
		any block of RAM as "primary."

if BOOT_RUNFROMFLASH && ARCH_USE_MMU

config FLASH_START
	hex "Boot FLASH start address (physical)"
	default 0x0
	---help---
		The physical start address of installed boot FLASH.  "Boot" FLASH
		refers to the FLASH that you link program code into.

config FLASH_VSTART
	hex "Boot FLASH start address (virtual)"
	default 0x0
	---help---
		The virtual start address of installed boot FLASH.  "Boot" FLASH
		refers to the FLASH that you link program code into.

config FLASH_SIZE
	int "Boot FLASH size"
	default 0
	---help---
		The size in bytes of the installed boot FLASH.  "Boot" FLASH
		refers to the FLASH that you link program code into.

endif # BOOT_RUNFROMFLASH && ARCH_USE_MMU

config ARCH_HAVE_SDRAM
	bool
	default n

config BOOT_SDRAM_DATA
	bool "Data in SDRAM"
	default n
	depends on ARCH_HAVE_SDRAM && !BOOT_RUNFROMSDRAM
	---help---
		This selection should be set if data lies in SDRAM (vs. SRAM) and if
		SDRAM was not previously initialized by a loader.  Obviously, this
		does not apply if we booting from SDRAM because SDRAM must have been
		initialized priority to loading NuttX into SDRAM.

		In the case where SDRAM must be initialized by NuttX, the
		initialization sequence is a little different: Normally, .data and
		.bss must be initialized before starting the system.  But in this
		case SDRAM must be configured by board-specific logic before the
		.data and .bss sections can be initialized.

endmenu # Boot Memory Configuration<|MERGE_RESOLUTION|>--- conflicted
+++ resolved
@@ -259,19 +259,14 @@
 	bool
 	default n
 
-<<<<<<< HEAD
+config ARCH_HAVE_EXTRA_HEAPS
+	bool
+	default n
+	---help---
+		Special memory regions used as separate heaps
+
 config ARCH_HAVE_TEXT_HEAP
-	bool "Special memory region for dynamic code loading"
-=======
-config ARCH_HAVE_EXTRA_HEAPS
-	bool
-	default n
-	---help---
-		Special memory regions used as separate heaps
-
-config ARCH_HAVE_TEXT_HEAP
-	bool
->>>>>>> bb4e6bc1
+	bool
 	default n
 	---help---
 		Special memory region for dynamic code loading
@@ -385,11 +380,7 @@
 		selection will always be forced.
 
 config ARCH_USE_TEXT_HEAP
-<<<<<<< HEAD
-	bool "Enable separate text heap for dynamic code loading"
-=======
 	bool "Enable separate text allocation for dynamic code loading"
->>>>>>> bb4e6bc1
 	default n
 	depends on ARCH_HAVE_TEXT_HEAP
 	---help---
