--- conflicted
+++ resolved
@@ -76,11 +76,8 @@
 	select ARCH_HAVE_POWEROFF
 	select ARCH_HAVE_TESTSET
 	select ARCH_HAVE_VFORK
-<<<<<<< HEAD
-=======
 	select ARCH_HAVE_SETJMP
 	select ARCH_SETJMP_H
->>>>>>> 1bded73f
 	select ALARM_ARCH
 	select ONESHOT
 	select SERIAL_CONSOLE
