--- conflicted
+++ resolved
@@ -110,10 +110,7 @@
 	select ARCH_HAVE_TESTSET
 	select ARCH_HAVE_STDARG_H
 	select ARCH_HAVE_SETJMP if ARCH_TOOLCHAIN_GNU
-<<<<<<< HEAD
-=======
 	select ARCH_HAVE_SYSCALL_HOOKS
->>>>>>> 0342272e
 	---help---
 		Cadence® Tensilica® Xtensa® actictures.
 
@@ -238,11 +235,7 @@
 		the same underlying type as your toolchain's size_t.
 
 config ARCH_COVERAGE
-<<<<<<< HEAD
-	bool "arch coverage"
-=======
 	bool "Enable code coverage analysis"
->>>>>>> 0342272e
 	select HAVE_CXX
 	select HAVE_CXXINITIALIZE
 	default n
