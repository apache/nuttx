/****************************************************************************
 * boards/boardctl.c
 *
 * Licensed to the Apache Software Foundation (ASF) under one or more
 * contributor license agreements.  See the NOTICE file distributed with
 * this work for additional information regarding copyright ownership.  The
 * ASF licenses this file to you under the Apache License, Version 2.0 (the
 * "License"); you may not use this file except in compliance with the
 * License.  You may obtain a copy of the License at
 *
 *   http://www.apache.org/licenses/LICENSE-2.0
 *
 * Unless required by applicable law or agreed to in writing, software
 * distributed under the License is distributed on an "AS IS" BASIS, WITHOUT
 * WARRANTIES OR CONDITIONS OF ANY KIND, either express or implied.  See the
 * License for the specific language governing permissions and limitations
 * under the License.
 *
 ****************************************************************************/

/****************************************************************************
 * Included Files
 ****************************************************************************/

#include <nuttx/config.h>

#include <sys/types.h>
#include <sys/boardctl.h>
#include <stdint.h>
#include <errno.h>
#include <assert.h>

#include <nuttx/board.h>
#include <nuttx/lib/modlib.h>
#include <nuttx/binfmt/symtab.h>
#include <nuttx/drivers/ramdisk.h>

#ifdef CONFIG_NX
#  include <nuttx/nx/nxmu.h>
#endif

#ifdef CONFIG_VNCSERVER
#  include <nuttx/video/vnc.h>
#endif

#ifdef CONFIG_BOARDCTL_USBDEVCTRL
#  include <nuttx/usb/cdcacm.h>
#  include <nuttx/usb/pl2303.h>
#  include <nuttx/usb/usbmsc.h>
#  include <nuttx/usb/composite.h>
#endif

#ifdef CONFIG_BOARDCTL_TESTSET
#  include <nuttx/spinlock.h>
#endif

#if defined(CONFIG_BUILD_PROTECTED) && defined(CONFIG_FS_BINFS)
#  include <nuttx/lib/builtin.h>
#endif

#ifdef CONFIG_BOARDCTL

/****************************************************************************
 * Private Functions
 ****************************************************************************/

/****************************************************************************
 * Name: boardctl_usbdevctrl
 *
 * Description:
 *   Handler the USB device control command.
 *
 * Input Parameters:
 *   ctrl - Described the USB device control command.
 *
 * Returned Value:
 *   On success zero (OK) is returned; -1 (ERROR) is returned on failure
 *   with the errno variable to indicate the nature of the failure.
 *
 ****************************************************************************/

#ifdef CONFIG_BOARDCTL_USBDEVCTRL
static inline int
  boardctl_usbdevctrl(FAR struct boardioc_usbdev_ctrl_s *ctrl)
{
  int ret = OK;

  switch (ctrl->usbdev)
    {
#ifdef CONFIG_CDCACM
      case BOARDIOC_USBDEV_CDCACM:           /* CDC/ACM, not in a composite */
        switch (ctrl->action)
          {
            case BOARDIOC_USBDEV_INITIALIZE: /* Initialize CDC/ACM device */
              break;                         /* There is no CDC/ACM initialization */

            case BOARDIOC_USBDEV_CONNECT:    /* Connect the CDC/ACM device */
#ifndef CONFIG_CDCACM_COMPOSITE
              {
                DEBUGASSERT(ctrl->handle != NULL);
                ret = cdcacm_initialize(ctrl->instance, ctrl->handle);
              }
#endif
              break;

            case BOARDIOC_USBDEV_DISCONNECT: /* Disconnect the CDC/ACM device */
              {
                DEBUGASSERT(ctrl->handle != NULL && *ctrl->handle != NULL);
                cdcacm_uninitialize(*ctrl->handle);
              }
              break;

            default:
              ret = -EINVAL;
              break;
          }
        break;
#endif

#ifdef CONFIG_PL2303
      case BOARDIOC_USBDEV_PL2303:           /* PL2303 serial, not in a composite */
        switch (ctrl->action)
          {
            case BOARDIOC_USBDEV_INITIALIZE: /* Initialize PL2303 serial device */
              break;                         /* There is no PL2303 serial initialization */

            case BOARDIOC_USBDEV_CONNECT:    /* Connect the CDC/ACM device */
              ret = usbdev_serialinitialize(ctrl->instance);
              break;

            case BOARDIOC_USBDEV_DISCONNECT: /* There is no PL2303 serial disconnect */
              ret = -ENOSYS;
              break;

            default:
              ret = -EINVAL;
              break;
          }
        break;
#endif

#ifdef CONFIG_USBMSC
      case BOARDIOC_USBDEV_MSC:              /* Mass storage class */
        switch (ctrl->action)
          {
            case BOARDIOC_USBDEV_INITIALIZE: /* Initialize USB MSC device */
              {
                ret = board_usbmsc_initialize(ctrl->instance);
              }
              break;

            case BOARDIOC_USBDEV_CONNECT:    /* Connect the USB MSC device */
              {
                DEBUGASSERT(ctrl->handle != NULL);
                ret = -ENOSYS;
              }
              break;

            case BOARDIOC_USBDEV_DISCONNECT: /* Disconnect the USB MSC device */
              {
                DEBUGASSERT(ctrl->handle != NULL && *ctrl->handle != NULL);
                usbmsc_uninitialize(*ctrl->handle);
              }
              break;

            default:
              ret = -EINVAL;
              break;
          }
        break;
#endif

#ifdef CONFIG_USBDEV_COMPOSITE
      case BOARDIOC_USBDEV_COMPOSITE:        /* Composite device */
        switch (ctrl->action)
          {
            case BOARDIOC_USBDEV_INITIALIZE: /* Initialize Composite device */
              {
                ret = board_composite_initialize(ctrl->instance);
              }
              break;

            case BOARDIOC_USBDEV_CONNECT:    /* Connect the Composite device */
              {
                DEBUGASSERT(ctrl->handle != NULL);

                *ctrl->handle =
                  board_composite_connect(ctrl->instance, ctrl->config);

                if (*ctrl->handle == NULL)
                  {
                    ret = -EIO;
                  }
              }
              break;

            case BOARDIOC_USBDEV_DISCONNECT: /* Disconnect the Composite
                                              * device */
              {
                DEBUGASSERT(ctrl->handle != NULL && *ctrl->handle != NULL);
                composite_uninitialize(*ctrl->handle);
              }
              break;

            default:
              ret = -EINVAL;
              break;
          }
        break;
#endif
      default:
        ret = -EINVAL;
    }

  return ret;
}
#endif

/****************************************************************************
 * Name: boardctl_pmctrl
 *
 * Description:
 *   Handle power state transition and query command.
 *
 * Input Parameters:
 *   ctrl - Described the power state transition and query command.
 *
 * Returned Value:
 *   On success zero (OK) is returned; -1 (ERROR) is returned on failure
 *   with the errno variable to to indicate the nature of the failure.
 *
 ****************************************************************************/

#ifdef CONFIG_PM
static inline int boardctl_pmctrl(FAR struct boardioc_pm_ctrl_s *ctrl)
{
  int ret = OK;

  switch (ctrl->action)
    {
      case BOARDIOC_PM_ACTIVITY:
        pm_activity(ctrl->domain, ctrl->priority);
        break;

      case BOARDIOC_PM_STAY:
        pm_stay(ctrl->domain, ctrl->state);
        break;

      case BOARDIOC_PM_RELAX:
        pm_relax(ctrl->domain, ctrl->state);
        break;

      case BOARDIOC_PM_STAYCOUNT:
        ctrl->count = pm_staycount(ctrl->domain, ctrl->state);
        break;

      case BOARDIOC_PM_QUERYSTATE:
        ctrl->state = pm_querystate(ctrl->domain);
        break;

      case BOARDIOC_PM_CHANGESTATE:
        ret = pm_changestate(ctrl->domain, ctrl->state);
        break;

      case BOARDIOC_PM_CHECKSTATE:
        ctrl->state = pm_checkstate(ctrl->domain);
        break;

      default:
        ret = -EINVAL;
    }

  return ret;
}
#endif

/****************************************************************************
 * Public Functions
 ****************************************************************************/

/****************************************************************************
 * Name: boardctl
 *
 * Description:
 *   In a small embedded system, there will typically be a much greater
 *   interaction between application and low-level board features.  The
 *   canonically correct to implement such interactions is by implementing a
 *   character driver and performing the interactions via low level ioctl
 *   calls.  This, however, may not be practical in many cases and will lead
 *   to "correct" but awkward implementations.
 *
 *   boardctl() is non-standard OS interface to alleviate the problem.  It
 *   basically circumvents the normal device driver ioctl interlace and
 *   allows the application to perform direction IOCTL-like calls to the
 *   board-specific logic.  In it is especially useful for setting up board
 *   operational and test configurations.
 *
 * Input Parameters:
 *   cmd - Identifies the board command to be executed
 *   arg - The argument that accompanies the command.  The nature of the
 *         argument is determined by the specific command.
 *
 * Returned Value:
 *   On success zero (OK) is returned; -1 (ERROR) is returned on failure
 *   with the errno variable to indicate the nature of the failure.
 *
 ****************************************************************************/

int boardctl(unsigned int cmd, uintptr_t arg)
{
  int ret;

  switch (cmd)
    {
      /* CMD:           BOARDIOC_INIT
       * DESCRIPTION:   Perform one-time application initialization.
       * ARG:           The boardctl() argument is passed to the
       *                board_app_initialize() implementation without
       *                modification.  The argument has no meaning to NuttX;
       *                the meaning of the argument is a contract between
       *                the board-specific initialization logic and the
       *                matching application logic.  The value cold be such
       *                things as a mode enumeration value, a set of DIP
       *                switch switch settings, a pointer to configuration
       *                data read from a file or serial FLASH, or whatever
       *                you would like to do with it.  Every implementation
       *                should accept zero/NULL as a default configuration.
       * CONFIGURATION: CONFIG_BOARDCTL
       * DEPENDENCIES:  Board logic must provide board_app_initialization
       */

      case BOARDIOC_INIT:
        {
          ret = board_app_initialize(arg);
        }
        break;

#ifdef CONFIG_BOARDCTL_FINALINIT
      /* CMD:           BOARDIOC_FINALINIT
       * DESCRIPTION:   Perform one-time application initialization after
       *                start-up script.
       * ARG:           The argument has no meaning
       * CONFIGURATION: CONFIG_BOARDCTL_FINALINIT
       * DEPENDENCIES:  Board logic must provide board_app_finalinitialize
       */

      case BOARDIOC_FINALINIT:
        {
          ret = board_app_finalinitialize(arg);
        }
        break;
#endif

#ifdef CONFIG_BOARDCTL_POWEROFF
      /* CMD:           BOARDIOC_POWEROFF
       * DESCRIPTION:   Power off the board
       * ARG:           Integer value providing power off status information
       * CONFIGURATION: CONFIG_BOARDCTL_POWEROFF
       * DEPENDENCIES:  Board logic must provide board_power_off
       */

      case BOARDIOC_POWEROFF:
        {
          ret = board_power_off((int)arg);
        }
        break;
#endif

#ifdef CONFIG_BOARDCTL_RESET
      /* CMD:           BOARDIOC_RESET
       * DESCRIPTION:   Reset the board
       * ARG:           Integer value providing power off status information
       * CONFIGURATION: CONFIG_BOARDCTL_RESET
       * DEPENDENCIES:  Board logic must provide board_reset
       */

      case BOARDIOC_RESET:
        {
          ret = board_reset((int)arg);
        }
        break;
#endif

#ifdef CONFIG_PM
      /* CMD:           BOARDIOC_PM_CONTROL
       * DESCRIPTION:   anage power state transition and query
       * ARG:           A pointer to an instance of struct boardioc_pm_ctrl_s
       * CONFIGURATION: CONFIG_PM
       * DEPENDENCIES:  None
       */

      case BOARDIOC_PM_CONTROL:
        {
          FAR struct boardioc_pm_ctrl_s *ctrl =
            (FAR struct boardioc_pm_ctrl_s *)arg;

          DEBUGASSERT(ctrl != NULL);
          ret = boardctl_pmctrl(ctrl);
        }
        break;
#endif

#ifdef CONFIG_BOARDCTL_UNIQUEID
      /* CMD:           BOARDIOC_UNIQUEID
       * DESCRIPTION:   Return a unique ID associated with the board (such
       *                as a serial number or a MAC address).
       * ARG:           A writable array of size
       *                CONFIG_BOARDCTL_UNIQUEID_SIZE in which to receive
       *                the board unique ID.
       * DEPENDENCIES:  Board logic must provide the board_uniqueid()
       *                interface.
       */

      case BOARDIOC_UNIQUEID:
        {
          ret = board_uniqueid((FAR uint8_t *)arg);
        }
        break;
#endif

#ifdef CONFIG_BOARDCTL_UNIQUEKEY
      /* CMD:           BOARDIOC_UNIQUEKEY
       * DESCRIPTION:   Return a unique KEY associated with the board (such
       *                as a trusted key or a private identity).
       * ARG:           A writable array of size
       *                CONFIG_BOARDCTL_UNIQUEKEY_SIZE in which to receive
       *                the board unique KEY.
       * DEPENDENCIES:  Board logic must provide the board_uniquekey()
       *                interface.
       */

      case BOARDIOC_UNIQUEKEY:
        {
          ret = board_uniquekey((FAR uint8_t *)arg);
        }
        break;
#endif

#ifdef CONFIG_BOARDCTL_SWITCH_BOOT
      /* CMD:           BOARDIOC_SWITCH_BOOT
       * DESCRIPTION:   Used to change the system boot behavior. Switch to
       *                the updated or specified boot system.
       * ARG:           Boot system updated or specified
       * DEPENDENCIES:  Board logic must provide the board_switch_boot()
       *                interface.
       */

      case BOARDIOC_SWITCH_BOOT:
        {
          ret = board_switch_boot((FAR const char *)arg);
        }
        break;
#endif

<<<<<<< HEAD
=======
#ifdef CONFIG_BOARDCTL_BOOT_IMAGE
      /* CMD:           BOARDIOC_BOOT_IMAGE
       * DESCRIPTION:   Boot a new application firmware image.
       *                Execute the required actions for booting a new
       *                application firmware image (e.g. deinitialize
       *                peripherals, load the Program Counter register with
       *                the application firmware image entry point address).
       * ARG:           Pointer to a read-only instance of struct
       *                boardioc_boot_info_s.
       * DEPENDENCIES:  Board logic must provide the board_boot_image()
       *                interface.
       */

      case BOARDIOC_BOOT_IMAGE:
        {
          FAR const struct boardioc_boot_info_s *info =
            (FAR const struct boardioc_boot_info_s *)arg;

          DEBUGASSERT(info != NULL);

          ret = board_boot_image(info->path, info->header_size);
        }
        break;
#endif

>>>>>>> 649f99ce
#ifdef CONFIG_BOARDCTL_MKRD
      /* CMD:           BOARDIOC_MKRD
       * DESCRIPTION:   Create a RAM disk
       * ARG:           Pointer to read-only instance of struct
       *                boardioc_mkrd_s.
       * CONFIGURATION: CONFIG_BOARDCTL_MKRD
       * DEPENDENCIES:  None
       */

      case BOARDIOC_MKRD:
        {
          FAR const struct boardioc_mkrd_s *desc =
            (FAR const struct boardioc_mkrd_s *)arg;

          if (desc == NULL)
            {
              ret = -EINVAL;
            }
          else
            {
              ret = mkrd((int)desc->minor, desc->nsectors, desc->sectsize,
                         desc->rdflags);
            }
        }
        break;
#endif

#ifdef CONFIG_BOARDCTL_ROMDISK
      /* CMD:           BOARDIOC_ROMDISK
       * DESCRIPTION:   Register
       * ARG:           Pointer to read-only instance of struct
       *                boardioc_romdisk_s.
       * CONFIGURATION: CONFIG_BOARDCTL_ROMDISK
       * DEPENDENCIES:  None
       */

      case BOARDIOC_ROMDISK:
        {
          FAR const struct boardioc_romdisk_s *desc =
            (FAR const struct boardioc_romdisk_s *)arg;

          if (desc == NULL)
            {
              ret = -EINVAL;
            }
          else
            {
              ret = romdisk_register((int)desc->minor, desc->image,
                                     desc->nsectors, desc->sectsize);
            }
        }
        break;
#endif

#ifdef CONFIG_BOARDCTL_APP_SYMTAB
      /* CMD:           BOARDIOC_APP_SYMTAB
       * DESCRIPTION:   Select the application symbol table.  This symbol
       *                table provides the symbol definitions exported to
       *                application code from application space.
       * ARG:           A pointer to an instance of struct boardioc_symtab_s
       * CONFIGURATION: CONFIG_BOARDCTL_APP_SYMTAB
       * DEPENDENCIES:  None
       */

      case BOARDIOC_APP_SYMTAB:
        {
          FAR const struct boardioc_symtab_s *symdesc =
            (FAR const struct boardioc_symtab_s *)arg;

         DEBUGASSERT(symdesc != NULL);
         exec_setsymtab(symdesc->symtab, symdesc->nsymbols);
         ret = OK;
        }
        break;
#endif

#ifdef CONFIG_BOARDCTL_OS_SYMTAB
      /* CMD:           BOARDIOC_OS_SYMTAB
       * DESCRIPTION:   Select the OS symbol table.  This symbol table
       *                provides the symbol definitions exported by the OS to
       *                kernal modules.
       * ARG:           A pointer to an instance of struct boardioc_symtab_s
       * CONFIGURATION: CONFIG_BOARDCTL_OS_SYMTAB
       * DEPENDENCIES:  None
       */

      case BOARDIOC_OS_SYMTAB:
        {
          FAR const struct boardioc_symtab_s *symdesc =
            (FAR const struct boardioc_symtab_s *)arg;

         DEBUGASSERT(symdesc != NULL);
         modlib_setsymtab(symdesc->symtab, symdesc->nsymbols);
         ret = OK;
        }
        break;
#endif

#ifdef CONFIG_BUILTIN
      /* CMD:           BOARDIOC_BUILTINS
       * DESCRIPTION:   Provide the user-space list of built-in applications
       *                for use by BINFS in protected mode.  Normally this
       *                is small set of globals provided by user-space
       *                logic.  It provides name-value pairs for associating
       *                built-in application names with user-space entry
       *                point addresses.  These globals are only needed for
       *                use by BINFS which executes built-in applications
       *                from kernel-space in PROTECTED mode. In the FLAT
       *                build, the user space globals are readily
       *                available.  (BINFS is not supportable in KERNEL mode
       *                since user-space address have no general meaning
       *                that configuration).
       * ARG:           A pointer to an instance of struct boardioc_builtin_s
       * CONFIGURATION: This BOARDIOC command is always available when
       *                CONFIG_BUILTIN is enabled, but does nothing unless
       *                CONFIG_BUILD_KERNEL and CONFIG_FS_BINFS are selected.
       * DEPENDENCIES:  None
       */

      case BOARDIOC_BUILTINS:
        {
#if defined(CONFIG_BUILD_PROTECTED) && defined(CONFIG_FS_BINFS)
          FAR const struct boardioc_builtin_s *builtin =
            (FAR const struct boardioc_builtin_s *)arg;

         DEBUGASSERT(builtin != NULL);
         builtin_setlist(builtin->builtins, builtin->count);
#endif
         ret = OK;
        }
        break;
#endif

#ifdef CONFIG_BOARDCTL_USBDEVCTRL
      /* CMD:           BOARDIOC_USBDEV_CONTROL
       * DESCRIPTION:   Manage USB device classes
       * ARG:           A pointer to an instance of struct
       *                boardioc_usbdev_ctrl_s
       * CONFIGURATION: CONFIG_BOARDCTL && CONFIG_BOARDCTL_USBDEVCTRL
       * DEPENDENCIES:  Board logic must provide board_<usbdev>_initialize()
       */

      case BOARDIOC_USBDEV_CONTROL:
        {
          FAR struct boardioc_usbdev_ctrl_s *ctrl =
            (FAR struct boardioc_usbdev_ctrl_s *)arg;

          DEBUGASSERT(ctrl != NULL);
          ret = boardctl_usbdevctrl(ctrl);
        }
        break;
#endif

#ifdef CONFIG_NX
      /* CMD:           BOARDIOC_NX_START
       * DESCRIPTION:   Start the NX server
       * ARG:           Integer display number to be served by this NXMU
       *                instance.
       * CONFIGURATION: CONFIG_NX
       * DEPENDENCIES:  Base graphics logic provides nxmu_start()
       */

      case BOARDIOC_NX_START:
        {
          /* REVISIT:  Plane number is forced to zero.  On multiplanar
           * displays there may be multiple planes.  Only one is supported
           * here.
           */

          ret = nxmu_start((int)arg, 0);
        }
        break;
#endif

#ifdef CONFIG_VNCSERVER
      /* CMD:           BOARDIOC_VNC_START
       * DESCRIPTION:   Start the NX server and framebuffer driver.
       * ARG:           A reference readable instance of struct
       *                boardioc_vncstart_s
       * CONFIGURATION: CONFIG_VNCSERVER
       * DEPENDENCIES:  VNC server provides vnc_default_fbinitialize()
       */

      case BOARDIOC_VNC_START:
        {
          FAR struct boardioc_vncstart_s *vnc =
            (FAR struct boardioc_vncstart_s *)arg;

          if (vnc == NULL)
            {
              ret = -EINVAL;
            }
          else
            {
              /* Setup the VNC server to support keyboard/mouse inputs */

              ret = vnc_default_fbinitialize(vnc->display, vnc->handle);
            }
        }
        break;
#endif

#ifdef CONFIG_NXTERM
      /* CMD:           BOARDIOC_NXTERM
       * DESCRIPTION:   Create an NX terminal device
       * ARG:           A reference readable/writable instance of struct
       *                boardioc_nxterm_create_s
       * CONFIGURATION: CONFIG_NXTERM
       * DEPENDENCIES:  Base NX terminal logic provides nx_register() and
       *                nxtk_register()
       */

      case BOARDIOC_NXTERM:
        {
          FAR struct boardioc_nxterm_create_s *nxterm =
            (FAR struct boardioc_nxterm_create_s *)arg;

          if (nxterm == NULL)
            {
              ret = -EINVAL;
            }
          else if (nxterm->type == BOARDIOC_XTERM_RAW)
            {
              nxterm->nxterm = nx_register((NXWINDOW)nxterm->hwnd,
                                           &nxterm->wndo,
                                           (int)nxterm->minor);

              ret = nxterm->nxterm == NULL ? -ENODEV : OK;
            }
          else if (nxterm->type == BOARDIOC_XTERM_FRAMED)
            {
              nxterm->nxterm = nxtk_register((NXTKWINDOW)nxterm->hwnd,
                                             &nxterm->wndo,
                                             (int)nxterm->minor);

              ret = nxterm->nxterm == NULL ? -ENODEV : OK;
            }
          else if (nxterm->type == BOARDIOC_XTERM_TOOLBAR)
            {
              nxterm->nxterm = nxtool_register((NXTKWINDOW)nxterm->hwnd,
                                               &nxterm->wndo,
                                               (int)nxterm->minor);

              ret = nxterm->nxterm == NULL ? -ENODEV : OK;
            }
          else
            {
              ret = -EINVAL;
            }
        }
        break;

      /* CMD:           BOARDIOC_NXTERM_IOCTL
       * DESCRIPTION:   Create an NX terminal IOCTL command.  Normal
       *                IOCTLs cannot be be performed in most graphics
       *                contexts since the depend on the task holding an
       *                open file descriptor
       * ARG:           A reference readable/writable instance of struct
       *                boardioc_nxterm_ioctl_s
       * CONFIGURATION: CONFIG_NXTERM
       * DEPENDENCIES:  Base NX terminal logic provides nxterm_ioctl_tap()
       */

      case BOARDIOC_NXTERM_IOCTL:
        {
          FAR struct boardioc_nxterm_ioctl_s *nxterm =
            (FAR struct boardioc_nxterm_ioctl_s *)arg;

          ret = nxterm_ioctl_tap(nxterm->cmd, nxterm->arg);
        }
        break;

#endif /* CONFIG_NXTERM */

#ifdef CONFIG_BOARDCTL_TESTSET
      /* CMD:           BOARDIOC_TESTSET
       * DESCRIPTION:   Access architecture-specific up_testset() operation
       * ARG:           A pointer to a write-able spinlock object.  On
       *                success the  preceding spinlock state is returned:
       *                0=unlocked, 1=locked.
       * CONFIGURATION: CONFIG_BOARDCTL_TESTSET
       * DEPENDENCIES:  Architecture-specific logic provides up_testset()
       */

      case BOARDIOC_TESTSET:
        {
          volatile FAR spinlock_t *lock = (volatile FAR spinlock_t *)arg;

          if (lock == NULL)
            {
              ret = -EINVAL;
            }
          else
            {
              ret = up_testset(lock) == SP_LOCKED ? 1 : 0;
            }
        }
        break;
#endif

       default:
         {
#ifdef CONFIG_BOARDCTL_IOCTL
           /* Boards may also select CONFIG_BOARDCTL_IOCTL=y to enable
            * board-specific commands.  In this case, all commands not
            * recognized by boardctl() will be forwarded to the board-
            * provided board_ioctl() function.
            */

           ret = board_ioctl(cmd, arg);
#else
           ret = -ENOTTY;
#endif
         }
         break;
    }

  /* Set the errno value on any errors */

  if (ret < 0)
    {
      set_errno(-ret);
      return ERROR;
    }

  return OK;
}

#endif /* CONFIG_BOARDCTL */<|MERGE_RESOLUTION|>--- conflicted
+++ resolved
@@ -452,8 +452,6 @@
         break;
 #endif
 
-<<<<<<< HEAD
-=======
 #ifdef CONFIG_BOARDCTL_BOOT_IMAGE
       /* CMD:           BOARDIOC_BOOT_IMAGE
        * DESCRIPTION:   Boot a new application firmware image.
@@ -479,7 +477,6 @@
         break;
 #endif
 
->>>>>>> 649f99ce
 #ifdef CONFIG_BOARDCTL_MKRD
       /* CMD:           BOARDIOC_MKRD
        * DESCRIPTION:   Create a RAM disk
