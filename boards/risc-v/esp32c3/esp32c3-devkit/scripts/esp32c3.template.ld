/****************************************************************************
 * boards/risc-v/esp32c3/esp32c3-devkit/scripts/esp32c3.template.ld
 *
 * Licensed to the Apache Software Foundation (ASF) under one or more
 * contributor license agreements.  See the NOTICE file distributed with
 * this work for additional information regarding copyright ownership.  The
 * ASF licenses this file to you under the Apache License, Version 2.0 (the
 * "License"); you may not use this file except in compliance with the
 * License.  You may obtain a copy of the License at
 *
 *   http://www.apache.org/licenses/LICENSE-2.0
 *
 * Unless required by applicable law or agreed to in writing, software
 * distributed under the License is distributed on an "AS IS" BASIS, WITHOUT
 * WARRANTIES OR CONDITIONS OF ANY KIND, either express or implied.  See the
 * License for the specific language governing permissions and limitations
 * under the License.
 *
 ****************************************************************************/

/****************************************************************************
 * This file describes the memory layout (memory blocks) as virtual
 * memory addresses.
 *
 * NOTE: That this is not the actual linker script but rather a "template"
 * for the esp32c3_out.ld script.  This template script is passed through
 * the C preprocessor to include selected configuration options.
 *
 ****************************************************************************/

#include <nuttx/config.h>

#define SRAM_IRAM_START     0x4037c000
#define SRAM_DRAM_START     0x3fc7c000

/* ICache size is fixed to 16KB on ESP32-C3 */

#define ICACHE_SIZE         0x4000
#define I_D_SRAM_OFFSET     (SRAM_IRAM_START - SRAM_DRAM_START)

/* 2nd stage bootloader iram_loader_seg start address */

#define SRAM_DRAM_END       0x403d0000 - I_D_SRAM_OFFSET

#define SRAM_IRAM_ORG       (SRAM_IRAM_START + ICACHE_SIZE)
#define SRAM_DRAM_ORG       (SRAM_DRAM_START + ICACHE_SIZE)

#define I_D_SRAM_SIZE       SRAM_DRAM_END - SRAM_DRAM_ORG

MEMORY
{
  /* All these values assume the flash cache is on, and have the blocks it
   * uses subtracted from the length of the various regions. The 'data access
   * port' dram/drom regions map to the same iram/irom regions but are 
   * connected to the data port of the CPU and eg allow byte-wise access.
   */

  iram0_0_seg (RX) :      org = SRAM_IRAM_ORG, len = I_D_SRAM_SIZE

  /* Flash mapped instruction data.
   *
   * The 0x20 offset is a convenience for the app binary image generation.
   * Flash cache has 64KB pages. The .bin file which is flashed to the chip
   * has a 0x18 byte file header, and each segment has a 0x08 byte segment
   * header. Setting this offset makes it simple to meet the flash cache MMU's
   * constraint that (paddr % 64KB == vaddr % 64KB).
   */

  irom0_0_seg (RX) :      org = 0x42000020, len = 0x8000000 - 0x20

  /* Shared data RAM, excluding memory reserved for ROM bss/data/stack. */

  dram0_0_seg (RW) :      org = SRAM_DRAM_ORG, len = I_D_SRAM_SIZE

  /* Flash mapped constant data */

  drom0_0_seg (R) :       org = 0x3c000020, len = 0x8000000 - 0x20

  /* RTC fast memory. Persists over deep sleep. */

  rtc_seg(RWX) :          org = 0x50000000, len = 0x2000
}

#if CONFIG_ESP32C3_DEVKIT_RUN_IRAM
  REGION_ALIAS("default_rodata_seg", dram0_0_seg);
  REGION_ALIAS("default_code_seg", iram0_0_seg);
#else
  REGION_ALIAS("default_rodata_seg", drom0_0_seg);
  REGION_ALIAS("default_code_seg", irom0_0_seg);
#endif /* CONFIG_ESP32C3_DEVKIT_RUN_IRAM */

/* Mark the end of the RTC heap (top of the RTC region) */

<<<<<<< HEAD
_ertc_heap = 0x50001fff;
=======
_ertcheap = 0x50001fff;
>>>>>>> bb4e6bc1
<|MERGE_RESOLUTION|>--- conflicted
+++ resolved
@@ -91,8 +91,4 @@
 
 /* Mark the end of the RTC heap (top of the RTC region) */
 
-<<<<<<< HEAD
-_ertc_heap = 0x50001fff;
-=======
-_ertcheap = 0x50001fff;
->>>>>>> bb4e6bc1
+_ertcheap = 0x50001fff;