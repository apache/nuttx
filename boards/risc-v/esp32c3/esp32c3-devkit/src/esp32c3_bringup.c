--- conflicted
+++ resolved
@@ -42,12 +42,6 @@
 #include "esp32c3_partition.h"
 #include "esp32c3-devkit.h"
 
-<<<<<<< HEAD
-#ifdef CONFIG_SPI_DRIVER
-#  include "esp32c3_spi.h"
-#endif
-
-=======
 #ifdef CONFIG_SPI
 #  include "esp32c3_spi.h"
 #endif
@@ -56,7 +50,6 @@
 #  include "esp32c3_rt_timer.h"
 #endif
 
->>>>>>> 2e43815c
 #ifdef CONFIG_TIMER
 #  include "esp32c3_tim_lowerhalf.h"
 #endif
@@ -224,8 +217,6 @@
     }
 #endif
 
-<<<<<<< HEAD
-=======
 #if defined(CONFIG_SPI_SLAVE_DRIVER) && defined(CONFIG_ESP32C3_SPI2)
   ret = board_spislavedev_initialize(ESP32C3_SPI2);
   if (ret < 0)
@@ -235,7 +226,6 @@
     }
 #endif
 
->>>>>>> 2e43815c
 #if defined(CONFIG_I2C_DRIVER)
   /* Configure I2C peripheral interfaces */
 
