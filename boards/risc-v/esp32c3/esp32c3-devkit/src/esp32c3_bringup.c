/****************************************************************************
 * boards/risc-v/esp32c3/esp32c3-devkit/src/esp32c3_bringup.c
 *
 * Licensed to the Apache Software Foundation (ASF) under one or more
 * contributor license agreements.  See the NOTICE file distributed with
 * this work for additional information regarding copyright ownership.  The
 * ASF licenses this file to you under the Apache License, Version 2.0 (the
 * "License"); you may not use this file except in compliance with the
 * License.  You may obtain a copy of the License at
 *
 *   http://www.apache.org/licenses/LICENSE-2.0
 *
 * Unless required by applicable law or agreed to in writing, software
 * distributed under the License is distributed on an "AS IS" BASIS, WITHOUT
 * WARRANTIES OR CONDITIONS OF ANY KIND, either express or implied.  See the
 * License for the specific language governing permissions and limitations
 * under the License.
 *
 ****************************************************************************/

/****************************************************************************
 * Included Files
 ****************************************************************************/

#include <nuttx/config.h>

#include <stdio.h>
#include <fcntl.h>
#include <unistd.h>
#include <syslog.h>
#include <sys/stat.h>
#include <sys/ioctl.h>
#include <sys/types.h>
#include <syslog.h>
#include <debug.h>
#include <stdio.h>

#include <nuttx/fs/fs.h>

#include "esp32c3_wlan.h"
#include "esp32c3_spiflash.h"
#include "esp32c3_partition.h"
#include "esp32c3-devkit.h"

#ifdef CONFIG_SPI
#  include "esp32c3_spi.h"
#endif

#ifdef CONFIG_LCD_DEV
#  include <nuttx/board.h>
#  include <nuttx/lcd/lcd_dev.h>
#endif

#ifdef CONFIG_VIDEO_FB
#  include <nuttx/video/fb.h>
#endif

#ifdef CONFIG_ESP32C3_RT_TIMER
#  include "esp32c3_rt_timer.h"
#endif

#ifdef CONFIG_TIMER
#  include "esp32c3_tim_lowerhalf.h"
#endif

#include "esp32c3_rtc.h"
#ifdef CONFIG_ESP32C3_EFUSE
#  include "esp32c3_efuse.h"
#endif

#ifdef CONFIG_ESP32C3_SHA_ACCELERATOR
#  include "esp32c3_sha.h"
#endif

#ifdef CONFIG_RTC_DRIVER
#  include "esp32c3_rtc_lowerhalf.h"
#endif

#ifdef CONFIG_ESP32C3_BLE
#  include "esp32c3_ble.h"
#endif

/****************************************************************************
 * Pre-processor Definitions
 ****************************************************************************/

#define ESP32C3_MTD_OFFSET            CONFIG_ESP32C3_MTD_OFFSET
#define ESP32C3_MTD_SIZE              CONFIG_ESP32C3_MTD_SIZE

/****************************************************************************
 * Public Functions
 ****************************************************************************/

/****************************************************************************
 * Name: esp32c3_bringup
 *
 * Description:
 *   Perform architecture-specific initialization
 *
 *   CONFIG_BOARD_LATE_INITIALIZE=y
 *     Called from board_late_initialize().
 *
<<<<<<< HEAD
 *   CONFIG_BOARD_LATE_INITIALIZE=n && CONFIG_BOARDCTL=y :
=======
 *   CONFIG_BOARD_LATE_INITIALIZE=n && CONFIG_BOARDCTL=y
>>>>>>> 649f99ce
 *     Called from the NSH library
 *
 ****************************************************************************/

int esp32c3_bringup(void)
{
  int ret;

#if defined(CONFIG_ESP32C3_EFUSE)
  ret = esp32c3_efuse_initialize("/dev/efuse");
  if (ret < 0)
    {
      syslog(LOG_ERR, "ERROR: Failed to init EFUSE: %d\n", ret);
    }
#endif

#ifdef CONFIG_ESP32C3_SHA_ACCELERATOR
  ret = esp32c3_sha_init();
  if (ret < 0)
    {
      syslog(LOG_ERR,
             "ERROR: Failed to initialize SHA: %d\n", ret);
    }
#endif

#ifdef CONFIG_FS_PROCFS
  /* Mount the procfs file system */

  ret = nx_mount(NULL, "/proc", "procfs", 0, NULL);
  if (ret < 0)
    {
      syslog(LOG_ERR, "ERROR: Failed to mount procfs at /proc: %d\n", ret);
    }
#endif

#ifdef CONFIG_FS_TMPFS
  /* Mount the tmpfs file system */

  ret = nx_mount(NULL, CONFIG_LIBC_TMPDIR, "tmpfs", 0, NULL);
  if (ret < 0)
    {
      syslog(LOG_ERR, "ERROR: Failed to mount tmpfs at %s: %d\n",
             CONFIG_LIBC_TMPDIR, ret);
    }
#endif

#ifdef CONFIG_ESP32C3_SPIFLASH

#  ifdef CONFIG_ESP32C3_SPIFLASH_ENCRYPTION_TEST
  esp32c3_spiflash_encrypt_test();
#  endif

  ret = esp32c3_spiflash_init();
  if (ret)
    {
      syslog(LOG_ERR, "ERROR: Failed to initialize SPI Flash\n");
    }
#endif

#ifdef CONFIG_ESP32C3_PARTITION
  ret = esp32c3_partition_init();
  if (ret < 0)
    {
      syslog(LOG_ERR, "ERROR: Failed to initialize partition error=%d\n",
             ret);
    }
#endif

#ifdef CONFIG_DEV_GPIO
  ret = esp32c3_gpio_init();
  if (ret < 0)
    {
      syslog(LOG_ERR, "Failed to initialize GPIO Driver: %d\n", ret);
    }
#endif

#if defined(CONFIG_SPI_DRIVER) && defined(CONFIG_ESP32C3_SPI2)
  ret = board_spidev_initialize(ESP32C3_SPI2);
  if (ret < 0)
    {
      syslog(LOG_ERR, "Failed to initialize SPI%d driver: %d\n",
             ESP32C3_SPI2, ret);
    }
#endif

#if defined(CONFIG_SPI_SLAVE_DRIVER) && defined(CONFIG_ESP32C3_SPI2)
  ret = board_spislavedev_initialize(ESP32C3_SPI2);
  if (ret < 0)
    {
      syslog(LOG_ERR, "Failed to initialize SPI%d Slave driver: %d\n",
             ESP32C3_SPI2, ret);
    }
#endif

#ifdef CONFIG_VIDEO_FB
  ret = fb_register(0, 0);
  if (ret < 0)
    {
      syslog(LOG_ERR, "ERROR: Failed to initialize Frame Buffer Driver.\n");
    }
#elif defined(CONFIG_LCD)
  ret = board_lcd_initialize();
  if (ret < 0)
    {
      syslog(LOG_ERR, "ERROR: Failed to initialize LCD.\n");
    }
#endif

#ifdef CONFIG_LCD_DEV
  ret = lcddev_register(0);
  if (ret < 0)
    {
      syslog(LOG_ERR, "ERROR: lcddev_register() failed: %d\n", ret);
    }
#endif

#if defined(CONFIG_I2C_DRIVER)
  /* Configure I2C peripheral interfaces */

  ret = board_i2c_init();

  if (ret < 0)
    {
      syslog(LOG_ERR, "Failed to initialize I2C driver: %d\n", ret);
    }
#endif

#ifdef CONFIG_SENSORS_BMP180
  /* Try to register BMP180 device in I2C0 */

  ret = board_bmp180_initialize(0, 0);

  if (ret < 0)
    {
      syslog(LOG_ERR, "Failed to initialize BMP180 "
                       "Driver for I2C0: %d\n", ret);
    }
#endif

#ifdef CONFIG_WATCHDOG
  /* Configure watchdog timer */

  ret = board_wdt_init();
  if (ret < 0)
    {
      syslog(LOG_ERR,
             "ERROR: Failed to initialize watchdog drivers: %d\n",
             ret);
    }
#endif

/* First, register the timer drivers and let timer 1 for oneshot
 * if it is enabled.
 */

#ifdef CONFIG_TIMER

#if defined(CONFIG_ESP32C3_TIMER0) && !defined(CONFIG_ESP32C3_RT_TIMER)
  ret = esp32c3_timer_initialize("/dev/timer0", TIMER0);
  if (ret < 0)
    {
      syslog(LOG_ERR,
             "ERROR: Failed to initialize timer driver: %d\n",
             ret);
    }
#endif

#if defined(CONFIG_ESP32C3_TIMER1) && !defined(CONFIG_ONESHOT)
  ret = esp32c3_timer_initialize("/dev/timer1", TIMER1);
  if (ret < 0)
    {
      syslog(LOG_ERR,
             "ERROR: Failed to initialize timer driver: %d\n",
             ret);
    }
#endif

#endif /* CONFIG_TIMER */

  /* Now register one oneshot driver */

#if defined(CONFIG_ONESHOT) && defined(CONFIG_ESP32C3_TIMER1)

  ret = board_oneshot_init(ONESHOT_TIMER, ONESHOT_RESOLUTION_US);
  if (ret < 0)
    {
      syslog(LOG_ERR, "ERROR: board_oneshot_init() failed: %d\n", ret);
    }

#endif /* CONFIG_ONESHOT */

#ifdef CONFIG_ESP32C3_RT_TIMER
  ret = esp32c3_rt_timer_init();
  if (ret < 0)
    {
      syslog(LOG_ERR, "Failed to initialize RT timer: %d\n", ret);
    }
#endif

#ifdef CONFIG_ESP32C3_WIRELESS

#ifdef CONFIG_ESP32C3_WIFI_BT_COEXIST
  ret = esp32c3_wifi_bt_coexist_init();
  if (ret)
    {
      syslog(LOG_ERR, "ERROR: Failed to initialize Wi-Fi and BT coexist\n");
    }
#endif

#ifdef CONFIG_ESP32C3_BLE
  ret = esp32c3_ble_initialize();
  if (ret)
    {
      syslog(LOG_ERR, "ERROR: Failed to initialize BLE\n");
    }
#endif

#ifdef CONFIG_ESP32C3_WIFI

  ret = board_wlan_init();
  if (ret < 0)
    {
      syslog(LOG_ERR, "ERROR: board_wlan_init() failed: %d\n", ret);
    }

#endif

#endif /* CONFIG_ESP32C3_WIRELESS */

#ifdef CONFIG_ESP32C3_LEDC
  ret = esp32c3_pwm_setup();
  if (ret < 0)
    {
      syslog(LOG_ERR, "ERROR: esp32c3_pwm_setup() failed: %d\n", ret);
    }
#endif /* CONFIG_ESP32C3_LEDC */

#ifdef CONFIG_ESP32C3_ADC
  ret = board_adc_init();
  if (ret)
    {
      syslog(LOG_ERR, "ERROR: board_adc_init() failed: %d\n", ret);
    }
#endif /* CONFIG_ESP32C3_ADC */

#ifdef CONFIG_RTC_DRIVER
  /* Instantiate the ESP32-C3 RTC driver */

  ret = esp32c3_rtc_driverinit();
  if (ret < 0)
    {
      syslog(LOG_ERR,
             "ERROR: Failed to Instantiate the RTC driver: %d\n", ret);
    }
#endif

  /* If we got here then perhaps not all initialization was successful, but
   * at least enough succeeded to bring-up NSH with perhaps reduced
   * capabilities.
   */

  UNUSED(ret);
  return OK;
}<|MERGE_RESOLUTION|>--- conflicted
+++ resolved
@@ -100,11 +100,7 @@
  *   CONFIG_BOARD_LATE_INITIALIZE=y
  *     Called from board_late_initialize().
  *
-<<<<<<< HEAD
- *   CONFIG_BOARD_LATE_INITIALIZE=n && CONFIG_BOARDCTL=y :
-=======
  *   CONFIG_BOARD_LATE_INITIALIZE=n && CONFIG_BOARDCTL=y
->>>>>>> 649f99ce
  *     Called from the NSH library
  *
  ****************************************************************************/
