--- conflicted
+++ resolved
@@ -42,13 +42,10 @@
 CSRCS += mpfs_usb.c
 endif
 
-<<<<<<< HEAD
-=======
 ifeq ($(CONFIG_USBDEV_COMPOSITE),y)
 CSRCS += mpfs_composite.c
 endif
 
->>>>>>> 9be737c8
 ifeq ($(CONFIG_MPFS_IHC),y)
 CSRCS += mpfs_ihc.c
 endif
