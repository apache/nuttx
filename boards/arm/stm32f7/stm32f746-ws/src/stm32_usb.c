/****************************************************************************
 * boards/arm/stm32f7/stm32f746-ws/src/stm32_usb.c
 *
 * Licensed to the Apache Software Foundation (ASF) under one or more
 * contributor license agreements.  See the NOTICE file distributed with
 * this work for additional information regarding copyright ownership.  The
 * ASF licenses this file to you under the Apache License, Version 2.0 (the
 * "License"); you may not use this file except in compliance with the
 * License.  You may obtain a copy of the License at
 *
 *   http://www.apache.org/licenses/LICENSE-2.0
 *
 * Unless required by applicable law or agreed to in writing, software
 * distributed under the License is distributed on an "AS IS" BASIS, WITHOUT
 * WARRANTIES OR CONDITIONS OF ANY KIND, either express or implied.  See the
 * License for the specific language governing permissions and limitations
 * under the License.
 *
 ****************************************************************************/

/****************************************************************************
 * Included Files
 ****************************************************************************/

#include <nuttx/config.h>

#include <sys/types.h>
#include <stdint.h>
#include <stdbool.h>
#include <sched.h>
#include <errno.h>
#include <assert.h>
#include <debug.h>

#include <nuttx/kthread.h>
#include <nuttx/usb/usbdev.h>
#include <nuttx/usb/usbhost.h>
#include <nuttx/usb/usbdev_trace.h>

#include "arm_internal.h"
#include "stm32_otg.h"
#include "stm32_gpio.h"
#include "stm32f746-ws.h"

#ifdef CONFIG_STM32F7_OTGFS

/****************************************************************************
 * Pre-processor Definitions
 ****************************************************************************/

#if defined(CONFIG_USBDEV) || defined(CONFIG_USBHOST)
#  define HAVE_USB 1
#else
#  warning "CONFIG_STM32F7_OTGFS is enabled but neither CONFIG_USBDEV nor CONFIG_USBHOST"
#  undef HAVE_USB
#endif

#ifndef CONFIG_STM32F7F4DISCO_USBHOST_PRIO
#  define CONFIG_STM32F7F4DISCO_USBHOST_PRIO 100
#endif

#ifndef CONFIG_STM32F7F4DISCO_USBHOST_STACKSIZE
#  define CONFIG_STM32F7F4DISCO_USBHOST_STACKSIZE 1024
#endif

/****************************************************************************
 * Private Data
 ****************************************************************************/

#ifdef CONFIG_USBHOST
static struct usbhost_connection_s *g_usbconn;
#endif

/****************************************************************************
 * Private Functions
 ****************************************************************************/

/****************************************************************************
 * Name: usbhost_waiter
 *
 * Description:
 *   Wait for USB devices to be connected.
 *
 ****************************************************************************/

#ifdef CONFIG_USBHOST
static int usbhost_waiter(int argc, char *argv[])
{
  struct usbhost_hubport_s *hport;

  uinfo("Running\n");
  for (; ; )
    {
      /* Wait for the device to change state */

      DEBUGVERIFY(CONN_WAIT(g_usbconn, &hport));
      uinfo("%s\n", hport->connected ? "connected" : "disconnected");

      /* Did we just become connected? */

      if (hport->connected)
        {
          /* Yes.. enumerate the newly connected device */

          CONN_ENUMERATE(g_usbconn, hport);
        }
    }

  /* Keep the compiler from complaining */

  return 0;
}
#endif

/****************************************************************************
 * Public Functions
 ****************************************************************************/

/****************************************************************************
 * Name: stm32_usbinitialize
 *
 * Description:
 *   Called from stm32_usbinitialize very early in inialization to setup
 *   USB-related GPIO pins for the STM32F4Discovery board.
 *
 ****************************************************************************/

void stm32_usbinitialize(void)
{
  /* The OTG FS has an internal soft pull-up.
   * No GPIO configuration is required
   */

  /* Configure the OTG FS VBUS sensing GPIO,
   * Power On, and Overcurrent GPIOs
   */

#ifdef CONFIG_STM32F7_OTGFS
  stm32_configgpio(GPIO_OTGFS_VBUS);

#ifdef CONFIG_USBHOST
  stm32_configgpio(GPIO_OTGFS_PWRON);
  stm32_configgpio(GPIO_OTGFS_OVER);
#endif
#endif
}

/****************************************************************************
 * Name: stm32_usbhost_initialize
 *
 * Description:
 *   Called at application startup time to initialize the USB host
 *   functionality.
 *   This function will start a thread that will monitor for device
 *   connection/disconnection events.
 *
 ****************************************************************************/

#ifdef CONFIG_USBHOST
int stm32_usbhost_initialize(void)
{
  int ret;

  /* First, register all of the class drivers needed to support the drivers
   * that we care about:
   */

  uinfo("Register class drivers\n");

#ifdef CONFIG_USBHOST_HUB
  /* Initialize USB hub class support */

  ret = usbhost_hub_initialize();
  if (ret < 0)
    {
      uerr("ERROR: usbhost_hub_initialize failed: %d\n", ret);
    }
#endif

#ifdef CONFIG_USBHOST_MSC
  /* Register the USB mass storage class class */

  ret = usbhost_msc_initialize();
  if (ret != OK)
    {
      uerr("ERROR: Failed to register the mass storage class: %d\n", ret);
    }
#endif

#ifdef CONFIG_USBHOST_CDCACM
  /* Register the CDC/ACM serial class */

  ret = usbhost_cdcacm_initialize();
  if (ret != OK)
    {
      uerr("ERROR: Failed to register the CDC/ACM serial class: %d\n", ret);
    }
#endif

#ifdef CONFIG_USBHOST_HIDKBD
  /* Initialize the HID keyboard class */

  ret = usbhost_kbdinit();
  if (ret != OK)
    {
      uerr("ERROR: Failed to register the HID keyboard class\n");
    }
#endif

#ifdef CONFIG_USBHOST_HIDMOUSE
  /* Initialize the HID mouse class */

  ret = usbhost_mouse_init();
  if (ret != OK)
    {
      uerr("ERROR: Failed to register the HID mouse class\n");
    }
#endif

  /* Then get an instance of the USB host interface */

  uinfo("Initialize USB host\n");
  g_usbconn = stm32_otgfshost_initialize(0);
  if (g_usbconn)
    {
      /* Start a thread to handle device connection. */

      uinfo("Start usbhost_waiter\n");

      ret = kthread_create("usbhost", CONFIG_STM32F7F4DISCO_USBHOST_PRIO,
                        CONFIG_STM32F7F4DISCO_USBHOST_STACKSIZE,
<<<<<<< HEAD
                        (main_t)usbhost_waiter, (FAR char * const *)NULL);
=======
                        (main_t)usbhost_waiter, (char * const *)NULL);
>>>>>>> 9be737c8
      return ret < 0 ? -ENOEXEC : OK;
    }

  return -ENODEV;
}
#endif

/****************************************************************************
 * Name: stm32_usbhost_vbusdrive
 *
 * Description:
 *   Enable/disable driving of VBUS 5V output.  This function must be
 *   provided be each platform that implements the STM32 OTG FS host
 *   interface
 *
 *   "On-chip 5 V VBUS generation is not supported. For this reason, a
 *    charge pump or, if 5 V are available on the application board, a
 *    basic power switch, must be added externally to drive the 5 V VBUS
 *    line. The external charge pump can be driven by any GPIO output.
 *    When the application decides to power on VBUS using the chosen GPIO,
 *    it must also set the port power bit in the host port control and
 *    status register (PPWR bit in OTG_FS_HPRT).
 *
 *   "The application uses this field to control power to this port,
 *    and the core clears this bit on an overcurrent condition."
 *
 * Input Parameters:
 *   iface - For future growth to handle multiple USB host interface.
 *           Should be zero.
 *   enable - true: enable VBUS power; false: disable VBUS power
 *
 * Returned Value:
 *   None
 *
 ****************************************************************************/

#ifdef CONFIG_USBHOST
void stm32_usbhost_vbusdrive(int iface, bool enable)
{
  DEBUGASSERT(iface == 0);

  if (enable)
    {
      /* Enable the Power Switch by driving the enable pin low */

      stm32_gpiowrite(GPIO_OTGFS_PWRON, false);
    }
  else
    {
      /* Disable the Power Switch by driving the enable pin high */

      stm32_gpiowrite(GPIO_OTGFS_PWRON, true);
    }
}
#endif

/****************************************************************************
 * Name: stm32_setup_overcurrent
 *
 * Description:
 *   Setup to receive an interrupt-level callback if an overcurrent
 *   condition is detected.
 *
 * Input Parameters:
 *   handler - New overcurrent interrupt handler
 *   arg     - The argument provided for the interrupt handler
 *
 * Returned Value:
 *   Zero (OK) is returned on success.  Otherwise, a negated errno value
 *   is returned to indicate the nature of the failure.
 *
 ****************************************************************************/

#ifdef CONFIG_USBHOST
int stm32_setup_overcurrent(xcpt_t handler, void *arg)
{
  return stm32_gpiosetevent(GPIO_OTGFS_OVER, true, true, true, handler, arg);
}
#endif

/****************************************************************************
 * Name:  stm32_usbsuspend
 *
 * Description:
 *   Board logic must provide the stm32_usbsuspend logic if the USBDEV
 *   driver is used.  This function is called whenever the USB enters or
 *   leaves suspend mode. This is an opportunity for the board logic to
 *   shutdown clocks, power, etc. while the USB is suspended.
 *
 ****************************************************************************/

#ifdef CONFIG_USBDEV
void stm32_usbsuspend(struct usbdev_s *dev, bool resume)
{
  uinfo("resume: %d\n", resume);
}
#endif

#endif /* CONFIG_STM32F7_OTGFS */<|MERGE_RESOLUTION|>--- conflicted
+++ resolved
@@ -229,11 +229,7 @@
 
       ret = kthread_create("usbhost", CONFIG_STM32F7F4DISCO_USBHOST_PRIO,
                         CONFIG_STM32F7F4DISCO_USBHOST_STACKSIZE,
-<<<<<<< HEAD
-                        (main_t)usbhost_waiter, (FAR char * const *)NULL);
-=======
                         (main_t)usbhost_waiter, (char * const *)NULL);
->>>>>>> 9be737c8
       return ret < 0 ? -ENOEXEC : OK;
     }
 
