--- conflicted
+++ resolved
@@ -30,8 +30,6 @@
   ARCHSCRIPT = -T$(BOARD_DIR)$(DELIM)scripts$(DELIM)$(LDSCRIPT)
 endif
 
-<<<<<<< HEAD
-=======
 CC = $(CROSSDEV)gcc
 CXX = $(CROSSDEV)g++
 CPP = $(CROSSDEV)gcc -E
@@ -42,7 +40,6 @@
 OBJCOPY = $(CROSSDEV)objcopy
 OBJDUMP = $(CROSSDEV)objdump
 
->>>>>>> 649f99ce
 ARCHCCVERSION = ${shell $(CC) -v 2>&1 | sed -n '/^gcc version/p' | sed -e 's/^gcc version \([0-9\.]\)/\1/g' -e 's/[-\ ].*//g' -e '1q'}
 ARCHCCMAJOR = ${shell echo $(ARCHCCVERSION) | cut -d'.' -f1}
 
