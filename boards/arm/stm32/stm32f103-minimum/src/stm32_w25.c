/****************************************************************************
 * boards/arm/stm32/stm32f103-minimum/src/stm32_w25.c
 *
 * Licensed to the Apache Software Foundation (ASF) under one or more
 * contributor license agreements.  See the NOTICE file distributed with
 * this work for additional information regarding copyright ownership.  The
 * ASF licenses this file to you under the Apache License, Version 2.0 (the
 * "License"); you may not use this file except in compliance with the
 * License.  You may obtain a copy of the License at
 *
 *   http://www.apache.org/licenses/LICENSE-2.0
 *
 * Unless required by applicable law or agreed to in writing, software
 * distributed under the License is distributed on an "AS IS" BASIS, WITHOUT
 * WARRANTIES OR CONDITIONS OF ANY KIND, either express or implied.  See the
 * License for the specific language governing permissions and limitations
 * under the License.
 *
 ****************************************************************************/

/****************************************************************************
 * Included Files
 ****************************************************************************/

#include <nuttx/config.h>

#include <stdbool.h>
#include <stdlib.h>
#include <stdio.h>
#include <errno.h>
#include <debug.h>

#ifdef CONFIG_STM32_SPI1
#  include <nuttx/spi/spi.h>
#  include <nuttx/mtd/mtd.h>
#  include <nuttx/fs/smart.h>
#  include <nuttx/mtd/configdata.h>
#endif

#include "stm32_spi.h"

#include "stm32f103_minimum.h"

/****************************************************************************
 * Pre-processor Definitions
 ****************************************************************************/

/* Debug ********************************************************************/

/* Non-standard debug that may be enabled just for testing the watchdog
 * timer
 */

#define W25_SPI_PORT 1

/* Configuration ************************************************************/

/* Can't support the W25 device if it SPI1 or W25 support is not enabled */

#define HAVE_W25  1
#if !defined(CONFIG_STM32_SPI1) || !defined(CONFIG_MTD_W25)
#  undef HAVE_W25
#endif

/* Can't support W25 features if mountpoints are disabled */

#if defined(CONFIG_DISABLE_MOUNTPOINT)
#  undef HAVE_W25
#endif

/* Can't support both FAT and SMARTFS */

#if defined(CONFIG_FS_FAT) && defined(CONFIG_FS_SMARTFS)
#  warning "Can't support both FAT and SMARTFS -- using FAT"
#endif

/****************************************************************************
 * Public Functions
 ****************************************************************************/

/****************************************************************************
 * Name: stm32_w25initialize
 *
 * Description:
 *   Initialize and register the W25 FLASH file system.
 *
 ****************************************************************************/

int stm32_w25initialize(int minor)
{
  int ret;
#ifdef HAVE_W25
  struct spi_dev_s *spi;
  struct mtd_dev_s *mtd;
  struct mtd_geometry_s geo;
#if defined(CONFIG_MTD_PARTITION_NAMES)
  const char *partname = CONFIG_STM32F103MINIMUM_FLASH_PART_NAMES;
#endif

  /* Get the SPI port */

  spi = stm32_spibus_initialize(W25_SPI_PORT);
  if (!spi)
    {
      syslog(LOG_ERR, "ERROR: Failed to initialize SPI port %d\n",
             W25_SPI_PORT);
      return -ENODEV;
    }

  /* Now bind the SPI interface to the W25 SPI FLASH driver */

  mtd = w25_initialize(spi);
  if (!mtd)
    {
      syslog(LOG_ERR, "ERROR: Failed to bind SPI port %d to the Winbond"
                      "W25 FLASH driver\n", W25_SPI_PORT);
      return -ENODEV;
    }

#ifndef CONFIG_FS_SMARTFS
  /* And use the FTL layer to wrap the MTD driver as a block driver */

  ret = ftl_initialize(minor, mtd);
  if (ret < 0)
    {
      syslog(LOG_ERR, "ERROR: Initialize the FTL layer\n");
      return ret;
    }
#else
  /* Initialize to provide SMARTFS on the MTD interface */

  /* Get the geometry of the FLASH device */

  ret = mtd->ioctl(mtd, MTDIOC_GEOMETRY, (unsigned long)((uintptr_t)&geo));
  if (ret < 0)
    {
      syslog(LOG_ERR, "ERROR: mtd->ioctl failed: %d\n", ret);
      return ret;
    }

#ifdef CONFIG_STM32F103MINIMUM_FLASH_PART
    {
      int partno;
      int partsize;
      int partoffset;
      int partszbytes;
      int erasesize;
      const char *partstring = CONFIG_STM32F103MINIMUM_FLASH_PART_LIST;
      const char *ptr;
<<<<<<< HEAD
      FAR struct mtd_dev_s *mtd_part;
=======
      struct mtd_dev_s *mtd_part;
>>>>>>> 9be737c8
      char  partref[16];

      /* Now create a partition on the FLASH device */

      partno = 0;
      ptr = partstring;
      partoffset = 0;

      /* Get the Flash erase size */

      erasesize = geo.erasesize;

      while (*ptr != '\0')
        {
          /* Get the partition size */

          partsize = atoi(ptr);
          partszbytes = (partsize << 10); /* partsize is defined in KB */

          /* Check if partition size is bigger then erase block */

          if (partszbytes < erasesize)
            {
              syslog(LOG_ERR,
                     "ERROR: Partition size is lesser than erasesize!\n");
              return -1;
            }

          /* Check if partition size is multiple of erase block */

          if ((partszbytes % erasesize) != 0)
            {
              syslog(LOG_ERR,
                     "ERROR: Partition size isn't multiple of erasesize!\n");
              return -1;
            }

          mtd_part = mtd_partition(mtd, partoffset, partszbytes / erasesize);
          partoffset += partszbytes / erasesize;

#ifdef CONFIG_STM32F103MINIMUM_FLASH_CONFIG_PART
          /* Test if this is the config partition */

          if (CONFIG_STM32F103MINIMUM_FLASH_CONFIG_PART_NUMBER == partno)
            {
              /* Register the partition as the config device */

              mtdconfig_register(mtd_part);
            }
          else
#endif
            {
              /* Now initialize a SMART Flash block device and bind it
               * to the MTD device.
               */

#if defined(CONFIG_MTD_SMART) && defined(CONFIG_FS_SMARTFS)
              snprintf(partref, sizeof(partref), "p%d", partno);
              smart_initialize(CONFIG_STM32F103MINIMUM_FLASH_MINOR,
                               mtd_part, partref);
#endif
            }

          /* Set the partition name */

#if defined(CONFIG_MTD_PARTITION_NAMES)
          if (!mtd_part)
            {
              syslog(LOG_ERR, "Error: failed to create partition %s\n",
                     partname);
              return -1;
            }

          mtd_setpartitionname(mtd_part, partname);

          /* Now skip to next name.  We don't need to split the string here
           * because the MTD partition logic will only display names up to
           * the comma, thus allowing us to use a single static name
           * in the code.
           */

          while (*partname != ',' && *partname != '\0')
            {
              /* Skip to next ',' */

              partname++;
            }

          if (*partname == ',')
            {
              partname++;
            }
#endif

          /* Update the pointer to point to the next size in the list */

          while ((*ptr >= '0') && (*ptr <= '9'))
            {
              ptr++;
            }

          if (*ptr == ',')
            {
              ptr++;
            }

          /* Increment the part number */

          partno++;
        }
    }
#else /* CONFIG_STM32F103MINIMUM_FLASH_PART */

  /* Configure the device with no partition support */

  smart_initialize(CONFIG_STM32F103MINIMUM_FLASH_MINOR, mtd, NULL);

#endif /* CONFIG_STM32F103MINIMUM_FLASH_PART */
#endif /* CONFIG_FS_SMARTFS */
#endif /* HAVE_W25 */

  return OK;
}<|MERGE_RESOLUTION|>--- conflicted
+++ resolved
@@ -147,11 +147,7 @@
       int erasesize;
       const char *partstring = CONFIG_STM32F103MINIMUM_FLASH_PART_LIST;
       const char *ptr;
-<<<<<<< HEAD
-      FAR struct mtd_dev_s *mtd_part;
-=======
       struct mtd_dev_s *mtd_part;
->>>>>>> 9be737c8
       char  partref[16];
 
       /* Now create a partition on the FLASH device */
