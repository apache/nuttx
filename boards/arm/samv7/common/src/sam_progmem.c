/****************************************************************************
 * boards/arm/samv7/common/src/sam_progmem.c
 *
 * Licensed to the Apache Software Foundation (ASF) under one or more
 * contributor license agreements.  See the NOTICE file distributed with
 * this work for additional information regarding copyright ownership.  The
 * ASF licenses this file to you under the Apache License, Version 2.0 (the
 * "License"); you may not use this file except in compliance with the
 * License.  You may obtain a copy of the License at
 *
 *   http://www.apache.org/licenses/LICENSE-2.0
 *
 * Unless required by applicable law or agreed to in writing, software
 * distributed under the License is distributed on an "AS IS" BASIS, WITHOUT
 * WARRANTIES OR CONDITIONS OF ANY KIND, either express or implied.  See the
 * License for the specific language governing permissions and limitations
 * under the License.
 *
 ****************************************************************************/

/****************************************************************************
 * Included Files
 ****************************************************************************/

#include <nuttx/config.h>

#include <sys/mount.h>

#include <stdbool.h>
#include <stdlib.h>
#include <stdio.h>
#include <assert.h>
#include <errno.h>
#include <debug.h>

#include <nuttx/mtd/mtd.h>
#ifdef CONFIG_BCH
#include <nuttx/drivers/drivers.h>
#endif

#include "sam_progmem.h"
#include "board_progmem.h"

/****************************************************************************
<<<<<<< HEAD
 * Pre-processor Definitions
 ****************************************************************************/

#define ARRAYSIZE(x)                (sizeof((x)) / sizeof((x)[0]))

/****************************************************************************
 * Private Types
 ****************************************************************************/

struct mcuboot_partition_s
{
  uint32_t    offset;          /* Partition offset from the beginning of MTD */
  uint32_t    size;            /* Partition size in bytes */
  const char *devpath;         /* Partition device path */
};

/****************************************************************************
 * Private Data
 ****************************************************************************/

static FAR struct mtd_dev_s *g_samv7_progmem_mtd;

#if defined(CONFIG_SAMV7_PROGMEM_OTA_PARTITION)
static const struct mcuboot_partition_s g_mcuboot_partition_table[] =
{
  {
    .offset  = 0,
    .size    = CONFIG_SAMV7_OTA_PRIMARY_SLOT_OFFSET,
    .devpath = CONFIG_SAMV7_MCUBOOT_LOADER_SLOT_DEVPATH
  },
  {
    .offset  = CONFIG_SAMV7_OTA_PRIMARY_SLOT_OFFSET,
    .size    = CONFIG_SAMV7_OTA_SLOT_SIZE,
    .devpath = CONFIG_SAMV7_OTA_PRIMARY_SLOT_DEVPATH
  },
#if defined(CONFIG_SAMV7_PROGMEM_SECONDARY_SLOT_PARTITION)
  {
    .offset  = CONFIG_SAMV7_OTA_SECONDARY_SLOT_OFFSET,
    .size    = CONFIG_SAMV7_OTA_SLOT_SIZE,
    .devpath = CONFIG_SAMV7_OTA_SECONDARY_SLOT_DEVPATH
  },
#endif
#if defined(CONFIG_MCUBOOT_SWAP_USING_SCRATCH)
  {
    .offset  = CONFIG_SAMV7_OTA_SCRATCH_OFFSET,
    .size    = CONFIG_SAMV7_OTA_SCRATCH_SIZE,
    .devpath = CONFIG_SAMV7_OTA_SCRATCH_DEVPATH
  }
#endif
};
#endif /* CONFIG_SAMV7_PROGMEM_OTA_PARTITION */

/****************************************************************************
=======
>>>>>>> 85550ee3
 * Private Functions
 ****************************************************************************/

/****************************************************************************
 * Name: sam_progmem_register_driver
 *
 * Description:
 *   Initialize the FLASH and register MTD devices.
 *
 * Input Parameters:
 *   minor   - The minor number for progmem MTD block driver.
 *   mtd     - MTD partition data pointer
 *   devpath - Character device path
 *
 * Returned Value:
 *   Zero on success; a negated errno value on failure.
 *
 ****************************************************************************/

static int sam_progmem_register_driver(int minor, FAR struct mtd_dev_s *mtd,
                                       FAR const char *devpath)
{
#ifdef CONFIG_BCH
  char blockdev[18];
  char chardev[12];
#endif
  int ret = OK;

  /* Use the FTL layer to wrap the MTD driver as a block driver */

  ret = ftl_initialize(minor, mtd);
  if (ret < 0)
    {
      ferr("ERROR: Failed to initialize the FTL layer: %d\n", ret);
      return ret;
    }

#ifdef CONFIG_BCH
  /* Use the minor number to create device paths */

  snprintf(blockdev, sizeof(blockdev), "/dev/mtdblock%d", minor);
  if (devpath == NULL)
    {
      snprintf(chardev, sizeof(chardev), "/dev/mtd%d", minor);
      devpath = chardev;
    }

  /* Now create a character device on the block device */

  ret = bchdev_register(blockdev, devpath, false);
  if (ret < 0)
    {
      ferr("ERROR: bchdev_register %s failed: %d\n", devpath, ret);
      return ret;
    }
#endif

  return ret;
}

/****************************************************************************
 * Name: sam_progmem_alloc_mtdpart
 *
 * Description:
 *   Allocate an MTD partition from FLASH.
 *
 * Input Parameters:
 *   mtd        - The MTD device to be partitioned
 *   mtd_offset - MTD Partition offset from the base address in FLASH.
 *   mtd_size   - Size for the MTD partition.
 *
 * Returned Value:
 *   MTD partition data pointer on success, NULL on failure.
 *
 ****************************************************************************/

static struct mtd_dev_s *sam_progmem_alloc_mtdpart(FAR struct mtd_dev_s *mtd,
                                                   size_t mtd_offset,
                                                   size_t mtd_size)
{
  ssize_t startblock;
  size_t  blocks;

  ASSERT((mtd_offset + mtd_size) <= up_progmem_neraseblocks() *
          up_progmem_pagesize(0));
  ASSERT((mtd_offset % up_progmem_pagesize(0)) == 0);
  ASSERT((mtd_size % up_progmem_pagesize(0)) == 0);

  finfo("\tMTD offset = 0x%zx\n", mtd_offset);
  finfo("\tMTD size = %zu\n", mtd_size);

  startblock = up_progmem_getpage(mtd_offset);
  if (startblock < 0)
    {
      return NULL;
    }

  blocks = mtd_size / up_progmem_pagesize(0);

  return mtd_partition(mtd, startblock, blocks);
}

/****************************************************************************
<<<<<<< HEAD
 * Name: init_mcuboot_partitions
 *
 * Description:
 *   Initialize partitions that are dedicated to firmware MCUBOOT update.
 *
 * Input Parameters:
 *   minor - The starting minor number for progmem MTD partitions.
 *
 * Returned Value:
 *   Zero on success; a negated errno value on failure.
 *
 ****************************************************************************/

static int init_mcuboot_partitions(int minor)
{
  FAR struct mtd_dev_s *mtd;
  int ret = OK;

  for (int i = 0; i < ARRAYSIZE(g_mcuboot_partition_table); i++)
    {
      const struct mcuboot_partition_s *part = &g_mcuboot_partition_table[i];
      mtd = sam_progmem_alloc_mtdpart(part->offset, part->size);

      if (mtd != NULL)
        {
          ret = sam_progmem_register_driver(minor + i, mtd, part->devpath);
          if (ret < 0)
            {
              return ret;
            }
          else
            {
              ferr("ERROR: create MTD OTA partition %s", part->devpath);
            }
        }
    }

  return ret;
}
#endif /* CONFIG_SAMV7_PROGMEM_OTA_PARTITION */

/****************************************************************************
=======
>>>>>>> 85550ee3
 * Public Functions
 ****************************************************************************/

/****************************************************************************
 * Name: board_progmem_init
 *
 * Description:
 *   Initialize the FLASH and register MTD devices.
 *
 * Input Parameters:
 *   minor - The starting minor number for progmem MTD partitions.
 *   table - Progmem MTD partition table
 *   count - Number of element in progmem MTD partition table
 *
 * Returned Value:
 *   Zero is returned on success.  Otherwise, a negated errno value is
 *   returned to indicate the nature of the failure.
 *
 ****************************************************************************/

int board_progmem_init(int minor, struct mtd_partition_s *table,
                       size_t count)
{
  FAR struct mtd_dev_s *progmem_mtd;
  size_t i;
  int ret = OK;

  /* Initialize the SAMV7 FLASH programming memory library */

  sam_progmem_initialize();

  /* Create an instance of the SAMV7 FLASH program memory device driver */

  progmem_mtd = progmem_initialize();
  if (progmem_mtd == NULL)
    {
      return -EFAULT;
    }

  if (table == NULL || count == 0)
    {
      ret = sam_progmem_register_driver(minor, progmem_mtd, NULL);
    }
  else
    {
      for (i = 0; i < count; ++i)
        {
          struct mtd_partition_s *part = &table[i];

          part->mtd = sam_progmem_alloc_mtdpart(progmem_mtd, part->offset,
                                                part->size);
          if (part->mtd != NULL)
            {
              if (part->devpath != NULL)
                {
                  ret = sam_progmem_register_driver(minor + i, part->mtd,
                                                    part->devpath);
                  if (ret < 0)
                    {
                      break;
                    }
                }
            }
          else
            {
              ferr("Failed to allocate MTD partition %d", i);
              ret = -ENOMEM;
              break;
            }
        }
    }

  return ret;
}<|MERGE_RESOLUTION|>--- conflicted
+++ resolved
@@ -42,62 +42,6 @@
 #include "board_progmem.h"
 
 /****************************************************************************
-<<<<<<< HEAD
- * Pre-processor Definitions
- ****************************************************************************/
-
-#define ARRAYSIZE(x)                (sizeof((x)) / sizeof((x)[0]))
-
-/****************************************************************************
- * Private Types
- ****************************************************************************/
-
-struct mcuboot_partition_s
-{
-  uint32_t    offset;          /* Partition offset from the beginning of MTD */
-  uint32_t    size;            /* Partition size in bytes */
-  const char *devpath;         /* Partition device path */
-};
-
-/****************************************************************************
- * Private Data
- ****************************************************************************/
-
-static FAR struct mtd_dev_s *g_samv7_progmem_mtd;
-
-#if defined(CONFIG_SAMV7_PROGMEM_OTA_PARTITION)
-static const struct mcuboot_partition_s g_mcuboot_partition_table[] =
-{
-  {
-    .offset  = 0,
-    .size    = CONFIG_SAMV7_OTA_PRIMARY_SLOT_OFFSET,
-    .devpath = CONFIG_SAMV7_MCUBOOT_LOADER_SLOT_DEVPATH
-  },
-  {
-    .offset  = CONFIG_SAMV7_OTA_PRIMARY_SLOT_OFFSET,
-    .size    = CONFIG_SAMV7_OTA_SLOT_SIZE,
-    .devpath = CONFIG_SAMV7_OTA_PRIMARY_SLOT_DEVPATH
-  },
-#if defined(CONFIG_SAMV7_PROGMEM_SECONDARY_SLOT_PARTITION)
-  {
-    .offset  = CONFIG_SAMV7_OTA_SECONDARY_SLOT_OFFSET,
-    .size    = CONFIG_SAMV7_OTA_SLOT_SIZE,
-    .devpath = CONFIG_SAMV7_OTA_SECONDARY_SLOT_DEVPATH
-  },
-#endif
-#if defined(CONFIG_MCUBOOT_SWAP_USING_SCRATCH)
-  {
-    .offset  = CONFIG_SAMV7_OTA_SCRATCH_OFFSET,
-    .size    = CONFIG_SAMV7_OTA_SCRATCH_SIZE,
-    .devpath = CONFIG_SAMV7_OTA_SCRATCH_DEVPATH
-  }
-#endif
-};
-#endif /* CONFIG_SAMV7_PROGMEM_OTA_PARTITION */
-
-/****************************************************************************
-=======
->>>>>>> 85550ee3
  * Private Functions
  ****************************************************************************/
 
@@ -201,51 +145,6 @@
 }
 
 /****************************************************************************
-<<<<<<< HEAD
- * Name: init_mcuboot_partitions
- *
- * Description:
- *   Initialize partitions that are dedicated to firmware MCUBOOT update.
- *
- * Input Parameters:
- *   minor - The starting minor number for progmem MTD partitions.
- *
- * Returned Value:
- *   Zero on success; a negated errno value on failure.
- *
- ****************************************************************************/
-
-static int init_mcuboot_partitions(int minor)
-{
-  FAR struct mtd_dev_s *mtd;
-  int ret = OK;
-
-  for (int i = 0; i < ARRAYSIZE(g_mcuboot_partition_table); i++)
-    {
-      const struct mcuboot_partition_s *part = &g_mcuboot_partition_table[i];
-      mtd = sam_progmem_alloc_mtdpart(part->offset, part->size);
-
-      if (mtd != NULL)
-        {
-          ret = sam_progmem_register_driver(minor + i, mtd, part->devpath);
-          if (ret < 0)
-            {
-              return ret;
-            }
-          else
-            {
-              ferr("ERROR: create MTD OTA partition %s", part->devpath);
-            }
-        }
-    }
-
-  return ret;
-}
-#endif /* CONFIG_SAMV7_PROGMEM_OTA_PARTITION */
-
-/****************************************************************************
-=======
->>>>>>> 85550ee3
  * Public Functions
  ****************************************************************************/
 
