--- conflicted
+++ resolved
@@ -164,12 +164,8 @@
 endif
 
 HOSTCFLAGS = $(ARCHWARNINGS) $(ARCHOPTIMIZATION) \
-<<<<<<< HEAD
-   $(ARCHCPUFLAGS) $(HOSTINCLUDES) $(ARCHDEFINES) $(EXTRAFLAGS) -pipe
+   $(ARCHCPUFLAGS) $(HOSTINCLUDES) $(EXTRAFLAGS) -pipe
 
 ifeq ($(CONFIG_BT_LIBUSB),y)
   STDLIBS += -lusb-1.0
-endif
-=======
-   $(ARCHCPUFLAGS) $(HOSTINCLUDES) $(EXTRAFLAGS) -pipe
->>>>>>> 09778c38
+endif