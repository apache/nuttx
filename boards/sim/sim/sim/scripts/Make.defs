############################################################################
# boards/sim/sim/sim/scripts/Make.defs
#
# Licensed to the Apache Software Foundation (ASF) under one or more
# contributor license agreements.  See the NOTICE file distributed with
# this work for additional information regarding copyright ownership.  The
# ASF licenses this file to you under the Apache License, Version 2.0 (the
# "License"); you may not use this file except in compliance with the
# License.  You may obtain a copy of the License at
#
#   http://www.apache.org/licenses/LICENSE-2.0
#
# Unless required by applicable law or agreed to in writing, software
# distributed under the License is distributed on an "AS IS" BASIS, WITHOUT
# WARRANTIES OR CONDITIONS OF ANY KIND, either express or implied.  See the
# License for the specific language governing permissions and limitations
# under the License.
#
############################################################################

include $(TOPDIR)/.config
include $(TOPDIR)/tools/Config.mk

# NuttX is sometimes built as a native target.
# In that case, the __NuttX__ macro is predefined by the compiler.
# https://github.com/NuttX/buildroot
#
# In other cases, __NuttX__ is an ordinary user-definded macro.
# It's especially the case for NuttX sim, which is a target to run
# the entire NuttX as a program on the host OS, which can be Linux,
# macOS, Windows, etc.
# https://cwiki.apache.org/confluence/display/NUTTX/NuttX+Simulation
# In that case, the host OS compiler is used to build NuttX.
# Thus, eg. NuttX sim on macOS is built with __APPLE__.
# We #undef predefined macros for those possible host OSes here
# because the OS APIs this library should use are of NuttX,
# not the host OS.

ARCHDEFINES += -U_AIX -U_WIN32 -U__APPLE__ -U__FreeBSD__
ARCHDEFINES += -U__NetBSD__ -U__linux__ -U__sun__ -U__unix__
ARCHDEFINES += -U__ENVIRONMENT_MAC_OS_X_VERSION_MIN_REQUIRED__

ifeq ($(CONFIG_DEBUG_SYMBOLS),y)
  ARCHOPTIMIZATION = -g
  ARCHOPTIMIZATIONRUST = -g
endif

ifneq ($(CONFIG_DEBUG_NOOPT),y)
  ARCHOPTIMIZATION += -O2 -fno-strict-aliasing
else
  ARCHOPTIMIZATIONRUST += -C opt-level=0
endif

ifeq ($(CONFIG_STACK_CANARIES),y)
  ARCHOPTIMIZATION += -fstack-protector-all
endif

ifeq ($(CONFIG_ARCH_COVERAGE),y)
  ARCHOPTIMIZATION += -fprofile-arcs -ftest-coverage
endif

# Add -fno-common because macOS "ld -r" doesn't seem to pick objects
# for common symbols.
ARCHCFLAGS = -fno-common -fno-builtin
ARCHCXXFLAGS = -fno-common -fno-builtin -nostdinc++

ifeq ($(CONFIG_CXX_EXCEPTION),)
  ARCHCXXFLAGS += -fno-exceptions -fcheck-new
endif
ARCHPICFLAGS = -fpic
ARCHWARNINGS = -Wall -Wstrict-prototypes -Wshadow -Wundef
ARCHWARNINGSXX = -Wall -Wshadow -Wundef

# Add -fvisibility=hidden
# Because we don't want export nuttx's symbols to share libraries

ARCHCFLAGS += -fvisibility=hidden
ARCHCXXFLAGS += -fvisibility=hidden

ifeq ($(CONFIG_SIM_M32),y)
  ARCHCFLAGS += -m32
  ARCHCXXFLAGS += -m32
endif

CC = $(CROSSDEV)cc
CXX = $(CROSSDEV)c++
CPP = $(CROSSDEV)cc -E -P -x c
LD = $(CROSSDEV)ld
ifeq ($(CONFIG_HOST_MACOS),y)
STRIP = $(CROSSDEV)strip
AR = $(TOPDIR)/tools/macar-rcs.sh
else
STRIP = $(CROSSDEV)strip --strip-unneeded
AR = $(CROSSDEV)ar rcs
endif
NM = $(CROSSDEV)nm
OBJCOPY = $(CROSSDEV)objcopy
OBJDUMP = $(CROSSDEV)objdump
RUSTC = rustc --edition 2021

CFLAGS := $(ARCHWARNINGS) $(ARCHOPTIMIZATION) \
   $(ARCHCFLAGS) $(ARCHINCLUDES) $(ARCHDEFINES) $(EXTRAFLAGS) -pipe
CXXFLAGS := $(ARCHWARNINGSXX) $(ARCHOPTIMIZATION) \
   $(ARCHCXXFLAGS) $(ARCHXXINCLUDES) $(ARCHDEFINES) $(EXTRAFLAGS) -pipe
CPPFLAGS := $(ARCHINCLUDES) $(ARCHDEFINES) $(EXTRAFLAGS)
AFLAGS := $(CFLAGS) -D__ASSEMBLY__
RUSTFLAGS := $(ARCHOPTIMIZATIONRUST)

ifeq ($(CONFIG_LIBCXX),y)
  # Why c++17?
  #  * libcxx seems to require c++11.
  #  * The compiler defaults varies:
  #      clang/macOS (from xcode): 199711L
  #      gcc/ubuntu:               201402L
  #  * There is a precedent to use c++14.
  #    (boards/arm/stm32l4/nucleo-l476rg/scripts/Make.defs)
  #  * libs/libxx/libcxx/src/barrier.cpp depends on aligned new
  CXXFLAGS += -std=c++17

  ifeq ($(CONFIG_HOST_MACOS),y)
    # macOS uses libc++abi
    CXXFLAGS += -DLIBCXX_BUILDING_LIBCXXABI
  else
    # Linux C++ ABI seems vary.
    # Probably __GLIBCXX__ is the best bet.
    # XXX what to do for windows?
    CXXFLAGS += -D__GLIBCXX__
  endif

  # Disable availability macros.
  # The availability on Host OS is not likely appropriate for NuttX.
  #
  # Note: When compiling NuttX apps, we undefine __APPLE__.
  # It makes libcxx __availability header unhappy.
  # https://github.com/llvm/llvm-project/blob/2e2999cd44f6ec9a5e396fa0113497ea82582f69/libcxx/include/__availability#L258
  CXXFLAGS += -D_LIBCPP_DISABLE_AVAILABILITY
endif

ifeq ($(CONFIG_SIM_ASAN),y)
  CFLAGS += -fsanitize=address
  CXXFLAGS += -fsanitize=address
else ifeq ($(CONFIG_MM_KASAN),y)
  CFLAGS += -fsanitize=kernel-address
  CXXFLAGS += -fsanitize=kernel-address
endif

ifeq ($(CONFIG_SIM_UBSAN),y)
  CFLAGS += -fsanitize=undefined
  CXXFLAGS += -fsanitize=undefined
endif

ifeq ($(CONFIG_FRAME_POINTER),y)
  CFLAGS += -fno-omit-frame-pointer -fno-optimize-sibling-calls
  CXXFLAGS += -fno-omit-frame-pointer -fno-optimize-sibling-calls
else
  CFLAGS += -fomit-frame-pointer
  CXXFLAGS += -fomit-frame-pointer
endif

# Loadable module definitions

CMODULEFLAGS = $(CFLAGS)
# -fno-pic to avoid GOT relocations
CMODULEFLAGS += -fno-pic
ifeq ($(CONFIG_LIBC_ARCH_ELF_64BIT),y)
  # For amd64:
  # It seems macOS/x86_64 loads the program text around 00000001_xxxxxxxx.
  # The gcc default (-mcmodel=small) would produce out-of-range 32-bit
  # relocations.
  # Even on Linux, NuttX modules are loaded into the NuttX heap, which
  # can be out of range with -mcmodel=small.
  CMODULEFLAGS += -mcmodel=large
endif
# On Linux, we (ab)use the host compiler to compile binaries for NuttX.
# Explicitly disable features which might be default on the host while
# not available on NuttX.
CMODULEFLAGS += -fno-stack-protector

LDMODULEFLAGS = -r -e module_initialize
LDMODULEFLAGS += -T $(call CONVERT_PATH,$(TOPDIR)/libs/libc/modlib/gnu-elf.ld)

# NuttX modules are ELF binaries.
# Non-ELF platforms like macOS need to use a separate ELF toolchain.
ifeq ($(CONFIG_HOST_MACOS),y)
  # eg. brew install x86_64-elf-gcc
  MODULECC = x86_64-elf-gcc
  MODULELD = x86_64-elf-ld
  MODULESTRIP = x86_64-elf-strip --strip-unneeded
endif

# ELF module definitions

CELFFLAGS = $(CFLAGS)
CXXELFFLAGS = $(CXXFLAGS)
# -fno-pic to avoid GOT relocations
CELFFLAGS += -fno-pic
CXXELFFLAGS += -fno-pic
ifeq ($(CONFIG_LIBC_ARCH_ELF_64BIT),y)
  # See the comment on CMODULEFLAGS above.
  CELFFLAGS += -mcmodel=large
  CXXELFFLAGS += -mcmodel=large
endif

LDELFFLAGS = -r -e main
LDELFFLAGS += -T $(call CONVERT_PATH,$(BOARD_DIR)$(DELIM)scripts$(DELIM)gnu-elf.ld)

ifeq ($(CONFIG_SIM_M32),y)
  LDLINKFLAGS += -melf_i386
  LDFLAGS += -m32
  LDMODULEFLAGS += -melf_i386
  LDELFFLAGS += -melf_i386
<<<<<<< HEAD
  HOSTLDFLAGS += -m32
endif

ifeq ($(CONFIG_SIM_ASAN),y)
  CCLINKFLAGS += -fsanitize=address
else ifeq ($(CONFIG_MM_KASAN),y)
  CCLINKFLAGS += -fsanitize=kernel-address
endif

ifeq ($(CONFIG_SIM_UBSAN),y)
  CCLINKFLAGS += -fsanitize=undefined
endif

ifeq ($(CONFIG_FRAME_POINTER),y)
  CCLINKFLAGS += -fno-omit-frame-pointer -fno-optimize-sibling-calls
else
  CCLINKFLAGS += -fomit-frame-pointer
endif

HOSTCFLAGS = $(ARCHWARNINGS) $(ARCHOPTIMIZATION) \
   $(ARCHCFLAGS) $(HOSTINCLUDES) $(EXTRAFLAGS) -D__SIM__ -pipe
=======
endif
>>>>>>> 572f9611
<|MERGE_RESOLUTION|>--- conflicted
+++ resolved
@@ -209,28 +209,4 @@
   LDFLAGS += -m32
   LDMODULEFLAGS += -melf_i386
   LDELFFLAGS += -melf_i386
-<<<<<<< HEAD
-  HOSTLDFLAGS += -m32
-endif
-
-ifeq ($(CONFIG_SIM_ASAN),y)
-  CCLINKFLAGS += -fsanitize=address
-else ifeq ($(CONFIG_MM_KASAN),y)
-  CCLINKFLAGS += -fsanitize=kernel-address
-endif
-
-ifeq ($(CONFIG_SIM_UBSAN),y)
-  CCLINKFLAGS += -fsanitize=undefined
-endif
-
-ifeq ($(CONFIG_FRAME_POINTER),y)
-  CCLINKFLAGS += -fno-omit-frame-pointer -fno-optimize-sibling-calls
-else
-  CCLINKFLAGS += -fomit-frame-pointer
-endif
-
-HOSTCFLAGS = $(ARCHWARNINGS) $(ARCHOPTIMIZATION) \
-   $(ARCHCFLAGS) $(HOSTINCLUDES) $(EXTRAFLAGS) -D__SIM__ -pipe
-=======
-endif
->>>>>>> 572f9611
+endif