--- conflicted
+++ resolved
@@ -186,10 +186,4 @@
 endif
 
 HOSTCFLAGS = $(ARCHWARNINGS) $(ARCHOPTIMIZATION) \
-<<<<<<< HEAD
-   $(ARCHCPUFLAGS) $(HOSTINCLUDES) $(EXTRAFLAGS) -D__SIM__ -pipe
-
-LDLINKFLAGS += -nostartfiles -nodefaultlibs
-=======
-   $(ARCHCPUFLAGS) $(HOSTINCLUDES) $(EXTRAFLAGS) -D__SIM__ -pipe
->>>>>>> 649f99ce
+   $(ARCHCPUFLAGS) $(HOSTINCLUDES) $(EXTRAFLAGS) -D__SIM__ -pipe