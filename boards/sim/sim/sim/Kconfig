#
# For a description of the syntax of this configuration file,
# see the file kconfig-language.txt in the NuttX tools repository.
#

if ARCH_BOARD_SIM

config EXAMPLES_TOUCHSCREEN_BGCOLOR
	hex "Background color for apps/examples/touchscreen"
	default 0x007b68ee
	depends on EXAMPLES_TOUCHSCREEN

config SIM_RPTUN_MASTER
	bool "Remote Processor Tunneling Role"
<<<<<<< HEAD
=======
	default n
>>>>>>> 2e43815c
	depends on RPTUN

if SIM_TOUCHSCREEN

comment "NX Server Options"

config SIM_LISTENER_STACKSIZE
	int "NX Server/Listener Stack Size"
	default DEFAULT_TASK_STACKSIZE
	---help---
		The stacksize to use when creating the NX server.  Default 2048

config SIM_CLIENTPRIO
	int "Client Priority"
	default 100
	---help---
		The client priority.  Default: 100

config SIM_SERVERPRIO
	int "Server Priority"
	default 120
	---help---
		The server priority.  Default: 120

config SIM_LISTENERPRIO
	int "Listener Priority"
	default 80
	---help---
		The priority of the event listener thread. Default 80.

config SIM_NOTIFYSIGNO
	int "Notify Signal Number"
	default 4
	---help---
		The signal number to use with nx_eventnotify().  Default: 4

endif

config SIM_WTGAHRS2_UARTN
	int "Wtgahrs2 sensor serial interface number"
	default -1
	depends on SENSORS_WTGAHRS2 && SIM_UART_NUMBER > 0
	---help---
		We can select the number accoding to which SIM_UARTX_NAME is uesd to sensor.
		This range is 0-4.
endif

config SIM_I2CBUS_ID
	int "I2C host bus ID to attach to simulator"
	default 0
	depends on SIM_I2CBUS
	---help---
		This is the bus identifier that should be used by the host implementation to
		attach to the simulator driver.<|MERGE_RESOLUTION|>--- conflicted
+++ resolved
@@ -12,10 +12,7 @@
 
 config SIM_RPTUN_MASTER
 	bool "Remote Processor Tunneling Role"
-<<<<<<< HEAD
-=======
 	default n
->>>>>>> 2e43815c
 	depends on RPTUN
 
 if SIM_TOUCHSCREEN
