--- conflicted
+++ resolved
@@ -85,11 +85,7 @@
 {
 
 #ifdef CONFIG_DEBUG_ERROR
-<<<<<<< HEAD
-  if (ptr == nullptr)
-=======
   if (ptr == 0)
->>>>>>> 1bded73f
     {
       _err("ERROR: Failed to placement new[]\n");
     }
