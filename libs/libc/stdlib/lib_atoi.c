--- conflicted
+++ resolved
@@ -28,11 +28,7 @@
  * Public Functions
  ****************************************************************************/
 
-<<<<<<< HEAD
-#undef atoi
-=======
 #undef atoi /* See mm/README.txt */
->>>>>>> 649f99ce
 int atoi(FAR const char *nptr)
 {
   return strtol(nptr, NULL, 10);
