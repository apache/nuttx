############################################################################
# libs/libc/machine/arm/armv8-m/Make.defs
#
# Licensed to the Apache Software Foundation (ASF) under one or more
# contributor license agreements.  See the NOTICE file distributed with
# this work for additional information regarding copyright ownership.  The
# ASF licenses this file to you under the Apache License, Version 2.0 (the
# "License"); you may not use this file except in compliance with the
# License.  You may obtain a copy of the License at
#
#   http://www.apache.org/licenses/LICENSE-2.0
#
# Unless required by applicable law or agreed to in writing, software
# distributed under the License is distributed on an "AS IS" BASIS, WITHOUT
# WARRANTIES OR CONDITIONS OF ANY KIND, either express or implied.  See the
# License for the specific language governing permissions and limitations
# under the License.
#
############################################################################

ifeq ($(CONFIG_LIBC_ARCH_ELF),y)
CSRCS += arch_elf.c
endif

ifeq ($(CONFIG_ARMV8M_LIBM),y)

ifeq ($(CONFIG_LIBM_ARCH_CEIL),y)
CSRCS += arch_ceil.c
endif

ifeq ($(CONFIG_LIBM_ARCH_CEILF),y)
CSRCS += arch_ceilf.c
endif

ifeq ($(CONFIG_LIBM_ARCH_FLOOR),y)
CSRCS += arch_floor.c
endif

ifeq ($(CONFIG_LIBM_ARCH_FLOORF),y)
CSRCS += arch_floorf.c
endif

ifeq ($(CONFIG_LIBM_ARCH_NEARBYINT),y)
CSRCS += arch_nearbyint.c
endif

ifeq ($(CONFIG_LIBM_ARCH_NEARBYINTF),y)
CSRCS += arch_nearbyintf.c
endif

ifeq ($(CONFIG_LIBM_ARCH_RINTF),y)
CSRCS += arch_rintf.c
endif

ifeq ($(CONFIG_LIBM_ARCH_ROUNDF),y)
CSRCS += arch_roundf.c
endif

ifeq ($(CONFIG_LIBM_ARCH_TRUNCF),y)
CSRCS += arch_truncf.c
endif

ifeq ($(CONFIG_LIBM_ARCH_RINT),y)
CSRCS += arch_rint.c
endif

ifeq ($(CONFIG_LIBM_ARCH_ROUND),y)
CSRCS += arch_round.c
endif

ifeq ($(CONFIG_LIBM_ARCH_TRUNC),y)
CSRCS += arch_trunc.c
endif

endif # CONFIG_ARMV8M_LIBM

<<<<<<< HEAD
ifeq ($(CONFIG_ARMV8M_MEMCHR),y)
ASRCS += arch_memchr.S
endif

ifeq ($(CONFIG_ARMV8M_MEMCPY),y)
ASRCS += arch_memcpy.S
endif

ifeq ($(CONFIG_ARMV8M_MEMSET),y)
ASRCS += arch_memset.S
endif

ifeq ($(CONFIG_ARMV8M_MEMMOVE),y)
ASRCS += arch_memmove.S
endif

ifeq ($(CONFIG_ARMV8M_STRCMP),y)
ASRCS += arch_strcmp.S
endif

ifeq ($(CONFIG_ARMV8M_STRLEN),y)
ASRCS += arch_strlen.S
endif

=======
>>>>>>> 9be737c8
ifeq ($(CONFIG_ARCH_TOOLCHAIN_GNU),y)
DEPPATH += --dep-path machine/arm/armv8-m/gnu
VPATH += :machine/arm/armv8-m/gnu
endif

DEPPATH += --dep-path machine/arm/armv8-m
VPATH += :machine/arm/armv8-m<|MERGE_RESOLUTION|>--- conflicted
+++ resolved
@@ -74,7 +74,6 @@
 
 endif # CONFIG_ARMV8M_LIBM
 
-<<<<<<< HEAD
 ifeq ($(CONFIG_ARMV8M_MEMCHR),y)
 ASRCS += arch_memchr.S
 endif
@@ -99,8 +98,6 @@
 ASRCS += arch_strlen.S
 endif
 
-=======
->>>>>>> 9be737c8
 ifeq ($(CONFIG_ARCH_TOOLCHAIN_GNU),y)
 DEPPATH += --dep-path machine/arm/armv8-m/gnu
 VPATH += :machine/arm/armv8-m/gnu
