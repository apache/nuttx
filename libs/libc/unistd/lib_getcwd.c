/****************************************************************************
 * libs/libc/unistd/lib_getcwd.c
 *
 * Licensed to the Apache Software Foundation (ASF) under one or more
 * contributor license agreements.  See the NOTICE file distributed with
 * this work for additional information regarding copyright ownership.  The
 * ASF licenses this file to you under the Apache License, Version 2.0 (the
 * "License"); you may not use this file except in compliance with the
 * License.  You may obtain a copy of the License at
 *
 *   http://www.apache.org/licenses/LICENSE-2.0
 *
 * Unless required by applicable law or agreed to in writing, software
 * distributed under the License is distributed on an "AS IS" BASIS, WITHOUT
 * WARRANTIES OR CONDITIONS OF ANY KIND, either express or implied.  See the
 * License for the specific language governing permissions and limitations
 * under the License.
 *
 ****************************************************************************/

/****************************************************************************
 * Included Files
 ****************************************************************************/

#include <nuttx/config.h>

#include <sys/types.h>
#include <stdlib.h>
#include <string.h>
#include <unistd.h>
#include <errno.h>

#include "libc.h"

#ifndef CONFIG_DISABLE_ENVIRON

/****************************************************************************
 * Public Functions
 ****************************************************************************/

/****************************************************************************
 * Name: getwcd
 *
 * Description:
 *   getcwd() function places the absolute pathname of the current working
 *   directory in the array pointed to by 'buf', and returns 'buf.' The
 *   pathname copied to the array shall contain no components that are
 *   symbolic links. The 'size' argument is the size in bytes of the
 *   character array pointed to by the 'buf' argument.
 *
 *   As an extension to the POSIX.1-2001 standard, getcwd() allocates
<<<<<<< HEAD
 *   the buffer dynamically using malloc if buf is NULL.  In this case,
 *   the allocated buffer has the length size  unless size is zero, when buf
 *   is allocated as big as necessary.  The caller should free the
=======
 *   the buffer dynamically using lib_malloc if buf is NULL. In this case,
 *   the allocated buffer has the length size unless size is zero, when buf
 *   is allocated as big as necessary. The caller should free the
>>>>>>> 1bded73f
 *   returned buffer.
 *
 * Input Parameters:
 *   buf - a pointer to the location in which the current working directory
 *     pathname is returned.
 *   size - The size in bytes available at 'buf'
 *
 * Returned Value:
 *   Upon successful completion, getcwd() returns the 'buf' argument.
 *   Otherwise, getcwd() returns a null pointer and sets errno to indicate
 *   the error:
 *
 *   EINVAL
 *     The 'size' argument is 0 and the 'buf' argument is not NULL.
 *   ERANGE
 *     The size argument is greater than 0, but is smaller than the length
 *     of the current working directory pathname +1.
 *   EACCES
 *     Read or search permission was denied for a component of the pathname.
 *   ENOMEM
 *     Insufficient storage space is available.
 *
 ****************************************************************************/

FAR char *getcwd(FAR char *buf, size_t size)
{
  char *pwd;

  /* Verify input parameters */

<<<<<<< HEAD
#ifdef CONFIG_DEBUG_FEATURES
  if (buf && !size)
=======
  if (buf && size == 0)
>>>>>>> 1bded73f
    {
      set_errno(EINVAL);
      return NULL;
    }

  if (size == 0)
    {
      size = PATH_MAX + 1;
    }

  if (!size)
    {
      size = PATH_MAX + 1;
    }

  /* If no working directory is defined, then default to the home directory */

  pwd = getenv("PWD");
  if (pwd == NULL)
    {
      pwd = CONFIG_LIB_HOMEDIR;
    }

  /* Verify that the cwd will fit into the user-provided buffer */

  if (strlen(pwd) + 1 > size)
    {
      set_errno(ERANGE);
      return NULL;
    }

<<<<<<< HEAD
  if (!buf)
    {
      buf = malloc(size);
=======
  if (buf == NULL)
    {
      buf = lib_malloc(size);
>>>>>>> 1bded73f
      if (!buf)
        {
          set_errno(ENOMEM);
          return NULL;
        }
    }

  /* Copy the cwd to the user buffer */

  strcpy(buf, pwd);
  return buf;
}
#endif /* !CONFIG_DISABLE_ENVIRON */<|MERGE_RESOLUTION|>--- conflicted
+++ resolved
@@ -49,15 +49,9 @@
  *   character array pointed to by the 'buf' argument.
  *
  *   As an extension to the POSIX.1-2001 standard, getcwd() allocates
-<<<<<<< HEAD
- *   the buffer dynamically using malloc if buf is NULL.  In this case,
- *   the allocated buffer has the length size  unless size is zero, when buf
- *   is allocated as big as necessary.  The caller should free the
-=======
  *   the buffer dynamically using lib_malloc if buf is NULL. In this case,
  *   the allocated buffer has the length size unless size is zero, when buf
  *   is allocated as big as necessary. The caller should free the
->>>>>>> 1bded73f
  *   returned buffer.
  *
  * Input Parameters:
@@ -88,23 +82,13 @@
 
   /* Verify input parameters */
 
-<<<<<<< HEAD
-#ifdef CONFIG_DEBUG_FEATURES
-  if (buf && !size)
-=======
   if (buf && size == 0)
->>>>>>> 1bded73f
     {
       set_errno(EINVAL);
       return NULL;
     }
 
   if (size == 0)
-    {
-      size = PATH_MAX + 1;
-    }
-
-  if (!size)
     {
       size = PATH_MAX + 1;
     }
@@ -125,15 +109,9 @@
       return NULL;
     }
 
-<<<<<<< HEAD
-  if (!buf)
-    {
-      buf = malloc(size);
-=======
   if (buf == NULL)
     {
       buf = lib_malloc(size);
->>>>>>> 1bded73f
       if (!buf)
         {
           set_errno(ENOMEM);
