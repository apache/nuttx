/****************************************************************************
 * libs/libc/stdio/lib_ftell.c
 *
 * Licensed to the Apache Software Foundation (ASF) under one or more
 * contributor license agreements.  See the NOTICE file distributed with
 * this work for additional information regarding copyright ownership.  The
 * ASF licenses this file to you under the Apache License, Version 2.0 (the
 * "License"); you may not use this file except in compliance with the
 * License.  You may obtain a copy of the License at
 *
 *   http://www.apache.org/licenses/LICENSE-2.0
 *
 * Unless required by applicable law or agreed to in writing, software
 * distributed under the License is distributed on an "AS IS" BASIS, WITHOUT
 * WARRANTIES OR CONDITIONS OF ANY KIND, either express or implied.  See the
 * License for the specific language governing permissions and limitations
 * under the License.
 *
 ****************************************************************************/

/****************************************************************************
 * Included Files
 ****************************************************************************/

#include <nuttx/config.h>

#include <sys/types.h>
#include <stdio.h>
#include <unistd.h>
#include <fcntl.h>
#include <errno.h>

#include "libc.h"

/****************************************************************************
 * Private Functions
 ****************************************************************************/

/****************************************************************************
 * Name: lib_getoffset
 *
 * Description:
 *   It is insufficient to simply use the file offset; we must also account
 *   for the data offset in the any buffered data.  This function calculates
 *   that offset.
 *
 * Returned Value:
 *   The file position offset due to buffered data.
 *
 ****************************************************************************/

#ifndef CONFIG_STDIO_DISABLE_BUFFERING
static off_t lib_getoffset(FAR FILE *stream)
{
  off_t offset = 0;
  lib_take_semaphore(stream);

  if (stream->fs_bufstart !=
      NULL && stream->fs_bufread !=
      stream->fs_bufstart)
    {
#if CONFIG_NUNGET_CHARS > 0
<<<<<<< HEAD
      offset = stream->fs_bufread - stream->fs_bufpos + stream->fs_nungotten;
=======
      offset = stream->fs_bufread - stream->fs_bufpos +
                 stream->fs_nungotten;
>>>>>>> 1bded73f
#else
      offset = stream->fs_bufread - stream->fs_bufpos;
#endif
    }
  else
    {
      offset = -(stream->fs_bufpos - stream->fs_bufstart);
    }

  lib_give_semaphore(stream);
  return offset;
}
#else
#  define lib_getoffset(stream) (0)
#endif

/****************************************************************************
 * Public Functions
 ****************************************************************************/

/****************************************************************************
 * Name: ftell
 *
 * Description:
 *   ftell() returns the current value of the file position indicator for the
 *   stream pointed to by stream.
 *
 * Returned Value:
 *   Zero on success; -1 on failure with errno set appropriately.
 *
 ****************************************************************************/

long ftell(FAR FILE *stream)
{
  off_t position;

  /* Verify that we were provided with a stream */

  if (!stream)
    {
      set_errno(EBADF);
      return ERROR;
    }

  /* Perform the lseek to the current position.  This will not move the
   * file pointer, but will return its current setting
   */

  position = lseek(stream->fs_fd, 0, SEEK_CUR);
  if (position != (off_t)-1)
    {
      return (long)(position - lib_getoffset(stream));
    }
  else
    {
      return ERROR;
    }
}<|MERGE_RESOLUTION|>--- conflicted
+++ resolved
@@ -60,12 +60,8 @@
       stream->fs_bufstart)
     {
 #if CONFIG_NUNGET_CHARS > 0
-<<<<<<< HEAD
-      offset = stream->fs_bufread - stream->fs_bufpos + stream->fs_nungotten;
-=======
       offset = stream->fs_bufread - stream->fs_bufpos +
                  stream->fs_nungotten;
->>>>>>> 1bded73f
 #else
       offset = stream->fs_bufread - stream->fs_bufpos;
 #endif
