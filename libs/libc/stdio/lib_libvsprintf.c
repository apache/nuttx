/****************************************************************************
 * libs/libc/stdio/lib_libvsprintf.c
 *
 *   Copyright (c) 2002, Alexander Popov (sasho@vip.bg)
 *   Copyright (c) 2002,2004,2005 Joerg Wunsch
 *   Copyright (c) 2005, Helmut Wallner
 *   Copyright (c) 2007, Dmitry Xmelkov
 *   All rights reserved.
 *
 * Redistribution and use in source and binary forms, with or without
 * modification, are permitted provided that the following conditions
 * are met:
 *
 * 1. Redistributions of source code must retain the above copyright
 *    notice, this list of conditions and the following disclaimer.
 * 2. Redistributions in binary form must reproduce the above copyright
 *    notice, this list of conditions and the following disclaimer in
 *    the documentation and/or other materials provided with the
 *    distribution.
 * 3. Neither the name NuttX nor the names of its contributors may be
 *    used to endorse or promote products derived from this software
 *    without specific prior written permission.
 *
 * THIS SOFTWARE IS PROVIDED BY THE COPYRIGHT HOLDERS AND CONTRIBUTORS
 * "AS IS" AND ANY EXPRESS OR IMPLIED WARRANTIES, INCLUDING, BUT NOT
 * LIMITED TO, THE IMPLIED WARRANTIES OF MERCHANTABILITY AND FITNESS
 * FOR A PARTICULAR PURPOSE ARE DISCLAIMED. IN NO EVENT SHALL THE
 * COPYRIGHT OWNER OR CONTRIBUTORS BE LIABLE FOR ANY DIRECT, INDIRECT,
 * INCIDENTAL, SPECIAL, EXEMPLARY, OR CONSEQUENTIAL DAMAGES (INCLUDING,
 * BUT NOT LIMITED TO, PROCUREMENT OF SUBSTITUTE GOODS OR SERVICES; LOSS
 * OF USE, DATA, OR PROFITS; OR BUSINESS INTERRUPTION) HOWEVER CAUSED
 * AND ON ANY THEORY OF LIABILITY, WHETHER IN CONTRACT, STRICT
 * LIABILITY, OR TORT (INCLUDING NEGLIGENCE OR OTHERWISE) ARISING IN
 * ANY WAY OUT OF THE USE OF THIS SOFTWARE, EVEN IF ADVISED OF THE
 * POSSIBILITY OF SUCH DAMAGE.
 *
 ****************************************************************************/

/****************************************************************************
 * Included Files
 ****************************************************************************/

#include <nuttx/config.h>

#include <stdarg.h>
#include <stdio.h>
#include <stdlib.h>
#include <string.h>
#include <limits.h>

#include <nuttx/compiler.h>
#include <nuttx/streams.h>
#include <nuttx/allsyms.h>

#include "lib_dtoa_engine.h"
#include "lib_ultoa_invert.h"

/****************************************************************************
 * Pre-processor Definitions
 ****************************************************************************/

/* CONFIG_LIBC_LONG_LONG is not a valid selection of the compiler does not
 * support long long types.
 */

#ifndef CONFIG_HAVE_LONG_LONG
#  undef CONFIG_LIBC_LONG_LONG
#endif

/* [Re]define putc() */

#ifdef putc
#  undef putc
#endif

#define putc(c,stream)  (total_len++, (stream)->put(stream, c))

/* Order is relevant here and matches order in format string */

#define FL_ZFILL           0x0001
#define FL_PLUS            0x0002
#define FL_SPACE           0x0004
#define FL_LPAD            0x0008
#define FL_ALT             0x0010

#define FL_ARGNUMBER       0x0020
#define FL_ASTERISK        0x0040

#define FL_WIDTH           0x0080
#define FL_PREC            0x0100

#define FL_LONG            0x0200
#define FL_SHORT           0x0400
#define FL_REPD_TYPE       0x0800

#define FL_NEGATIVE        0x1000

/* The next 2 groups are Exclusive Or */

#define FL_ALTUPP          0x2000
#define FL_ALTHEX          0x4000

#define FL_FLTUPP          0x2000
#define FL_FLTEXP          0x4000
#define FL_FLTFIX          0x8000

#define TYPE_INT           1
#define TYPE_LONG          2
#define TYPE_LONG_LONG     3
#define TYPE_DOUBLE        4
#define TYPE_CHAR_POINTER  5

/* Support special access to CODE-space strings for Harvard architectures */

#ifdef CONFIG_ARCH_ROMGETC
#  define fmt_char(fmt)   up_romgetc((fmt)++)
#else
#  define fmt_char(fmt)   (*(fmt)++)
#endif

#define fmt_ungetc(fmt)   ((fmt)--)

/****************************************************************************
 * Private Types
 ****************************************************************************/

struct arg_s
{
  unsigned char type;
  union
  {
    unsigned int u;
    unsigned long ul;
#ifdef CONFIG_HAVE_LONG_LONG
    unsigned long long ull;
#endif
    double d;
    FAR char *cp;
  } value;
};

/****************************************************************************
 * Private Constant Data
 ****************************************************************************/

static const char g_nullstring[] = "(null)";

/****************************************************************************
 * Private Function Prototypes
 ****************************************************************************/

static int vsprintf_internal(FAR struct lib_outstream_s *stream,
                             FAR struct arg_s *arglist, int numargs,
<<<<<<< HEAD
                             FAR const IPTR char *fmt, va_list ap);
=======
                             FAR const IPTR char *fmt, va_list ap)
           printflike(4, 0);
>>>>>>> 9be737c8

/****************************************************************************
 * Private Functions
 ****************************************************************************/

#ifdef CONFIG_ALLSYMS
static int sprintf_internal(FAR struct lib_outstream_s *stream,
                            FAR const IPTR char *fmt, ...)
{
  va_list ap;
  int     n;

  /* Then let vsprintf_internal do the real work */

  va_start(ap, fmt);
  n = vsprintf_internal(stream, NULL, 0, fmt, ap);
  va_end(ap);

  return n;
}
#endif

static int vsprintf_internal(FAR struct lib_outstream_s *stream,
                             FAR struct arg_s *arglist, int numargs,
                             FAR const IPTR char *fmt, va_list ap)
{
  unsigned char c; /* Holds a char from the format string */
  uint16_t flags;
  int width;
  int prec;
  union
  {
#if defined (CONFIG_LIBC_LONG_LONG) || (ULONG_MAX > 4294967295UL)
    unsigned char __buf[22]; /* Size for -1 in octal, without '\0' */
#else
    unsigned char __buf[11]; /* Size for -1 in octal, without '\0' */
#endif
#ifdef CONFIG_LIBC_FLOATINGPOINT
    struct dtoa_s __dtoa;
#endif
  } u;

#define buf     (u.__buf)
#define _dtoa   (u.__dtoa)

  FAR const char *pnt;
  size_t size;
  unsigned char len;
  int total_len = 0;

#ifdef CONFIG_LIBC_NUMBERED_ARGS
  int argnumber = 0;
#endif

  for (; ; )
    {
      for (; ; )
        {
          c = fmt_char(fmt);
          if (c == '\0')
            {
              goto ret;
            }

          if (c == '%')
            {
              c = fmt_char(fmt);
              if (c != '%')
                {
                  break;
                }
            }

#ifdef CONFIG_LIBC_NUMBERED_ARGS
          if (stream != NULL)
            {
              putc(c, stream);
            }
#else
          putc(c, stream);
#endif
        }

      flags = 0;
      width = 0;
      prec  = 0;

      do
        {
          if (flags < FL_ASTERISK)
            {
              switch (c)
                {
                case '0':
                  flags |= FL_ZFILL;
                  continue;

                case '+':
                  flags |= FL_PLUS;

                  /* FALLTHROUGH */

                case ' ':
                  flags |= FL_SPACE;
                  continue;

                case '-':
                  flags |= FL_LPAD;
                  continue;

                case '#':
                  flags |= FL_ALT;
                  continue;
                }
            }

          if (flags < FL_LONG)
            {
#ifdef CONFIG_LIBC_NUMBERED_ARGS
              if (c == '$')
                {
                  if ((flags & FL_ARGNUMBER) == 0)
                    {
                      /* No other flag except FL_WIDTH or FL_ZFILL (leading
                       * zeros) and argument number must be at least 1
                       */

                      if ((flags & ~(FL_WIDTH | FL_ZFILL)) != 0 ||
                          width == 0)
                        {
                          goto ret;
                        }

                      /* It had been the argument number. */

                      argnumber = width;
                      width     = 0;
                      flags     = FL_ARGNUMBER;
                    }
                  else if ((flags & FL_ASTERISK) != 0)
                    {
                      int index;

                      flags &= ~FL_ASTERISK;
                      if ((flags & FL_PREC) == 0)
                        {
                          index = width;
                        }
                      else
                        {
                          index = prec;
                        }

                      if (index > 0 && index <= numargs)
                        {
                          if (stream == NULL)
                            {
                              arglist[index - 1].type = TYPE_INT;
                              if (index > total_len)
                                {
                                  total_len = index;
                                }
                            }
                          else
                            {
                              if ((flags & FL_PREC) == 0)
                                {
                                  width = (int)arglist[index - 1].value.u;
                                }
                              else
                                {
                                  prec = (int)arglist[index - 1].value.u;
                                }
                            }
                        }
                      else
                        {
                          goto ret;
                        }
                    }
                  else
                    {
                      goto ret;
                    }

                  continue;
                }
#endif

              if (c >= '0' && c <= '9')
                {
                  c -= '0';
                  if ((flags & FL_PREC) != 0)
                    {
                      prec = 10 * prec + c;
                      continue;
                    }

                  width = 10 * width + c;
                  flags |= FL_WIDTH;
                  continue;
                }

              if (c == '*')
                {
#ifdef CONFIG_LIBC_NUMBERED_ARGS
                  if ((flags & FL_ARGNUMBER) != 0)
                    {
                      flags |= FL_ASTERISK;
                      continue;
                    }
                  else if (stream == NULL)
                    {
                      continue; /* We do only parsing */
                    }
#endif

                  if ((flags & FL_PREC) != 0)
                    {
                      prec = va_arg(ap, int);
                      if (prec < 0)
                        {
                          prec = 0;
                        }
                    }
                  else
                    {
                      width = va_arg(ap, int);
                      flags |= FL_WIDTH;

                      if (width < 0)
                        {
                          width = -width;
                          flags |= FL_LPAD;
                        }
                    }

                  continue;
                }

              if (c == '.')
                {
                  if ((flags & FL_PREC) != 0)
                    {
                      goto ret;
                    }

                  flags |= FL_PREC;
                  continue;
                }
            }

          /* Note: On NuttX, ptrdiff_t == intptr_t == ssize_t. */

          if (c == 'z' || c == 't')
            {
              switch (sizeof(size_t))
                {
                  /* The only known cases that the default will be hit are
                   * (1) the eZ80 which has sizeof(size_t) = 3 which is the
                   * same as the sizeof(int).  And (2) if
                   * CONFIG_HAVE_LONG_LONG
                   * is not enabled and sizeof(size_t) is equal to
                   * sizeof(unsigned long long).  This latter case is an
                   * error.
                   */

                  default:
                    continue;  /* Treat as integer with no size qualifier. */

                  case sizeof(unsigned short):
                    c = 'h';
                    break;

                  case sizeof(unsigned long):
                    c = 'l';
                    break;

#if defined(CONFIG_HAVE_LONG_LONG) && ULLONG_MAX != ULONG_MAX
                  case sizeof(unsigned long long):
                    c = 'l';
                    flags |= FL_LONG;
                    flags &= ~FL_SHORT;
                    break;
#endif
                }
            }

          if (c == 'j')
            {
              /* Same as long long if available. Otherwise, long. */

#ifdef CONFIG_HAVE_LONG_LONG
              flags |= FL_REPD_TYPE;
#endif
              flags |= FL_LONG;
              flags &= ~FL_SHORT;
              continue;
            }

          if (c == 'l')
            {
              if ((flags & FL_LONG) != 0)
                {
                  flags |= FL_REPD_TYPE;
                }

              flags |= FL_LONG;
              flags &= ~FL_SHORT;
              continue;
            }

          if (c == 'h')
            {
              if ((flags & FL_SHORT) != 0)
                {
                  flags |= FL_REPD_TYPE;
                }

              flags |= FL_SHORT;
              flags &= ~FL_LONG;
              continue;
            }

          break;
        }
      while ((c = fmt_char(fmt)) != 0);

      /* Only a format character is valid.  */

#if 'F' != 'E'+1  ||  'G' != 'F'+1  ||  'f' != 'e'+1  ||  'g' != 'f'+1
#  error
#endif

      if (c == 'p')
        {
          /* Determine size of pointer and set flags accordingly */

          flags &= ~(FL_LONG | FL_REPD_TYPE);

#ifdef CONFIG_HAVE_LONG_LONG
          if (sizeof(void *) == sizeof(unsigned long long))
            {
              flags |= (FL_LONG | FL_REPD_TYPE);
            }
          else
#endif
          if (sizeof(void *) == sizeof(unsigned long))
            {
              flags |= FL_LONG;
            }
        }

#ifdef CONFIG_LIBC_NUMBERED_ARGS
      if ((flags & FL_ARGNUMBER) != 0)
        {
          if (argnumber > 0 && argnumber <= numargs)
            {
              if (stream == NULL)
                {
                  if ((c >= 'E' && c <= 'G')
                      || (c >= 'e' && c <= 'g'))
                    {
                      arglist[argnumber - 1].type = TYPE_DOUBLE;
                    }
                  else if (c == 'i' || c == 'd' || c == 'u' || c == 'p')
                    {
                      if ((flags & FL_LONG) == 0)
                        {
                          arglist[argnumber - 1].type = TYPE_INT;
                        }
                      else if ((flags & FL_REPD_TYPE) == 0)
                        {
                          arglist[argnumber - 1].type = TYPE_LONG;
                        }
                      else
                        {
                          arglist[argnumber - 1].type = TYPE_LONG_LONG;
                        }
                    }
                  else if (c == 'c')
                    {
                      arglist[argnumber - 1].type = TYPE_INT;
                    }
                  else if (c == 's')
                    {
                      arglist[argnumber - 1].type = TYPE_CHAR_POINTER;
                    }

                  if (argnumber > total_len)
                    {
                      total_len = argnumber;
                    }

                  continue; /* We do only parsing */
                }
            }
          else
            {
              goto ret;
            }
        }
      else if (stream == NULL)
        {
          continue; /* We do only parsing */
        }
#endif

#ifdef CONFIG_LIBC_FLOATINGPOINT
      if (c >= 'E' && c <= 'G')
        {
          flags |= FL_FLTUPP;
          c += 'e' - 'E';
          goto flt_oper;
        }
      else if (c >= 'e' && c <= 'g')
        {
          double value;
          int exp;              /* Exponent of master decimal digit */
          int n;
          uint8_t sign;         /* Sign character (or 0) */
          uint8_t ndigs;        /* Number of digits to convert */
          uint8_t ndecimal;     /* Digits after decimal (for 'f' format), 0 if
                                 * no limit */

          flags &= ~FL_FLTUPP;

          flt_oper:
          ndigs = 0;
          if ((flags & FL_PREC) == 0)
            {
              prec = 6;
            }

          flags &= ~(FL_FLTEXP | FL_FLTFIX);

          if (c == 'e')
            {
              ndigs = prec + 1;
              ndecimal = 0;
              flags |= FL_FLTEXP;
            }
          else if (c == 'f')
            {
              ndigs = DTOA_MAX_DIG;
              ndecimal = prec;
              flags |= FL_FLTFIX;
            }
          else
            {
              ndigs = prec;
              ndecimal = 0;
            }

          if (ndigs > DTOA_MAX_DIG)
            {
              ndigs = DTOA_MAX_DIG;
            }

#ifdef CONFIG_LIBC_NUMBERED_ARGS
          if ((flags & FL_ARGNUMBER) != 0)
            {
              value = arglist[argnumber - 1].value.d;
            }
          else
            {
              value = va_arg(ap, double);
            }
#else
          value = va_arg(ap, double);
#endif

          ndigs = __dtoa_engine(value, &_dtoa, ndigs,
                                ndecimal);
          exp = _dtoa.exp;

          sign = 0;
          if ((_dtoa.flags & DTOA_MINUS) && !(_dtoa.flags & DTOA_NAN))
            {
              sign = '-';
            }
          else if ((flags & FL_PLUS) != 0)
            {
              sign = '+';
            }
          else if ((flags & FL_SPACE) != 0)
            {
              sign = ' ';
            }

          if (_dtoa.flags & (DTOA_NAN | DTOA_INF))
            {
              FAR const char *p;

              ndigs = sign ? 4 : 3;
              if (width > ndigs)
                {
                  width -= ndigs;
                  if ((flags & FL_LPAD) == 0)
                    {
                      do
                        {
                          putc(' ', stream);
                        }
                      while (--width);
                    }
                }
              else
                {
                  width = 0;
                }

              if (sign)
                {
                  putc(sign, stream);
                }

              p = "inf";
              if (_dtoa.flags & DTOA_NAN)
                {
                  p = "nan";
                }

#  if ('I'-'i' != 'N'-'n') || ('I'-'i' != 'F'-'f') || ('I'-'i' != 'A'-'a')
#    error
#  endif
              while ((ndigs = *p) != 0)
                {
                  if ((flags & FL_FLTUPP) != 0)
                    {
                      ndigs += 'I' - 'i';
                    }

                  putc(ndigs, stream);
                  p++;
                }

              goto tail;
            }

          if ((flags & (FL_FLTEXP | FL_FLTFIX)) == 0)
            {
              /* 'g(G)' format */

              prec = ndigs;

              /* Remove trailing zeros */

              while (ndigs > 0 && _dtoa.digits[ndigs - 1] == '0')
                {
                  ndigs--;
                }

              if (-4 <= exp && exp < prec)
                {
                  flags |= FL_FLTFIX;

                  if (exp < 0 || ndigs > exp)
                    {
                      prec = ndigs - (exp + 1);
                    }
                  else
                    {
                      prec = 0;
                    }
                }
              else
                {
                  /* Limit displayed precision to available precision */

                  prec = ndigs - 1;
                }
            }

          /* Conversion result length, width := free space length */

          if ((flags & FL_FLTFIX) != 0)
            {
              n = (exp > 0 ? exp + 1 : 1);
            }
          else
            {
              n = 5;              /* 1e+00 */
            }

          if (sign != 0)
            {
              n += 1;
            }

          if (prec != 0)
            {
              n += prec + 1;
            }
          else if ((flags & FL_ALT) != 0)
            {
              n += 1;
            }

          width = width > n ? width - n : 0;

          /* Output before first digit */

          if ((flags & (FL_LPAD | FL_ZFILL)) == 0)
            {
              while (width)
                {
                  putc(' ', stream);
                  width--;
                }
            }

          if (sign != 0)
            {
              putc(sign, stream);
            }

          if ((flags & FL_LPAD) == 0)
            {
              while (width)
                {
                  putc('0', stream);
                  width--;
                }
            }

          if ((flags & FL_FLTFIX) != 0)
            {
              /* 'f' format */

              char out;

              /* At this point, we should have exp exponent of leftmost digit
               * in _dtoa.digits ndigs number of buffer digits to print prec
               * number of digits after decimal In the loop, 'n' walks over
               * the exponent value
               */

              n = exp > 0 ? exp : 0;    /* Exponent of left digit */
              do
                {
                  /* Insert decimal point at correct place */

                  if (n == -1)
                    {
                      putc('.', stream);
                    }

                  /* Pull digits from buffer when in-range, otherwise use 0 */

                  if (0 <= exp - n && exp - n < ndigs)
                    {
                      out = _dtoa.digits[exp - n];
                    }
                  else
                    {
                      out = '0';
                    }

                  if (--n < -prec)
                    {
                      if ((flags & FL_ALT) != 0 && n == -1)
                        {
                          putc('.', stream);
                        }

                      break;
                    }

                  putc(out, stream);
                }
              while (1);

              if (n == exp && (_dtoa.digits[0] > '5' ||
                  (_dtoa.digits[0] == '5' && !(_dtoa.flags & DTOA_CARRY))))
                {
                  out = '1';
                }

              putc(out, stream);
            }
          else
            {
              /* 'e(E)' format
               *
               * Mantissa
               */

              if (_dtoa.digits[0] != '1')
                {
                  _dtoa.flags &= ~DTOA_CARRY;
                }

              putc(_dtoa.digits[0], stream);
              if (prec > 0)
                {
                  uint8_t pos;

                  putc('.', stream);
                  for (pos = 1; pos < 1 + prec; pos++)
                    {
                      putc(pos < ndigs ? _dtoa.digits[pos] : '0', stream);
                    }
                }
              else if ((flags & FL_ALT) != 0)
                {
                  putc('.', stream);
                }

              /* Exponent */

              putc(flags & FL_FLTUPP ? 'E' : 'e', stream);
              ndigs = '+';
              if (exp < 0 || (exp == 0 && (_dtoa.flags & DTOA_CARRY) != 0))
                {
                  exp = -exp;
                  ndigs = '-';
                }

              putc(ndigs, stream);
              for (ndigs = '0'; exp >= 10; exp -= 10)
                {
                  ndigs += 1;
                }

              putc(ndigs, stream);
              putc('0' + exp, stream);
            }

          goto tail;
        }

#else /* !CONFIG_LIBC_FLOATINGPOINT */
      if ((c >= 'E' && c <= 'G') || (c >= 'e' && c <= 'g'))
        {
#  ifndef CONFIG_LIBC_NUMBERED_ARGS
          va_arg(ap, double);
#  endif
          pnt  = "*float*";
          size = sizeof("*float*") - 1;
          goto str_lpad;
        }
#endif

      switch (c)
        {
        case 'c':
#ifdef CONFIG_LIBC_NUMBERED_ARGS
          if ((flags & FL_ARGNUMBER) != 0)
            {
              buf[0] = (int)arglist[argnumber - 1].value.u;
            }
          else
            {
              buf[0] = va_arg(ap, int);
            }
#else
          buf[0] = va_arg(ap, int);
#endif
          pnt = (FAR char *)buf;
          size = 1;
          goto str_lpad;

        case 's':
        case 'S':
#ifdef CONFIG_LIBC_NUMBERED_ARGS
          if ((flags & FL_ARGNUMBER) != 0)
            {
              pnt = (FAR char *)arglist[argnumber - 1].value.cp;
            }
          else
            {
              pnt = va_arg(ap, FAR char *);
            }
#else
          pnt = va_arg(ap, FAR char *);
#endif
          if (pnt == NULL)
            {
              pnt = g_nullstring;
            }

          size = strnlen(pnt, (flags & FL_PREC) ? prec : ~0);

        str_lpad:
          if ((flags & FL_LPAD) == 0)
            {
              while (size < width)
                {
                  putc(' ', stream);
                  width--;
                }
            }

          while (size)
            {
              putc(*pnt++, stream);
              if (width != 0)
                {
                  width -= 1;
                }

              size -= 1;
            }

          goto tail;
        }

      if (c == 'd' || c == 'i')
        {
#ifndef CONFIG_HAVE_LONG_LONG
          long x;
#else
          long long x;

          if ((flags & FL_LONG) != 0 && (flags & FL_REPD_TYPE) != 0)
            {
#ifdef CONFIG_LIBC_NUMBERED_ARGS
              if ((flags & FL_ARGNUMBER) != 0)
                {
                  x = (long long)arglist[argnumber - 1].value.ull;
                }
              else
                {
                  x = va_arg(ap, long long);
                }
#else
                x = va_arg(ap, long long);
#endif
            }
          else
#endif
          if ((flags & FL_LONG) != 0)
            {
#ifdef CONFIG_LIBC_NUMBERED_ARGS
              if ((flags & FL_ARGNUMBER) != 0)
                {
                  x = (long)arglist[argnumber - 1].value.ul;
                }
              else
                {
                  x = va_arg(ap, long);
                }
#else
                x = va_arg(ap, long);
#endif
            }
          else
            {
#ifdef CONFIG_LIBC_NUMBERED_ARGS
              if ((flags & FL_ARGNUMBER) != 0)
                {
                  x = (int)arglist[argnumber - 1].value.u;
                }
              else
                {
                  x = va_arg(ap, int);
                }
#else
                x = va_arg(ap, int);
#endif
              if ((flags & FL_SHORT) != 0)
                {
                  if ((flags & FL_REPD_TYPE) == 0)
                    {
                      x = (short)x;
                    }
                  else
                    {
                      x = (signed char)x;
                    }
                }
            }

          flags &= ~(FL_NEGATIVE | FL_ALT);
          if (x < 0)
            {
              x = -x;
              flags |= FL_NEGATIVE;
            }

          if ((flags & FL_PREC) != 0 && prec == 0 && x == 0)
            {
              c = 0;
            }
          else
            {
#if !defined(CONFIG_LIBC_LONG_LONG) && defined(CONFIG_HAVE_LONG_LONG)
              DEBUGASSERT(x >= 0 && x <= ULONG_MAX);
#endif
              c = __ultoa_invert(x, (FAR char *)buf, 10) - (FAR char *)buf;
            }
        }
      else
        {
          int base;
#ifndef CONFIG_HAVE_LONG_LONG
          unsigned long x;
#else
          unsigned long long x;

          if ((flags & FL_LONG) != 0 && (flags & FL_REPD_TYPE) != 0)
            {
#ifdef CONFIG_LIBC_NUMBERED_ARGS
              if ((flags & FL_ARGNUMBER) != 0)
                {
                  x = arglist[argnumber - 1].value.ull;
                }
              else
                {
                  x = va_arg(ap, unsigned long long);
                }
#else
                x = va_arg(ap, unsigned long long);
#endif
            }
          else
#endif
          if ((flags & FL_LONG) != 0)
            {
#ifdef CONFIG_LIBC_NUMBERED_ARGS
              if ((flags & FL_ARGNUMBER) != 0)
                {
                  x = arglist[argnumber - 1].value.ul;
                }
              else
                {
                  x = va_arg(ap, unsigned long);
                }
#else
                x = va_arg(ap, unsigned long);
#endif
            }
          else
            {
#ifdef CONFIG_LIBC_NUMBERED_ARGS
              if ((flags & FL_ARGNUMBER) != 0)
                {
                  x = (unsigned int)arglist[argnumber - 1].value.u;
                }
              else
                {
                  x = va_arg(ap, unsigned int);
                }
#else
                x = va_arg(ap, unsigned int);
#endif
              if ((flags & FL_SHORT) != 0)
                {
                  if ((flags & FL_REPD_TYPE) == 0)
                    {
                      x = (unsigned short)x;
                    }
                  else
                    {
                      x = (unsigned char)x;
                    }
                }
            }

          flags &= ~(FL_PLUS | FL_SPACE);

          switch (c)
            {
            case 'u':
              flags &= ~FL_ALT;
              base = 10;
              break;

            case 'o':
              base = 8;
              break;

            case 'p':
              c = fmt_char(fmt);
              switch (c)
                {
                  case 'V':
                    {
                      FAR struct va_format *vaf = (FAR void *)(uintptr_t)x;
#ifdef va_copy
                      va_list copy;

                      va_copy(copy, *vaf->va);
                      lib_vsprintf(stream, vaf->fmt, copy);
                      va_end(copy);
#else
                      lib_vsprintf(stream, vaf->fmt, *vaf->va);
#endif
                      continue;
                    }

#ifdef CONFIG_ALLSYMS
                  case 'S':
                  case 's':
                    {
                      FAR const struct symtab_s *symbol;
                      FAR void *addr = (FAR void *)(uintptr_t)x;
                      size_t symbolsize;

                      symbol = allsyms_findbyvalue(addr, &symbolsize);
                      if (symbol != NULL)
                        {
                          pnt = symbol->sym_name;
                          while (*pnt != '\0')
                            {
                              putc(*pnt++, stream);
                            }

                          if (c == 'S')
                            {
                              sprintf_internal(stream, "+%#tx/%#zx",
                                               addr - symbol->sym_value,
                                               symbolsize);
                            }

                          continue;
                        }

                      break;
                    }
#endif

                  default:
                    fmt_ungetc(fmt);
                    break;
                }

              flags |= FL_ALT;

              /* no break */

            case 'x':
              if ((flags & FL_ALT) != 0)
                {
                  flags |= FL_ALTHEX;
                }

              base = 16;
              break;

            case 'X':
              if ((flags & FL_ALT) != 0)
                {
                  flags |= (FL_ALTHEX | FL_ALTUPP);
                }

              base = 16 | XTOA_UPPER;
              break;

            default:
              putc('%', stream);
              putc(c, stream);
              continue;
            }

          if ((flags & FL_PREC) != 0 && prec == 0 && x == 0)
            {
              c = 0;
            }
          else
            {
#if !defined(CONFIG_LIBC_LONG_LONG) && defined(CONFIG_HAVE_LONG_LONG)
              DEBUGASSERT(x <= ULONG_MAX);
#endif
              c = __ultoa_invert(x, (FAR char *)buf, base) - (FAR char *)buf;
            }

          flags &= ~FL_NEGATIVE;
        }

      len = c;

      if ((flags & FL_PREC) != 0)
        {
          flags &= ~FL_ZFILL;
          if (len < prec)
            {
              len = prec;
              if ((flags & FL_ALT) != 0 && (flags & FL_ALTHEX) == 0)
                {
                  flags &= ~FL_ALT;
                }
            }
        }

      if ((flags & FL_ALT) != 0)
        {
          if (buf[c - 1] == '0')
            {
              flags &= ~(FL_ALT | FL_ALTHEX | FL_ALTUPP);
            }
          else
            {
              len += 1;
              if ((flags & FL_ALTHEX) != 0)
                {
                  len += 1;
                }
            }
        }
      else if ((flags & (FL_NEGATIVE | FL_PLUS | FL_SPACE)) != 0)
        {
          len += 1;
        }

      if ((flags & FL_LPAD) == 0)
        {
          if ((flags & FL_ZFILL) != 0)
            {
              prec = c;
              if (len < width)
                {
                  prec += width - len;
                  len = width;
                }
            }

          while (len < width)
            {
              putc(' ', stream);
              len++;
            }
        }

      width = (len < width) ? width - len : 0;

      if ((flags & FL_ALT) != 0)
        {
          putc('0', stream);
          if ((flags & FL_ALTHEX) != 0)
            {
              putc(flags & FL_ALTUPP ? 'X' : 'x', stream);
            }
        }
      else if ((flags & (FL_NEGATIVE | FL_PLUS | FL_SPACE)) != 0)
        {
          unsigned char z = ' ';
          if ((flags & FL_PLUS) != 0)
            {
              z = '+';
            }

          if ((flags & FL_NEGATIVE) != 0)
            {
              z = '-';
            }

          putc(z, stream);
        }

      while (prec > c)
        {
          putc('0', stream);
          prec--;
        }

      while (c)
        {
          putc(buf[--c], stream);
        }

tail:

      /* Tail is possible.  */

      while (width)
        {
          putc(' ', stream);
          width--;
        }
    }

ret:
  return total_len;
}

/****************************************************************************
 * Public Functions
 ****************************************************************************/

int lib_vsprintf(FAR struct lib_outstream_s *stream,
                 FAR const IPTR char *fmt, va_list ap)
{
#ifdef CONFIG_LIBC_NUMBERED_ARGS
  struct arg_s arglist[NL_ARGMAX];
  int numargs;
  int i;

  /* We do 2 passes of parsing and fill the arglist between the passes. */

  numargs = vsprintf_internal(NULL, arglist, NL_ARGMAX, fmt, ap);

  for (i = 0; i < numargs; i++)
    {
      switch (arglist[i].type)
        {
        case TYPE_LONG_LONG:
#ifdef CONFIG_HAVE_LONG_LONG
          arglist[i].value.ull = va_arg(ap, unsigned long long);
          break;
#endif

        case TYPE_LONG:
          arglist[i].value.ul = va_arg(ap, unsigned long);
          break;

        case TYPE_INT:
          arglist[i].value.u = va_arg(ap, unsigned int);
          break;

        case TYPE_DOUBLE:
          arglist[i].value.d = va_arg(ap, double);
          break;

        case TYPE_CHAR_POINTER:
          arglist[i].value.cp = va_arg(ap, FAR char *);
          break;
        }
    }

  return vsprintf_internal(stream, arglist, numargs, fmt, ap);
#else
  return vsprintf_internal(stream, NULL, 0, fmt, ap);
#endif
}<|MERGE_RESOLUTION|>--- conflicted
+++ resolved
@@ -151,12 +151,8 @@
 
 static int vsprintf_internal(FAR struct lib_outstream_s *stream,
                              FAR struct arg_s *arglist, int numargs,
-<<<<<<< HEAD
-                             FAR const IPTR char *fmt, va_list ap);
-=======
                              FAR const IPTR char *fmt, va_list ap)
            printflike(4, 0);
->>>>>>> 9be737c8
 
 /****************************************************************************
  * Private Functions
