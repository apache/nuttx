--- conflicted
+++ resolved
@@ -207,13 +207,8 @@
                             }
                           else
                             {
-<<<<<<< HEAD
-                              /* An error occurred on the read.  The error code
-                               * is in the 'errno' variable.
-=======
                               /* An error occurred on the read.  The error
                                * code is in the 'errno' variable.
->>>>>>> 649f99ce
                                */
 
                               _NX_SETERRNO(bytes_read);
