--- conflicted
+++ resolved
@@ -36,14 +36,9 @@
 # Add the miscellaneous C files to the build
 
 CSRCS += lib_dumpbuffer.c lib_dumpvbuffer.c lib_fnmatch.c lib_debug.c
-<<<<<<< HEAD
-CSRCS += lib_crc64.c lib_crc32.c lib_crc16.c lib_crc8.c lib_crc8ccitt.c
-CSRCS += lib_crc8table.c lib_glob.c lib_execinfo.c lib_ftok.c lib_err.c
-=======
 CSRCS += lib_crc64.c lib_crc32.c lib_crc16.c lib_crc16ccitt.c lib_crc8.c
 CSRCS += lib_crc8ccitt.c lib_crc8table.c lib_glob.c lib_execinfo.c
 CSRCS += lib_ftok.c lib_err.c
->>>>>>> 1c84fc9c
 
 # Keyboard driver encoder/decoder
 
