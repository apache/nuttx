--- conflicted
+++ resolved
@@ -32,11 +32,7 @@
  ****************************************************************************/
 
 #ifndef CONFIG_ARCH_STRCASECMP
-<<<<<<< HEAD
-#undef strcasecmp
-=======
 #undef strcasecmp /* See mm/README.txt */
->>>>>>> 649f99ce
 int strcasecmp(FAR const char *cs, FAR const char *ct)
 {
   int result;
