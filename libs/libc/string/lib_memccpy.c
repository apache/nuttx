/****************************************************************************
 * libs/libc/string/lib_memccpy.c
 *
 * Licensed to the Apache Software Foundation (ASF) under one or more
 * contributor license agreements.  See the NOTICE file distributed with
 * this work for additional information regarding copyright ownership.  The
 * ASF licenses this file to you under the Apache License, Version 2.0 (the
 * "License"); you may not use this file except in compliance with the
 * License.  You may obtain a copy of the License at
 *
 *   http://www.apache.org/licenses/LICENSE-2.0
 *
 * Unless required by applicable law or agreed to in writing, software
 * distributed under the License is distributed on an "AS IS" BASIS, WITHOUT
 * WARRANTIES OR CONDITIONS OF ANY KIND, either express or implied.  See the
 * License for the specific language governing permissions and limitations
 * under the License.
 *
 ****************************************************************************/

/****************************************************************************
 * Included Files
 ****************************************************************************/

#include <nuttx/config.h>
#include <sys/types.h>
#include <string.h>

/****************************************************************************
 * Public Functions
 ****************************************************************************/

/****************************************************************************
 * Name: memccpy
 *
 * Description:
 *   The memccpy() function copies bytes from memory area s2 into s1,
 *   stopping after the first occurrence of byte c (converted to an unsigned
 *   char) is copied, or after n bytes are copied, whichever comes first. If
 *   copying takes place between objects that overlap, the behavior is
 *   undefined.
 *
 * Returned Value:
 *   The memccpy() function returns a pointer to the byte after the copy of c
 *   in s1, or a null pointer if c was not found in the first n bytes of s2.
 *
 ****************************************************************************/

<<<<<<< HEAD
#undef memccpy
=======
#undef memccpy /* See mm/README.txt */
>>>>>>> 649f99ce
FAR void *memccpy(FAR void *s1, FAR const void *s2, int c, size_t n)
{
  FAR unsigned char *pout = (FAR unsigned char *)s1;
  FAR unsigned char *pin  = (FAR unsigned char *)s2;

  /* Copy at most n bytes */

  while (n-- > 0)
    {
      /* Copy one byte */

      *pout = *pin++;

      /* Did we just copy the terminating byte c? */

      if (*pout++ == (unsigned char)c)
        {
          /* Yes return a pointer to the byte after the copy of c into s1 */

          return (FAR void *)pout;
        }
    }

  /* C was not found in the first n bytes of s2 */

  return NULL;
}<|MERGE_RESOLUTION|>--- conflicted
+++ resolved
@@ -46,11 +46,7 @@
  *
  ****************************************************************************/
 
-<<<<<<< HEAD
-#undef memccpy
-=======
 #undef memccpy /* See mm/README.txt */
->>>>>>> 649f99ce
 FAR void *memccpy(FAR void *s1, FAR const void *s2, int c, size_t n)
 {
   FAR unsigned char *pout = (FAR unsigned char *)s1;
