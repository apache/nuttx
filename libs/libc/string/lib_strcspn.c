--- conflicted
+++ resolved
@@ -39,11 +39,7 @@
  *
  ****************************************************************************/
 
-<<<<<<< HEAD
-#undef strcspn
-=======
 #undef strcspn /* See mm/README.txt */
->>>>>>> 649f99ce
 size_t strcspn(const char *s, const char *reject)
 {
   size_t i;
