--- conflicted
+++ resolved
@@ -39,11 +39,7 @@
  *
  ****************************************************************************/
 
-<<<<<<< HEAD
-#undef strspn
-=======
 #undef strspn /* See mm/README.txt */
->>>>>>> 649f99ce
 size_t strspn(const char *s, const char *accept)
 {
   size_t i;
