/****************************************************************************
 * libs/libc/string/lib_index.c
 *
 * Licensed to the Apache Software Foundation (ASF) under one or more
 * contributor license agreements.  See the NOTICE file distributed with
 * this work for additional information regarding copyright ownership.  The
 * ASF licenses this file to you under the Apache License, Version 2.0 (the
 * "License"); you may not use this file except in compliance with the
 * License.  You may obtain a copy of the License at
 *
 *   http://www.apache.org/licenses/LICENSE-2.0
 *
 * Unless required by applicable law or agreed to in writing, software
 * distributed under the License is distributed on an "AS IS" BASIS, WITHOUT
 * WARRANTIES OR CONDITIONS OF ANY KIND, either express or implied.  See the
 * License for the specific language governing permissions and limitations
 * under the License.
 *
 ****************************************************************************/

/****************************************************************************
 * Included Files
 ****************************************************************************/

#include <strings.h>

/****************************************************************************
 * Public Functions
 ****************************************************************************/

/****************************************************************************
 * Name: index
 ****************************************************************************/

<<<<<<< HEAD
#undef index
=======
#undef index /* See mm/README.txt */
>>>>>>> 649f99ce
FAR char *index(FAR const char *s, int c)
{
  return strchr(s, c);
}<|MERGE_RESOLUTION|>--- conflicted
+++ resolved
@@ -32,11 +32,7 @@
  * Name: index
  ****************************************************************************/
 
-<<<<<<< HEAD
-#undef index
-=======
 #undef index /* See mm/README.txt */
->>>>>>> 649f99ce
 FAR char *index(FAR const char *s, int c)
 {
   return strchr(s, c);
