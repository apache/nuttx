/****************************************************************************
 * libs/libc/string/lib_strndup.c
 *
 * Licensed to the Apache Software Foundation (ASF) under one or more
 * contributor license agreements.  See the NOTICE file distributed with
 * this work for additional information regarding copyright ownership.  The
 * ASF licenses this file to you under the Apache License, Version 2.0 (the
 * "License"); you may not use this file except in compliance with the
 * License.  You may obtain a copy of the License at
 *
 *   http://www.apache.org/licenses/LICENSE-2.0
 *
 * Unless required by applicable law or agreed to in writing, software
 * distributed under the License is distributed on an "AS IS" BASIS, WITHOUT
 * WARRANTIES OR CONDITIONS OF ANY KIND, either express or implied.  See the
 * License for the specific language governing permissions and limitations
 * under the License.
 *
 ****************************************************************************/

/****************************************************************************
 * Included Files
 ****************************************************************************/

#include <nuttx/config.h>

#include <string.h>

#include "libc.h"

/****************************************************************************
 * Public Functions
 ****************************************************************************/

/****************************************************************************
 * Name: strndup
 *
 * Description:
 *   The strndup() function is equivalent to the strdup() function,
 *   duplicating the provided 's' in a new block of memory allocated as
 *   if by using malloc(), with the exception being that strndup() copies
 *   at most 'size' plus one bytes into the newly allocated memory,
 *   terminating the new string with a NUL character. If the length of 's'
 *   is larger than 'size', only 'size' bytes will be duplicated. If
 *   'size' is larger than the length of 's', all bytes in s will be
 *   copied into the new memory buffer, including the terminating NUL
 *   character. The newly created string will always be properly
 *   terminated.
 *
 ****************************************************************************/

<<<<<<< HEAD
#undef strndup
=======
#undef strndup /* See mm/README.txt */
>>>>>>> 649f99ce
FAR char *strndup(FAR const char *s, size_t size)
{
  FAR char *news = NULL;
  if (s)
    {
      /* Get the size of the new string (limited to size) */

      size_t allocsize = strnlen(s, size);

      /* Allocate the new string, adding 1 for the NUL terminator */

      news = (FAR char *)lib_malloc(allocsize + 1);
      if (news)
        {
          /* Copy the string into the allocated memory and add a NUL
           * terminator in any case.
           */

          memcpy(news, s, allocsize);
          news[allocsize] = '\0';
        }
    }

  return news;
}<|MERGE_RESOLUTION|>--- conflicted
+++ resolved
@@ -49,11 +49,7 @@
  *
  ****************************************************************************/
 
-<<<<<<< HEAD
-#undef strndup
-=======
 #undef strndup /* See mm/README.txt */
->>>>>>> 649f99ce
 FAR char *strndup(FAR const char *s, size_t size)
 {
   FAR char *news = NULL;
