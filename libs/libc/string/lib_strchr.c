/****************************************************************************
 * libs/libc/string/lib_strchr.c
 *
 * Licensed to the Apache Software Foundation (ASF) under one or more
 * contributor license agreements.  See the NOTICE file distributed with
 * this work for additional information regarding copyright ownership.  The
 * ASF licenses this file to you under the Apache License, Version 2.0 (the
 * "License"); you may not use this file except in compliance with the
 * License.  You may obtain a copy of the License at
 *
 *   http://www.apache.org/licenses/LICENSE-2.0
 *
 * Unless required by applicable law or agreed to in writing, software
 * distributed under the License is distributed on an "AS IS" BASIS, WITHOUT
 * WARRANTIES OR CONDITIONS OF ANY KIND, either express or implied.  See the
 * License for the specific language governing permissions and limitations
 * under the License.
 *
 ****************************************************************************/

/****************************************************************************
 * Included Files
 ****************************************************************************/

#include <nuttx/config.h>

#include <string.h>

/****************************************************************************
 * Public Functions
 ****************************************************************************/

/****************************************************************************
 * Name: strchr
 *
 * Description:
 *   The strchr() function locates the first occurrence of 'c' (converted to
 *   a char) in the string pointed to by 's'. The terminating null byte is
 *   considered to be part of the string.
 *
 * Returned Value:
 *   Upon completion, strchr() returns a pointer to the byte, or a null
 *   pointer if the byte was not found.
 *
 ****************************************************************************/

#ifndef CONFIG_LIBC_ARCH_STRCHR
<<<<<<< HEAD
#undef strchr
=======
#undef strchr /* See mm/README.txt */
>>>>>>> 649f99ce
FAR char *strchr(FAR const char *s, int c)
{
  if (s)
    {
      for (; ; s++)
        {
          if (*s == c)
            {
              return (FAR char *)s;
            }

          if (!*s)
            {
              break;
            }
        }
    }

  return NULL;
}
#endif<|MERGE_RESOLUTION|>--- conflicted
+++ resolved
@@ -45,11 +45,7 @@
  ****************************************************************************/
 
 #ifndef CONFIG_LIBC_ARCH_STRCHR
-<<<<<<< HEAD
-#undef strchr
-=======
 #undef strchr /* See mm/README.txt */
->>>>>>> 649f99ce
 FAR char *strchr(FAR const char *s, int c)
 {
   if (s)
