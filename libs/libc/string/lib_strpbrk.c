--- conflicted
+++ resolved
@@ -30,11 +30,7 @@
  * Public Functions
  ****************************************************************************/
 
-<<<<<<< HEAD
-#undef strpbrk
-=======
 #undef strpbrk /* See mm/README.txt */
->>>>>>> 649f99ce
 FAR char *strpbrk(FAR const char *str, FAR const char *charset)
 {
   /* Sanity checking */
