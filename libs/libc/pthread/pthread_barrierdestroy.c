--- conflicted
+++ resolved
@@ -63,7 +63,6 @@
 {
   int semcount;
   int ret = OK;
-  int semcount;
 
   if (!barrier)
     {
@@ -71,18 +70,6 @@
     }
   else
     {
-<<<<<<< HEAD
-      sem_getvalue(&barrier->sem, &semcount);
-      if (semcount == 0)
-        {
-          sem_destroy(&barrier->sem);
-          barrier->count = 0;
-        }
-      else
-        {
-          ret = EBUSY;
-        }
-=======
       ret = sem_getvalue(&barrier->sem, &semcount);
       if (ret != OK)
         {
@@ -96,7 +83,6 @@
 
       sem_destroy(&barrier->sem);
       barrier->count = 0;
->>>>>>> 1c84fc9c
     }
 
   return ret;
